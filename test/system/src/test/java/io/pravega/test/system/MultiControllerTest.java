--- conflicted
+++ resolved
@@ -29,10 +29,6 @@
 import java.util.concurrent.ScheduledExecutorService;
 import java.util.concurrent.atomic.AtomicReference;
 import java.util.stream.Collectors;
-<<<<<<< HEAD
-
-=======
->>>>>>> 3dfd9ba4
 import lombok.Cleanup;
 import lombok.extern.slf4j.Slf4j;
 import mesosphere.marathon.client.MarathonException;
@@ -144,21 +140,13 @@
 
         log.info("Test tcp:// with no controller instances running");
         AssertExtensions.assertThrows("Should throw RetriesExhaustedException",
-<<<<<<< HEAD
-                createScope("scope" + RandomStringUtils.randomAlphanumeric(10), controllerURIDirect.get()),
-=======
                 () -> createScope("scope" + RandomStringUtils.randomAlphanumeric(10), controllerURIDirect.get()),
->>>>>>> 3dfd9ba4
                 throwable -> throwable instanceof RetriesExhaustedException);
 
         if (!DOCKER_BASED) {
             log.info("Test pravega:// with no controller instances running");
             AssertExtensions.assertThrows("Should throw RetriesExhaustedException",
-<<<<<<< HEAD
-                    createScope("scope" + RandomStringUtils.randomAlphanumeric(10), controllerURIDiscover.get()),
-=======
                     () -> createScope("scope" + RandomStringUtils.randomAlphanumeric(10), controllerURIDiscover.get()),
->>>>>>> 3dfd9ba4
                     throwable -> throwable instanceof RetriesExhaustedException);
         }
 
@@ -190,29 +178,18 @@
         CompletableFuture<Boolean> retryResult = Retry.withExpBackoff(500, 2, 10, 5000)
                 .retryingOn(Exception.class)
                 .throwingOn(IllegalArgumentException.class)
-<<<<<<< HEAD
-                .runAsync(() -> createScope(scopeName, controllerURI), EXECUTOR_SERVICE);
-    }
-
-    private CompletableFuture<Boolean> createScope(String scopeName, URI controllerURI) {
-=======
                 .runAsync(() -> controllerClient.createScope(scopeName), EXECUTOR_SERVICE);
 
         return retryResult.get();
     }
 
     private boolean createScope(String scopeName, URI controllerURI) throws ExecutionException, InterruptedException {
->>>>>>> 3dfd9ba4
         @Cleanup
         final ControllerImpl controllerClient = new ControllerImpl(ControllerImplConfig.builder()
                 .clientConfig(ClientConfig.builder()
                         .controllerURI(controllerURI)
                         .build())
                 .build(), EXECUTOR_SERVICE);
-<<<<<<< HEAD
-        return controllerClient.createScope(scopeName);
-=======
         return controllerClient.createScope(scopeName).get();
->>>>>>> 3dfd9ba4
     }
 }