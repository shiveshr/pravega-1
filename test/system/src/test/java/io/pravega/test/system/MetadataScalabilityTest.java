--- conflicted
+++ resolved
@@ -46,10 +46,6 @@
 import java.util.concurrent.atomic.AtomicInteger;
 import java.util.stream.Collectors;
 
-<<<<<<< HEAD
-@Slf4j
-@RunWith(SystemTestRunner.class)
-=======
 import static org.junit.Assert.assertEquals;
 import static org.junit.Assert.assertTrue;
 
@@ -61,13 +57,12 @@
  * Then we perform truncation arbitrary number of times but the moment any truncation stream cut contains a segment from latest epoch, 
  * the test concludes. Post which we seal and delete the stream. 
  */
->>>>>>> 5277ddfa
 public abstract class MetadataScalabilityTest extends AbstractScaleTests {
     @Rule
     public Timeout globalTimeout = Timeout.seconds(60 * 60);
     private final String streamName = getStreamName();
     private final ScheduledExecutorService scaleExecutorService = Executors.newScheduledThreadPool(5);
-    
+
     @Environment
     public static void initialize() {
         URI zkUri = startZookeeperInstance();
@@ -105,24 +100,14 @@
     }
 
     abstract StreamConfiguration getStreamConfig();
-<<<<<<< HEAD
 
     abstract String getStreamName();
 
-=======
-
-    abstract String getStreamName();
-
->>>>>>> 5277ddfa
     abstract int getScalesToPerform();
 
     abstract Pair<List<Long>, Map<Double, Double>> getScaleInput(ArrayList<Segment> sortedCurrentSegments);
 
-<<<<<<< HEAD
-    List<List<Segment>>  scale(ControllerImpl controller) {
-=======
     List<List<Segment>> scale(ControllerImpl controller) {
->>>>>>> 5277ddfa
         int numSegments = getStreamConfig().getScalingPolicy().getMinNumSegments();
         int scalesToPerform = getScalesToPerform();
 
@@ -171,12 +156,6 @@
              indexes.add(new AtomicInteger(1));
          }
          Futures.loop(() -> indexes.stream().allMatch(x -> x.get() < scalesToPerform - 1), () -> {
-<<<<<<< HEAD
-             // randomly generate a stream cut. 
-             // Note: From epoch 1 till epoch SCALES_TO_PERFORM each epoch is made up of numOfSegments segments
-             // and the range is statically partitioned evenly. 
-             // So a random, correct streamcut would be choosing numSegments disjoint segments from numSegments random epochs. 
-=======
              // We randomly generate a stream cut in each iteration of this loop. A valid stream
              // cut in this scenario contains for each position i in [0, numSegments -1], a segment
              // from one of the scale epochs of the stream. For each position i, we randomly
@@ -187,7 +166,6 @@
              // Because the segment in position i always contain the range [d * (i-1), d * i],
              // where d = 1 / (number of segments), the stream cut is guaranteed to cover
              // the entire key space. 
->>>>>>> 5277ddfa
              Map<Segment, Long> map = new HashMap<>();
              for (int i = 0; i < numSegments; i++) {
                  AtomicInteger index = indexes.get(i);
@@ -200,18 +178,11 @@
              return controller.truncateStream(SCOPE, streamName, cut).
                      thenCompose(truncated -> {
                          log.info("stream truncated successfully at {}", cut);
-<<<<<<< HEAD
-                         assert truncated;
-                         // we will just validate that a non empty value is returned. 
-                         return controller.getSuccessors(cut)
-                                          .thenAccept(successors -> {
-=======
                          assertTrue(truncated);
                          // we will just validate that a non empty value is returned. 
                          return controller.getSuccessors(cut)
                                           .thenAccept(successors -> {
                                               assertEquals(successors.getSegments().size(), numSegments);
->>>>>>> 5277ddfa
                                               log.info("Successors for streamcut {} are {}", cut, successors);
                                           });
                      });
