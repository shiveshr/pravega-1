/**
 * Copyright (c) 2017 Dell Inc., or its subsidiaries. All Rights Reserved.
 *
 * Licensed under the Apache License, Version 2.0 (the "License");
 * you may not use this file except in compliance with the License.
 * You may obtain a copy of the License at
 *
 *     http://www.apache.org/licenses/LICENSE-2.0
 */
package io.pravega.test.system;

import com.google.common.collect.Lists;
import io.pravega.client.segment.impl.Segment;
import io.pravega.client.stream.Stream;
import io.pravega.client.stream.StreamConfiguration;
import io.pravega.client.stream.StreamCut;
import io.pravega.client.stream.impl.Controller;
import io.pravega.client.stream.impl.ControllerImpl;
import io.pravega.client.stream.impl.StreamCutImpl;
import io.pravega.client.stream.impl.StreamImpl;
import io.pravega.common.concurrent.ExecutorServiceHelpers;
import io.pravega.common.concurrent.Futures;
import io.pravega.shared.segment.StreamSegmentNameUtils;
import io.pravega.test.system.framework.Environment;
import io.pravega.test.system.framework.SystemTestRunner;
import lombok.extern.slf4j.Slf4j;
import org.apache.commons.lang3.tuple.Pair;
import org.junit.After;
import org.junit.Before;
<<<<<<< HEAD
=======
import org.junit.Rule;
import org.junit.rules.Timeout;
>>>>>>> 57714ec3
import org.junit.runner.RunWith;

import java.net.URI;
import java.util.ArrayList;
import java.util.Comparator;
import java.util.HashMap;
import java.util.LinkedList;
import java.util.List;
import java.util.Map;
import java.util.Random;
import java.util.concurrent.CompletableFuture;
import java.util.concurrent.ExecutionException;
import java.util.concurrent.Executors;
import java.util.concurrent.ScheduledExecutorService;
import java.util.concurrent.atomic.AtomicInteger;
import java.util.stream.Collectors;

@Slf4j
@RunWith(SystemTestRunner.class)
public abstract class MetadataScalabilityTest extends AbstractScaleTests {
    private final String streamName = getStreamName();
<<<<<<< HEAD
=======

    private final ScheduledExecutorService scaleExecutorService = Executors.newScheduledThreadPool(5);

    @Rule
    public Timeout globalTimeout = Timeout.seconds(60 * 60);
>>>>>>> 57714ec3

    @Environment
    public static void initialize() {
        URI zkUri = startZookeeperInstance();
        startBookkeeperInstances(zkUri);
        URI controllerUri = ensureControllerRunning(zkUri);
        ensureSegmentStoreRunning(zkUri, controllerUri);
    }

    /**
     * Invoke the createStream method, ensure we are able to create stream.
     *
     * @throws InterruptedException if interrupted
     * @throws ExecutionException   if error in create stream
     */
    @Before
    public void setup() throws InterruptedException, ExecutionException {

        //create a scope
        Controller controller = getController();
        executorService = ExecutorServiceHelpers.newScheduledThreadPool(5, "Scalability-main");
        Boolean createScopeStatus = controller.createScope(SCOPE).get();
        log.debug("create scope status {}", createScopeStatus);

        //create a stream
        Boolean createStreamStatus = controller.createStream(SCOPE, getStreamName(), getStreamConfig()).get();
        log.debug("create stream status for scale up stream {}", createStreamStatus);
    }

    @After
    public void tearDown() {
        getClientFactory().close();
        getConnectionFactory().close();
        getController().close();
        ExecutorServiceHelpers.shutdown(executorService, scaleExecutorService);
    }

    abstract StreamConfiguration getStreamConfig();

    abstract String getStreamName();
<<<<<<< HEAD

    abstract int getScalesToPerform();

=======

    abstract int getScalesToPerform();

>>>>>>> 57714ec3
    abstract Pair<List<Long>, Map<Double, Double>> getScaleInput(ArrayList<Segment> sortedCurrentSegments);

    List<List<Segment>>  scale(ControllerImpl controller) {
        int numSegments = getStreamConfig().getScalingPolicy().getMinNumSegments();
        int scalesToPerform = getScalesToPerform();

        // manually scale the stream SCALES_TO_PERFORM times
        Stream stream = new StreamImpl(SCOPE, getStreamName());
        AtomicInteger counter = new AtomicInteger(0);
        List<List<Segment>> listOfEpochs = new LinkedList<>();

        CompletableFuture<Void> scaleFuture = Futures.loop(() -> counter.incrementAndGet() <= scalesToPerform,
                () -> controller.getCurrentSegments(SCOPE, streamName)
                                .thenCompose(segments -> {
                                    ArrayList<Segment> sorted = Lists.newArrayList(segments.getSegments().stream()
                                                                                           .sorted(Comparator.comparingInt(x ->
                                                                                                   StreamSegmentNameUtils.getSegmentNumber(x.getSegmentId()) % numSegments))
                                                                                           .collect(Collectors.toList()));
                                    listOfEpochs.add(sorted);
                                    // note: with SCALES_TO_PERFORM < numSegments, we can use the segment number as the index
                                    // into the range map
                                    Pair<List<Long>, Map<Double, Double>> scaleInput = getScaleInput(sorted);
                                    List<Long> segmentsToSeal = scaleInput.getKey();
                                    Map<Double, Double> newRanges = scaleInput.getValue();

                                    return controller.scaleStream(stream, segmentsToSeal, newRanges, executorService)
                                                     .getFuture()
                                                     .thenAccept(scaleStatus -> {
                                                         log.info("scale stream for epoch {} completed with status {}", counter.get(), scaleStatus);
                                                         assert scaleStatus;
                                                     });
                                }), executorService);

        scaleFuture.join();
        
        return listOfEpochs;
    }
     
     void truncation(ControllerImpl controller, List<List<Segment>> listOfEpochs) {
         int numSegments = getStreamConfig().getScalingPolicy().getMinNumSegments();
         int scalesToPerform = getScalesToPerform();
         Stream stream = new StreamImpl(SCOPE, getStreamName());

         // try SCALES_TO_PERFORM randomly generated stream cuts and truncate stream at those 
         // stream cuts. 
         List<AtomicInteger> indexes = new LinkedList<>();
         Random rand = new Random();
         for (int i = 0; i < numSegments; i++) {
             indexes.add(new AtomicInteger(1));
         }
         Futures.loop(() -> indexes.stream().allMatch(x -> x.get() < scalesToPerform - 1), () -> {
             // randomly generate a stream cut. 
             // Note: From epoch 1 till epoch SCALES_TO_PERFORM each epoch is made up of numOfSegments segments
             // and the range is statically partitioned evenly. 
             // So a random, correct streamcut would be choosing numSegments disjoint segments from numSegments random epochs. 
             Map<Segment, Long> map = new HashMap<>();
             for (int i = 0; i < numSegments; i++) {
                 AtomicInteger index = indexes.get(i);
                 index.set(index.get() + rand.nextInt(scalesToPerform - index.get()));
                 map.put(listOfEpochs.get(index.get()).get(i), 0L);
             }

             StreamCut cut = new StreamCutImpl(stream, map);
             log.info("truncating stream at {}", map);
             return controller.truncateStream(SCOPE, streamName, cut).
                     thenCompose(truncated -> {
                         log.info("stream truncated successfully at {}", cut);
                         assert truncated;
                         // we will just validate that a non empty value is returned. 
                         return controller.getSuccessors(cut)
                                          .thenAccept(successors -> {
                                              log.info("Successors for streamcut {} are {}", cut, successors);
                                          });
                     });
         }, executorService).join();
     }
    
    void sealAndDeleteStream(ControllerImpl controller) {
        controller.sealStream(SCOPE, streamName).join();
        controller.deleteStream(SCOPE, streamName).join();
    }
}<|MERGE_RESOLUTION|>--- conflicted
+++ resolved
@@ -27,11 +27,8 @@
 import org.apache.commons.lang3.tuple.Pair;
 import org.junit.After;
 import org.junit.Before;
-<<<<<<< HEAD
-=======
 import org.junit.Rule;
 import org.junit.rules.Timeout;
->>>>>>> 57714ec3
 import org.junit.runner.RunWith;
 
 import java.net.URI;
@@ -53,14 +50,11 @@
 @RunWith(SystemTestRunner.class)
 public abstract class MetadataScalabilityTest extends AbstractScaleTests {
     private final String streamName = getStreamName();
-<<<<<<< HEAD
-=======
 
     private final ScheduledExecutorService scaleExecutorService = Executors.newScheduledThreadPool(5);
 
     @Rule
     public Timeout globalTimeout = Timeout.seconds(60 * 60);
->>>>>>> 57714ec3
 
     @Environment
     public static void initialize() {
@@ -101,15 +95,9 @@
     abstract StreamConfiguration getStreamConfig();
 
     abstract String getStreamName();
-<<<<<<< HEAD
 
     abstract int getScalesToPerform();
 
-=======
-
-    abstract int getScalesToPerform();
-
->>>>>>> 57714ec3
     abstract Pair<List<Long>, Map<Double, Double>> getScaleInput(ArrayList<Segment> sortedCurrentSegments);
 
     List<List<Segment>>  scale(ControllerImpl controller) {
