--- conflicted
+++ resolved
@@ -28,10 +28,7 @@
 import lombok.AllArgsConstructor;
 import lombok.Builder;
 import lombok.Getter;
-<<<<<<< HEAD
-=======
 import lombok.SneakyThrows;
->>>>>>> 6470c10c
 import lombok.ToString;
 import lombok.extern.slf4j.Slf4j;
 import org.apache.curator.test.TestingServer;
@@ -66,8 +63,6 @@
     @Getter
     @Builder.Default
     private int segmentStorePort = TestUtils.getAvailableListenPort();
-<<<<<<< HEAD
-=======
 
     /**
      * Represents the port on which the Controller REST API listens.
@@ -79,7 +74,6 @@
     @Getter
     @Builder.Default
     private int controllerRestPort = -1;
->>>>>>> 6470c10c
 
     @Getter
     @Builder.Default
@@ -94,7 +88,6 @@
 
     @Builder.Default
     private ScheduledExecutorService executor = Executors.newSingleThreadScheduledExecutor();
-<<<<<<< HEAD
 
     @Getter
     @Builder.Default
@@ -113,26 +106,6 @@
     private int tokenTtlInSeconds = 600;
 
     @Getter
-=======
-
-    @Getter
-    @Builder.Default
-    private boolean authEnabled = false;
-
-    @Getter
-    @Builder.Default
-    private String tokenSigningKeyBasis = "super-secret";
-
-    @Getter
-    @Builder.Default
-    private boolean rgWritesWithReadPermEnabled = true;
-
-    @Getter
-    @Builder.Default
-    private int tokenTtlInSeconds = 600;
-
-    @Getter
->>>>>>> 6470c10c
     private List<PasswordAuthHandlerInput.Entry> passwordAuthHandlerEntries;
 
     @Getter
@@ -142,7 +115,9 @@
     @Getter
     @Builder.Default
     private boolean tlsEnabled = false;
-<<<<<<< HEAD
+
+    @Builder.Default
+    private boolean controllerRestEnabled = false;
 
     @Getter
     private String tlsServerCertificatePath;
@@ -155,31 +130,12 @@
     private boolean tlsHostVerificationEnabled = false;
 
     @Getter
-=======
-
-    @Builder.Default
-    private boolean controllerRestEnabled = false;
-
-    @Getter
-    private String tlsServerCertificatePath;
-
-    @Getter
-    private String tlsServerKeyPath;
-
-    @Getter
-    @Builder.Default
-    private boolean tlsHostVerificationEnabled = false;
-
-    @Getter
->>>>>>> 6470c10c
     private String tlsServerKeystorePath;
 
     @Getter
     private String tlsServerKeystorePasswordPath;
 
     private ClusterWrapper() {}
-<<<<<<< HEAD
-=======
 
     @SneakyThrows
     public void start() {
@@ -196,21 +152,11 @@
         startController();
         log.info("Started Controller");
     }
->>>>>>> 6470c10c
 
     @Override
     public void close() {
         ExecutorServiceHelpers.shutdown(executor);
         try {
-<<<<<<< HEAD
-            if (this.isAuthEnabled() && passwordAuthHandlerEntries == null) {
-                this.passwordAuthHandlerEntries = Arrays.asList(defaultAuthHandlerEntry());
-            }
-            startZookeeper();
-            startSegmentStore();
-            startController();
-            log.info("Done initializing.");
-=======
             controllerServerWrapper.close();
             segmentStoreServer.close();
             serviceBuilder.close();
@@ -218,7 +164,6 @@
             if (passwordInputFile.exists()) {
                 passwordInputFile.delete();
             }
->>>>>>> 6470c10c
         } catch (Exception e) {
             log.warn(e.getMessage(), e);
             // ignore
@@ -289,33 +234,6 @@
         if (passwordInputFile != null) {
             passwordInputFilePath = passwordInputFile.getPath();
         }
-<<<<<<< HEAD
-
-        return ControllerWrapper.builder()
-                .connectionString(zookeeperServer.getConnectString())
-                .disableEventProcessor(false)
-                .disableControllerCluster(true)
-                .controllerPort(controllerPort)
-                .serviceHost(serviceHost)
-                .servicePort(segmentStorePort)
-                .containerCount(containerCount)
-                .restPort(-1)
-                .enableAuth(authEnabled)
-                .passwordAuthHandlerInputFilePath(passwordInputFilePath)
-                .tokenSigningKey(tokenSigningKeyBasis)
-                .isRGWritesWithReadPermEnabled(rgWritesWithReadPermEnabled)
-                .accessTokenTtlInSeconds(tokenTtlInSeconds)
-                .enableTls(tlsEnabled)
-                .serverCertificatePath(tlsServerCertificatePath)
-                .serverKeyPath(tlsServerKeyPath)
-                .serverKeystorePath(tlsServerKeystorePath)
-                .serverKeystorePasswordPath(tlsServerKeystorePasswordPath)
-                .build();
-    }
-
-    public String controllerUri() {
-        return String.format("%s://localhost:%d", isTlsEnabled() ? "tls" : "tcp", controllerPort);
-=======
 
         return ControllerWrapper.builder()
                 .connectionString(zookeeperServer.getConnectString())
@@ -337,7 +255,6 @@
                 .serverKeystorePath(tlsServerKeystorePath)
                 .serverKeystorePasswordPath(tlsServerKeystorePasswordPath)
                 .build();
->>>>>>> 6470c10c
     }
 
     private Entry defaultAuthHandlerEntry() {
