/**
 * Copyright (c) 2017 Dell Inc., or its subsidiaries. All Rights Reserved.
 *
 * Licensed under the Apache License, Version 2.0 (the "License");
 * you may not use this file except in compliance with the License.
 * You may obtain a copy of the License at
 *
 *     http://www.apache.org/licenses/LICENSE-2.0
 */
package io.pravega.test.integration;

import com.google.common.collect.ImmutableMap;
import com.google.common.collect.Lists;
import io.pravega.client.ClientFactory;
import io.pravega.client.batch.BatchClient;
import io.pravega.client.batch.SegmentIterator;
import io.pravega.client.batch.SegmentRange;
import io.pravega.client.batch.StreamInfo;
import io.pravega.client.batch.impl.SegmentRangeImpl;
import io.pravega.client.segment.impl.Segment;
import io.pravega.client.stream.EventStreamWriter;
import io.pravega.client.stream.EventWriterConfig;
import io.pravega.client.stream.ScalingPolicy;
import io.pravega.client.stream.Stream;
import io.pravega.client.stream.StreamConfiguration;
import io.pravega.client.stream.StreamCut;
import io.pravega.client.stream.TruncatedDataException;
import io.pravega.client.stream.impl.JavaSerializer;
import io.pravega.client.stream.impl.StreamCutImpl;
import io.pravega.common.concurrent.ExecutorServiceHelpers;
import io.pravega.common.hash.RandomFactory;
import io.pravega.segmentstore.contracts.StreamSegmentStore;
import io.pravega.segmentstore.server.host.handler.PravegaConnectionListener;
import io.pravega.segmentstore.server.store.ServiceBuilder;
import io.pravega.segmentstore.server.store.ServiceBuilderConfig;
import io.pravega.test.common.TestUtils;
import io.pravega.test.common.TestingServerStarter;
import io.pravega.test.integration.demo.ControllerWrapper;
import java.net.URI;
import java.util.ArrayList;
import java.util.Arrays;
import java.util.Collections;
import java.util.HashMap;
import java.util.List;
import java.util.Map;
import java.util.Random;
import java.util.concurrent.Executors;
import java.util.concurrent.ScheduledExecutorService;
import java.util.concurrent.TimeUnit;
import java.util.function.Supplier;
import java.util.stream.IntStream;

import lombok.Cleanup;
import lombok.extern.slf4j.Slf4j;
import org.apache.curator.test.TestingServer;
import org.junit.After;
import org.junit.Before;
import org.junit.Rule;
import org.junit.Test;
import org.junit.rules.Timeout;

import static org.junit.Assert.assertEquals;
import static org.junit.Assert.assertTrue;

@Slf4j
public class BatchClientTest {

    private static final String SCOPE = "testScope";
    private static final String STREAM = "testBatchStream";
    private static final String DATA_OF_SIZE_30 = "data of size 30"; // data length = 22 bytes , header = 8 bytes

    @Rule
    public final Timeout globalTimeout = new Timeout(50, TimeUnit.SECONDS);
    private final int controllerPort = TestUtils.getAvailableListenPort();
    private final URI controllerUri = URI.create("tcp://localhost:" + String.valueOf(controllerPort));
    private final String serviceHost = "localhost";
    private final int servicePort = TestUtils.getAvailableListenPort();
    private final int containerCount = 4;
    private final Random random = RandomFactory.create();
    private TestingServer zkTestServer;
    private PravegaConnectionListener server;
    private ControllerWrapper controllerWrapper;
    private ServiceBuilder serviceBuilder;
    private ScheduledExecutorService executor;
    private JavaSerializer<String> serializer;

    @Before
    public void setUp() throws Exception {
        executor = Executors.newSingleThreadScheduledExecutor();
        zkTestServer = new TestingServerStarter().start();

        serviceBuilder = ServiceBuilder.newInMemoryBuilder(ServiceBuilderConfig.getDefaultConfig());
        serviceBuilder.initialize();
        StreamSegmentStore store = serviceBuilder.createStreamSegmentService();

        server = new PravegaConnectionListener(false, servicePort, store);
        server.startListening();

        controllerWrapper = new ControllerWrapper(zkTestServer.getConnectString(),
                false,
                controllerPort,
                serviceHost,
                servicePort,
                containerCount);
        controllerWrapper.awaitRunning();
        serializer = new JavaSerializer<>();
    }

    @After
    public void tearDown() throws Exception {
        ExecutorServiceHelpers.shutdown(executor);
        controllerWrapper.close();
        server.close();
        serviceBuilder.close();
        zkTestServer.close();
    }

    @Test
    public void testBatchClient() throws Exception {
        @Cleanup
        ClientFactory clientFactory = ClientFactory.withScope(SCOPE, controllerUri);
        createTestStreamWithEvents(clientFactory);

        BatchClient batchClient = clientFactory.createBatchClient();

        // List out all the segments in the stream.
        ArrayList<SegmentRange> segments = Lists.newArrayList(batchClient.getSegments(Stream.of(SCOPE, STREAM), null, null).getIterator());
        assertEquals("Expected number of segments", 6, segments.size());

        // Batch read all events from stream.
        List<String> batchEventList = new ArrayList<>();
        segments.forEach(segInfo -> {
            @Cleanup
            SegmentIterator<String> segmentIterator = batchClient.readSegment(segInfo, serializer);
            batchEventList.addAll(Lists.newArrayList(segmentIterator));
        });
        assertEquals("Event count", 9, batchEventList.size());

        // Read from a given offset.
        Segment seg0 = new Segment(SCOPE, STREAM, 0);
        SegmentRange seg0Info = SegmentRangeImpl.builder().segment(seg0).startOffset(60).endOffset(90).build();
        @Cleanup
        SegmentIterator<String> seg0Iterator = batchClient.readSegment(seg0Info, serializer);
        ArrayList<String> dataAtOffset = Lists.newArrayList(seg0Iterator);
        assertEquals(1, dataAtOffset.size());
        assertEquals(DATA_OF_SIZE_30, dataAtOffset.get(0));
    }

    @Test
    public void testBatchClientWithStreamTruncation() throws Exception {
        @Cleanup
        ClientFactory clientFactory = ClientFactory.withScope(SCOPE, controllerUri);
        createTestStreamWithEvents(clientFactory);
        BatchClient batchClient = clientFactory.createBatchClient();

        // 1. Create a StreamCut after 2 events(offset = 2 * 30 = 60).
        StreamCut streamCut60L = new StreamCutImpl(Stream.of(SCOPE, STREAM), ImmutableMap.of(new Segment(SCOPE, STREAM, 0), 60L));
        // 2. Truncate stream.
        assertTrue("truncate stream", controllerWrapper.getController().truncateStream(SCOPE, STREAM, streamCut60L).join());
        // 3a. Fetch Segments using StreamCut.UNBOUNDED>
        ArrayList<SegmentRange> segmentsPostTruncation1 = Lists.newArrayList(batchClient.getSegments(Stream.of(SCOPE, STREAM), StreamCut.UNBOUNDED, StreamCut.UNBOUNDED).getIterator());
        // 3b. Fetch Segments using getStreamInfo() api.
        StreamInfo streamInfo = batchClient.getStreamInfo(Stream.of(SCOPE, STREAM)).join();
        ArrayList<SegmentRange> segmentsPostTruncation2 = Lists.newArrayList(batchClient.getSegments(Stream.of(SCOPE, STREAM), streamInfo.getHeadStreamCut(), streamInfo.getTailStreamCut()).getIterator());
        // Validate results.
        validateSegmentCountAndEventCount(batchClient, segmentsPostTruncation1);
        validateSegmentCountAndEventCount(batchClient, segmentsPostTruncation2);
    }

    @Test(expected = TruncatedDataException.class)
    public void testBatchClientWithStreamTruncationPostGetSegments() throws Exception {
        @Cleanup
        ClientFactory clientFactory = ClientFactory.withScope(SCOPE, controllerUri);
        createTestStreamWithEvents(clientFactory);
        BatchClient batchClient = clientFactory.createBatchClient();

        // 1. Fetch Segments.
        ArrayList<SegmentRange> segmentsPostTruncation = Lists.newArrayList(batchClient.getSegments(Stream.of(SCOPE, STREAM), StreamCut.UNBOUNDED, StreamCut.UNBOUNDED).getIterator());

        // 2. Create a StreamCut at the end of segment 0 ( offset = 3 * 30 = 90)
        StreamCut streamCut90L = new StreamCutImpl(Stream.of(SCOPE, STREAM), ImmutableMap.of(new Segment(SCOPE, STREAM, 0), 90L));
        // 3. Truncate stream.
        assertTrue("truncate stream", controllerWrapper.getController().truncateStream(SCOPE, STREAM, streamCut90L).join());
        // 4. Use SegmentRange obtained before truncation.
        SegmentRange s0 = segmentsPostTruncation.stream().filter(segmentRange -> segmentRange.getSegmentNumber() == 0).findFirst().get();
        // 5. Read non existent segment.
        List<String> eventList = new ArrayList<>();
        @Cleanup
        SegmentIterator<String> segmentIterator = batchClient.readSegment(s0, serializer);
        eventList.addAll(Lists.newArrayList(segmentIterator));
    }

    private void validateSegmentCountAndEventCount(BatchClient batchClient, ArrayList<SegmentRange> segmentsPostTruncation) {
        //expected segments = 1+ 3 + 2 = 6
        assertEquals("Expected number of segments post truncation", 6, segmentsPostTruncation.size());
        List<String> eventsPostTruncation = new ArrayList<>();
        segmentsPostTruncation.forEach(segInfo -> {
            @Cleanup
            SegmentIterator<String> segmentIterator = batchClient.readSegment(segInfo, serializer);
            eventsPostTruncation.addAll(Lists.newArrayList(segmentIterator));
        });
        assertEquals("Event count post truncation", 7, eventsPostTruncation.size());
    }

    /*
     * Create a test stream with 1 segment which is scaled-up to 3 segments and later scaled-down to 2 segments.
     * Events of constant size are written to the stream before and after scale operation.
     */
    private void createTestStreamWithEvents(ClientFactory clientFactory) throws Exception {
        createStream();
        @Cleanup
        EventStreamWriter<String> writer = clientFactory.createEventWriter(STREAM, serializer,
                EventWriterConfig.builder().build());

        // write events to stream with 1 segment.
        write30ByteEvents(3, writer);

        // scale up and write events.
        Map<Double, Double> map = new HashMap<>();
        map.put(0.0, 0.33);
        map.put(0.33, 0.66);
        map.put(0.66, 1.0);
<<<<<<< HEAD
        Boolean result = controller.scaleStream(stream, Collections.singletonList(0L), map, executor).getFuture().get();
        assertTrue("Scale up operation", result);
        writeEvents(writer);
=======
        Boolean result;
        assertTrue("Scale up operation", controllerWrapper.getController().scaleStream(Stream.of(SCOPE, STREAM), Collections.singletonList(0), map, executor).getFuture().join());
        write30ByteEvents(3, writer);
>>>>>>> e8fef4ee

        //scale down and write events.
        map = new HashMap<>();
        map.put(0.0, 0.5);
        map.put(0.5, 1.0);
<<<<<<< HEAD
        result = controller.scaleStream(stream, Arrays.asList(1L, 2L, 3L), map, executor).getFuture().get();
=======
        result = controllerWrapper.getController().scaleStream(Stream.of(SCOPE, STREAM), Arrays.asList(1, 2, 3), map, executor).getFuture().get();
>>>>>>> e8fef4ee
        assertTrue("Scale down operation result", result);
        write30ByteEvents(3, writer);
    }

    private void createStream() throws Exception {
        StreamConfiguration config = StreamConfiguration.builder()
                                                        .scope(SCOPE)
                                                        .streamName(STREAM)
                                                        .scalingPolicy(ScalingPolicy.fixed(1))
                                                        .build();

        controllerWrapper.getControllerService().createScope(SCOPE).join();
        assertTrue("Create Stream operation", controllerWrapper.getController().createStream(config).join());
    }

    private void write30ByteEvents(int numberOfEvents, EventStreamWriter<String> writer) {
        Supplier<String> routingKeyGenerator = () -> String.valueOf(random.nextInt());
        IntStream.range(0, numberOfEvents).forEach( v -> writer.writeEvent(routingKeyGenerator.get(), DATA_OF_SIZE_30).join());
    }
}<|MERGE_RESOLUTION|>--- conflicted
+++ resolved
@@ -220,25 +220,15 @@
         map.put(0.0, 0.33);
         map.put(0.33, 0.66);
         map.put(0.66, 1.0);
-<<<<<<< HEAD
-        Boolean result = controller.scaleStream(stream, Collections.singletonList(0L), map, executor).getFuture().get();
-        assertTrue("Scale up operation", result);
-        writeEvents(writer);
-=======
         Boolean result;
-        assertTrue("Scale up operation", controllerWrapper.getController().scaleStream(Stream.of(SCOPE, STREAM), Collections.singletonList(0), map, executor).getFuture().join());
+        assertTrue("Scale up operation", controllerWrapper.getController().scaleStream(Stream.of(SCOPE, STREAM), Collections.singletonList(0L), map, executor).getFuture().join());
         write30ByteEvents(3, writer);
->>>>>>> e8fef4ee
 
         //scale down and write events.
         map = new HashMap<>();
         map.put(0.0, 0.5);
         map.put(0.5, 1.0);
-<<<<<<< HEAD
-        result = controller.scaleStream(stream, Arrays.asList(1L, 2L, 3L), map, executor).getFuture().get();
-=======
-        result = controllerWrapper.getController().scaleStream(Stream.of(SCOPE, STREAM), Arrays.asList(1, 2, 3), map, executor).getFuture().get();
->>>>>>> e8fef4ee
+        result = controllerWrapper.getController().scaleStream(Stream.of(SCOPE, STREAM), Arrays.asList(1L, 2L, 3L), map, executor).getFuture().get();
         assertTrue("Scale down operation result", result);
         write30ByteEvents(3, writer);
     }
