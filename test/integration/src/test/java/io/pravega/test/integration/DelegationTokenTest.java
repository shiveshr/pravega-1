--- conflicted
+++ resolved
@@ -199,11 +199,7 @@
         // get renewed before each use.
         @Cleanup
         ClusterWrapper pravegaCluster = ClusterWrapper.builder().authEnabled(true).tokenTtlInSeconds(6).build();
-<<<<<<< HEAD
-        pravegaCluster.initialize();
-=======
         pravegaCluster.start();
->>>>>>> 6470c10c
 
         final String scope = "testscope";
         final String streamName = "teststream";
