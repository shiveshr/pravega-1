/**
 * Copyright (c) 2017 Dell Inc., or its subsidiaries. All Rights Reserved.
 *
 * Licensed under the Apache License, Version 2.0 (the "License");
 * you may not use this file except in compliance with the License.
 * You may obtain a copy of the License at
 *
 *     http://www.apache.org/licenses/LICENSE-2.0
 */
package io.pravega.test.integration;

import io.pravega.segmentstore.contracts.tables.TableStore;
import io.pravega.segmentstore.storage.DurableDataLogException;
import io.pravega.test.common.TestingServerStarter;
import io.pravega.test.integration.demo.ControllerWrapper;
import io.pravega.segmentstore.contracts.StreamSegmentStore;
import io.pravega.segmentstore.server.host.handler.PravegaConnectionListener;
import io.pravega.segmentstore.server.store.ServiceBuilder;
import io.pravega.segmentstore.server.store.ServiceBuilderConfig;
import io.pravega.client.stream.ScalingPolicy;
import io.pravega.client.stream.StreamConfiguration;
import io.pravega.client.stream.impl.Controller;
import io.pravega.client.stream.impl.StreamImpl;
import io.pravega.client.stream.impl.TxnSegments;
import io.pravega.test.common.TestUtils;
import java.util.concurrent.CompletableFuture;
import java.util.concurrent.CompletionException;

import org.apache.curator.test.TestingServer;
import org.junit.After;
import org.junit.Assert;
import org.junit.Before;
import org.junit.Test;

/**
 * Collection of tests to validate controller bootstrap sequence.
 */
public class ControllerBootstrapTest {

    private static final String SCOPE = "testScope";
    private static final String STREAM = "testStream";

    private final int controllerPort = TestUtils.getAvailableListenPort();
    private final int servicePort = TestUtils.getAvailableListenPort();
    private TestingServer zkTestServer;
    private ControllerWrapper controllerWrapper;
    private PravegaConnectionListener server;
    private ServiceBuilder serviceBuilder;
    private StreamSegmentStore store;
    private TableStore tableStore;

    @Before
    public void setup() throws DurableDataLogException {
        final String serviceHost = "localhost";
        final int containerCount = 4;

        // 1. Start ZK
        try {
            zkTestServer = new TestingServerStarter().start();
        } catch (Exception e) {
            Assert.fail("Failed starting ZK test server");
        }

        // Now start Pravega service.
        serviceBuilder = ServiceBuilder.newInMemoryBuilder(ServiceBuilderConfig.getDefaultConfig());
        serviceBuilder.initialize();
        store = serviceBuilder.createStreamSegmentService();
        tableStore = serviceBuilder.createTableStoreService();

        server = new PravegaConnectionListener(false, servicePort, store, tableStore);
        server.startListening();

        // 2. Start controller
        try {
            controllerWrapper = new ControllerWrapper(zkTestServer.getConnectString(), false,
                    controllerPort, serviceHost, servicePort, containerCount);
        } catch (Exception e) {
            Assert.fail("Failed starting ControllerWrapper");
        }
    }

    @After
    public void cleanup() throws Exception {
        if (controllerWrapper != null) {
            controllerWrapper.close();
        }
        if (server != null) {
            server.close();
        }
        if (serviceBuilder != null) {
            serviceBuilder.close();
        }
        if (zkTestServer != null) {
            zkTestServer.close();
        }
    }

    @Test(timeout = 20000)
    public void bootstrapTest() throws Exception {
        Controller controller = controllerWrapper.getController();

        // Create test scope. This operation should succeed.
        Boolean scopeStatus = controller.createScope(SCOPE).join();
        Assert.assertEquals(true, scopeStatus);

        // Try creating a stream. It should not complete until Pravega host has started.
        // After Pravega host starts, stream should be successfully created.
        StreamConfiguration streamConfiguration = StreamConfiguration.builder()
                .scalingPolicy(ScalingPolicy.fixed(1))
                .build();
        CompletableFuture<Boolean> streamStatus = controller.createStream(SCOPE, STREAM, streamConfiguration);
        Assert.assertTrue(!streamStatus.isDone());
<<<<<<< HEAD
=======
        
        // Now start Pravega service.
        ServiceBuilder serviceBuilder = ServiceBuilder.newInMemoryBuilder(ServiceBuilderConfig.getDefaultConfig());
        serviceBuilder.initialize();
        StreamSegmentStore store = serviceBuilder.createStreamSegmentService();

        server = new PravegaConnectionListener(false, servicePort, store, mock(TableStore.class));
        server.startListening();
>>>>>>> e83454bf

        // Ensure that create stream succeeds.
        try {
            Boolean status = streamStatus.join();
            Assert.assertEquals(true, status);
        } catch (CompletionException ce) {
            Assert.fail();
        }
<<<<<<< HEAD

=======
        
>>>>>>> e83454bf
        // Now create transaction should succeed.
        CompletableFuture<TxnSegments> txIdFuture = controller.createTransaction(new StreamImpl(SCOPE, STREAM), 10000);

        try {
            TxnSegments id = txIdFuture.join();
            Assert.assertNotNull(id);
        } catch (CompletionException ce) {
            Assert.fail();
        }

        controllerWrapper.awaitRunning();
    }
}<|MERGE_RESOLUTION|>--- conflicted
+++ resolved
@@ -50,7 +50,7 @@
     private TableStore tableStore;
 
     @Before
-    public void setup() throws DurableDataLogException {
+    public void setup() {
         final String serviceHost = "localhost";
         final int containerCount = 4;
 
@@ -60,15 +60,6 @@
         } catch (Exception e) {
             Assert.fail("Failed starting ZK test server");
         }
-
-        // Now start Pravega service.
-        serviceBuilder = ServiceBuilder.newInMemoryBuilder(ServiceBuilderConfig.getDefaultConfig());
-        serviceBuilder.initialize();
-        store = serviceBuilder.createStreamSegmentService();
-        tableStore = serviceBuilder.createTableStoreService();
-
-        server = new PravegaConnectionListener(false, servicePort, store, tableStore);
-        server.startListening();
 
         // 2. Start controller
         try {
@@ -99,6 +90,15 @@
     public void bootstrapTest() throws Exception {
         Controller controller = controllerWrapper.getController();
 
+        // Now start Pravega service.
+        serviceBuilder = ServiceBuilder.newInMemoryBuilder(ServiceBuilderConfig.getDefaultConfig());
+        serviceBuilder.initialize();
+        store = serviceBuilder.createStreamSegmentService();
+        tableStore = serviceBuilder.createTableStoreService();
+
+        server = new PravegaConnectionListener(false, servicePort, store, tableStore);
+        server.startListening();
+
         // Create test scope. This operation should succeed.
         Boolean scopeStatus = controller.createScope(SCOPE).join();
         Assert.assertEquals(true, scopeStatus);
@@ -106,22 +106,10 @@
         // Try creating a stream. It should not complete until Pravega host has started.
         // After Pravega host starts, stream should be successfully created.
         StreamConfiguration streamConfiguration = StreamConfiguration.builder()
-                .scalingPolicy(ScalingPolicy.fixed(1))
-                .build();
+                                                                     .scalingPolicy(ScalingPolicy.fixed(1))
+                                                                     .build();
         CompletableFuture<Boolean> streamStatus = controller.createStream(SCOPE, STREAM, streamConfiguration);
         Assert.assertTrue(!streamStatus.isDone());
-<<<<<<< HEAD
-=======
-        
-        // Now start Pravega service.
-        ServiceBuilder serviceBuilder = ServiceBuilder.newInMemoryBuilder(ServiceBuilderConfig.getDefaultConfig());
-        serviceBuilder.initialize();
-        StreamSegmentStore store = serviceBuilder.createStreamSegmentService();
-
-        server = new PravegaConnectionListener(false, servicePort, store, mock(TableStore.class));
-        server.startListening();
->>>>>>> e83454bf
-
         // Ensure that create stream succeeds.
         try {
             Boolean status = streamStatus.join();
@@ -129,11 +117,7 @@
         } catch (CompletionException ce) {
             Assert.fail();
         }
-<<<<<<< HEAD
 
-=======
-        
->>>>>>> e83454bf
         // Now create transaction should succeed.
         CompletableFuture<TxnSegments> txIdFuture = controller.createTransaction(new StreamImpl(SCOPE, STREAM), 10000);
 
