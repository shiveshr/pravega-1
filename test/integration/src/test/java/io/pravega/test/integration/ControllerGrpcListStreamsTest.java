--- conflicted
+++ resolved
@@ -57,11 +57,7 @@
         // Arrange
         @Cleanup
         ClusterWrapper cluster = ClusterWrapper.builder().build();
-<<<<<<< HEAD
-        cluster.initialize();
-=======
         cluster.start();
->>>>>>> 6470c10c
         String scopeName = "test-scope";
 
         ClientConfig clientConfig = ClientConfig.builder()
@@ -84,11 +80,7 @@
                 .authEnabled(true)
                 .tokenTtlInSeconds(600)
                 .build();
-<<<<<<< HEAD
-        cluster.initialize();
-=======
         cluster.start();
->>>>>>> 6470c10c
         String scopeName = "test-scope";
         ClientConfig clientConfig = ClientConfig.builder()
                 .controllerURI(URI.create(cluster.controllerUri()))
@@ -142,11 +134,7 @@
         try {
             // Arrange
             cluster = ClusterWrapper.builder().authEnabled(true).build();
-<<<<<<< HEAD
-            cluster.initialize();
-=======
             cluster.start();
->>>>>>> 6470c10c
             String scopeName = "test-scope";
             this.createStreams(ClientConfig.builder()
                                 .controllerURI(URI.create(cluster.controllerUri()))
