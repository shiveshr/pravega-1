/**
 * Copyright (c) 2017 Dell Inc., or its subsidiaries. All Rights Reserved.
 *
 * Licensed under the Apache License, Version 2.0 (the "License");
 * you may not use this file except in compliance with the License.
 * You may obtain a copy of the License at
 *
 *     http://www.apache.org/licenses/LICENSE-2.0
 */
package io.pravega.test.integration.endtoendtest;

import com.google.common.collect.Lists;
import io.pravega.client.ClientConfig;
import io.pravega.client.ClientFactory;
import io.pravega.client.admin.ReaderGroupManager;
import io.pravega.client.admin.StreamManager;
import io.pravega.client.admin.impl.ReaderGroupManagerImpl;
import io.pravega.client.netty.impl.ConnectionFactory;
import io.pravega.client.netty.impl.ConnectionFactoryImpl;
import io.pravega.client.segment.impl.Segment;
import io.pravega.client.stream.Checkpoint;
import io.pravega.client.stream.EventRead;
import io.pravega.client.stream.EventStreamReader;
import io.pravega.client.stream.EventStreamWriter;
import io.pravega.client.stream.EventWriterConfig;
import io.pravega.client.stream.ReaderConfig;
import io.pravega.client.stream.ReaderGroup;
import io.pravega.client.stream.ReaderGroupConfig;
import io.pravega.client.stream.ReinitializationRequiredException;
import io.pravega.client.stream.ScalingPolicy;
import io.pravega.client.stream.Stream;
import io.pravega.client.stream.StreamConfiguration;
import io.pravega.client.stream.StreamCut;
import io.pravega.client.stream.TruncatedDataException;
import io.pravega.client.stream.impl.ClientFactoryImpl;
import io.pravega.client.stream.impl.JavaSerializer;
import io.pravega.client.stream.impl.StreamImpl;
import io.pravega.common.concurrent.ExecutorServiceHelpers;
import io.pravega.common.Exceptions;
import io.pravega.common.concurrent.Futures;
import io.pravega.common.util.RetriesExhaustedException;
import io.pravega.controller.server.eventProcessor.LocalController;
import io.pravega.segmentstore.contracts.StreamSegmentStore;
import io.pravega.segmentstore.server.host.handler.PravegaConnectionListener;
import io.pravega.segmentstore.server.store.ServiceBuilder;
import io.pravega.segmentstore.server.store.ServiceBuilderConfig;
import io.pravega.test.common.TestUtils;
import io.pravega.test.common.TestingServerStarter;
import io.pravega.test.integration.demo.ControllerWrapper;
import java.net.URI;
import java.util.ArrayList;
import java.util.HashMap;
import java.util.List;
import java.util.Map;
import java.util.concurrent.CompletableFuture;
import java.util.concurrent.Executors;
import java.util.concurrent.ScheduledExecutorService;
import lombok.Cleanup;
import lombok.SneakyThrows;
import lombok.extern.slf4j.Slf4j;
import org.apache.curator.test.TestingServer;
import org.junit.After;
import org.junit.Before;
import org.junit.Test;

import static io.pravega.shared.segment.StreamSegmentNameUtils.computeSegmentId;
import static org.junit.Assert.assertEquals;
import static org.junit.Assert.assertNotNull;
import static org.junit.Assert.assertNull;
import static org.junit.Assert.assertTrue;
import static java.util.stream.Collectors.toList;
import static io.pravega.test.common.AssertExtensions.assertThrows;

@Slf4j
public class EndToEndTruncationTest {

    private final int controllerPort = TestUtils.getAvailableListenPort();
    private final String serviceHost = "localhost";
    private final URI controllerURI = URI.create("tcp://" + serviceHost + ":" + controllerPort);
    private final int servicePort = TestUtils.getAvailableListenPort();
    private final int containerCount = 4;
    private TestingServer zkTestServer;
    private PravegaConnectionListener server;
    private ControllerWrapper controllerWrapper;
    private ServiceBuilder serviceBuilder;
    private ScheduledExecutorService executor;

    @Before
    public void setUp() throws Exception {
        executor = Executors.newSingleThreadScheduledExecutor();
        zkTestServer = new TestingServerStarter().start();

        serviceBuilder = ServiceBuilder.newInMemoryBuilder(ServiceBuilderConfig.getDefaultConfig());
        serviceBuilder.initialize();
        StreamSegmentStore store = serviceBuilder.createStreamSegmentService();

        server = new PravegaConnectionListener(false, servicePort, store);
        server.startListening();

        controllerWrapper = new ControllerWrapper(zkTestServer.getConnectString(),
                false,
                controllerPort,
                serviceHost,
                servicePort,
                containerCount);
        controllerWrapper.awaitRunning();
    }

    @After
    public void tearDown() throws Exception {
        ExecutorServiceHelpers.shutdown(executor);
        controllerWrapper.close();
        server.close();
        serviceBuilder.close();
        zkTestServer.close();
    }

    @Test(timeout = 30000)
    public void testTruncation() throws Exception {
        StreamConfiguration config = StreamConfiguration.builder()
                                                        .scope("test")
                                                        .streamName("test")
                                                        .scalingPolicy(ScalingPolicy.byEventRate(10, 2, 2))
                                                        .build();
        LocalController controller = (LocalController) controllerWrapper.getController();
        controllerWrapper.getControllerService().createScope("test").get();
        controller.createStream(config).get();
        @Cleanup
        ConnectionFactory connectionFactory = new ConnectionFactoryImpl(ClientConfig.builder()
                                                                                    .controllerURI(URI.create("tcp://" + serviceHost))
                                                                                    .build());
        @Cleanup
        ClientFactory clientFactory = new ClientFactoryImpl("test", controller, connectionFactory);
        @Cleanup
        EventStreamWriter<String> writer = clientFactory.createEventWriter("test", new JavaSerializer<>(),
                EventWriterConfig.builder().build());
        writer.writeEvent("0", "truncationTest1").get();

        // scale
        Stream stream = new StreamImpl("test", "test");
        Map<Double, Double> map = new HashMap<>();
        map.put(0.0, 0.33);
        map.put(0.33, 0.66);
        map.put(0.66, 1.0);
        Boolean result = controller.scaleStream(stream, Lists.newArrayList(0L, 1L), map, executor).getFuture().get();

        assertTrue(result);
        writer.writeEvent("0", "truncationTest2").get();

        Map<Long, Long> streamCutPositions = new HashMap<>();
        streamCutPositions.put(computeSegmentId(2, 1), 0L);
        streamCutPositions.put(computeSegmentId(3, 1), 0L);
        streamCutPositions.put(computeSegmentId(4, 1), 0L);

        controller.truncateStream(stream.getStreamName(), stream.getStreamName(), streamCutPositions).join();

        @Cleanup
        ReaderGroupManager groupManager = new ReaderGroupManagerImpl("test", controller, clientFactory,
                connectionFactory);
        groupManager.createReaderGroup("reader", ReaderGroupConfig.builder().disableAutomaticCheckpoints()
                                                                  .stream("test/test").build());

        @Cleanup
        EventStreamReader<String> reader = clientFactory.createReader("readerId", "reader", new JavaSerializer<>(),
                ReaderConfig.builder().build());

        EventRead<String> event = reader.readNextEvent(10000);
        assertNotNull(event);
        assertEquals("truncationTest2", event.getEvent());
        event = reader.readNextEvent(1000);
        assertNull(event.getEvent());
    }

    /**
     * This test checks the basic operation of truncation with offsets. The test first writes two events on a Stream
     * (1 segment) and then truncates the Stream after the first event. We verify that a new reader first gets a
     * TruncatedDataException and then it reads only the second event written, as the first has been truncated.
     *
     * @throws ReinitializationRequiredException If a checkpoint or reset is performed on the reader group.
     */
    @Test(timeout = 30000)
    public void testSimpleOffsetTruncation() throws ReinitializationRequiredException {
        final String scope = "truncationTests";
        final String streamName = "testSimpleOffsetTruncation";
        final String readerGroupName = "RGTestSimpleOffsetTruncation";

        StreamConfiguration streamConfiguration = StreamConfiguration.builder()
                                                                     .scalingPolicy(ScalingPolicy.fixed(1)).build();
        StreamManager streamManager = StreamManager.create(controllerURI);
        streamManager.createScope(scope);
        streamManager.createStream(scope, streamName, streamConfiguration);
        @Cleanup
        ClientFactory clientFactory = ClientFactory.withScope(scope, controllerURI);
        @Cleanup
        ReaderGroupManager groupManager = ReaderGroupManager.withScope(scope, controllerURI);
        groupManager.createReaderGroup(readerGroupName, ReaderGroupConfig.builder().disableAutomaticCheckpoints()
                                                                         .stream(scope + "/" + streamName)
                                                                         .build());
        ReaderGroup readerGroup = groupManager.getReaderGroup(readerGroupName);

        // Write two events to the Stream.
        writeDummyEvents(clientFactory, streamName, 2);

        // Read only the first one.
        @Cleanup
        EventStreamReader<String> reader = clientFactory.createReader(readerGroupName + "1", readerGroupName,
                new JavaSerializer<>(), ReaderConfig.builder().build());
        assertEquals(reader.readNextEvent(1000).getEvent(), "0");
        reader.close();

        // Create a Checkpoint, get StreamCut and truncate the Stream at that point.
        Checkpoint cp = readerGroup.initiateCheckpoint("myCheckpoint", executor).join();
        StreamCut streamCut = cp.asImpl().getPositions().values().iterator().next();
        assertTrue(streamManager.truncateStream(scope, streamName, streamCut));

        // Verify that a new reader reads from event 1 onwards.
        final String newReaderGroupName = readerGroupName + "new";
        groupManager.createReaderGroup(newReaderGroupName, ReaderGroupConfig.builder().stream(Stream.of(scope, streamName)).build());
        @Cleanup
        final EventStreamReader<String> newReader = clientFactory.createReader(newReaderGroupName + "2",
                newReaderGroupName, new JavaSerializer<>(), ReaderConfig.builder().build());

        // Check that we get a TruncatedDataException after truncating the active segment and then read the expected event.
        assertThrows(TruncatedDataException.class, () -> newReader.readNextEvent(1000).getEvent());
        assertEquals("Expected read event: ", "1", newReader.readNextEvent(1000).getEvent());
        assertNull(newReader.readNextEvent(1000).getEvent());
    }

    /**
     * This test verifies that truncation works specifying an offset that applies to multiple segments. To this end,
     * the test first writes a set of events on a Stream (with multiple segments) and truncates it at a specified offset
     * (truncatedEvents). The tests asserts that readers gets a TruncatedDataException after truncation and then it
     * (only) reads the remaining events that have not been truncated.
     */
    @Test(timeout = 30000)
    public void testParallelSegmentOffsetTruncation() {
        final String scope = "truncationTests";
        final String streamName = "testParallelSegmentOffsetTruncation";
        final String readerGroupName = "RGTestParallelSegmentOffsetTruncation";
        final int parallelism = 2;
        final int totalEvents = 200;
        final int truncatedEvents = 50;

        StreamConfiguration streamConf = StreamConfiguration.builder().scalingPolicy(ScalingPolicy.fixed(parallelism)).build();
        StreamManager streamManager = StreamManager.create(controllerURI);
        streamManager.createScope(scope);
        streamManager.createStream(scope, streamName, streamConf);
        @Cleanup
        ClientFactory clientFactory = ClientFactory.withScope(scope, controllerURI);
        @Cleanup
        ReaderGroupManager groupManager = ReaderGroupManager.withScope(scope, controllerURI);
        groupManager.createReaderGroup(readerGroupName, ReaderGroupConfig.builder().disableAutomaticCheckpoints()
                                                                .stream(scope + "/" + streamName).build());
        ReaderGroup readerGroup = groupManager.getReaderGroup(readerGroupName);

        // Write events to the Stream.
        writeDummyEvents(clientFactory, streamName, totalEvents);

        // Instantiate readers to consume from Stream up to truncatedEvents.
        List<CompletableFuture<Integer>> futures = readDummyEvents(clientFactory, readerGroupName, parallelism, truncatedEvents);
        Futures.allOf(futures).join();

        // Perform truncation on stream segment
        Checkpoint cp = readerGroup.initiateCheckpoint("myCheckpoint", executor).join();
        StreamCut streamCut = cp.asImpl().getPositions().values().iterator().next();
        assertTrue(streamManager.truncateStream(scope, streamName, streamCut));

        // Just after the truncation, trying to read the whole stream should raise a TruncatedDataException.
        final String newGroupName = readerGroupName + "new";
        groupManager.createReaderGroup(newGroupName, ReaderGroupConfig.builder().stream(Stream.of(scope, streamName)).build());
        assertThrows(TruncatedDataException.class, () -> Futures.allOf(readDummyEvents(clientFactory, newGroupName, parallelism)).join());

        // Read again, now expecting to read from the offset defined in truncate call onwards.
        groupManager.createReaderGroup(newGroupName, ReaderGroupConfig.builder().stream(Stream.of(scope, streamName)).build());
        futures = readDummyEvents(clientFactory, newGroupName, parallelism);
        Futures.allOf(futures).join();
        assertEquals("Expected read events: ", totalEvents - (truncatedEvents * parallelism),
                (int) futures.stream().map(CompletableFuture::join).reduce((a, b) -> a + b).get());
    }

    /**
     * This test checks the behavior of a reader (or group of readers) based on whether segment truncation takes place
     * while reading (first part of the test) or before starting reading (second part).
     *
     * @throws InterruptedException If the current thread is interrupted while waiting for the Controller service.
     */
    @Test(timeout = 30000)
    public void testSegmentTruncationWhileReading() throws InterruptedException {
        final int totalEvents = 100;
        final int parallelism = 1;
        final String scope = "truncationTests";
        final String streamName = "testSegmentTruncationWhileReading";
        final String readerGroupName = "RGTestSegmentTruncationWhileReading";

        StreamConfiguration config = StreamConfiguration.builder().scope(scope).streamName(streamName)
                                                        .scalingPolicy(ScalingPolicy.byEventRate(10, 2, parallelism))
                                                        .build();
        LocalController controller = (LocalController) controllerWrapper.getController();
        controllerWrapper.getControllerService().createScope(scope).join();
        controller.createStream(config).join();
        @Cleanup
        ConnectionFactory connectionFactory = new ConnectionFactoryImpl(ClientConfig.builder().controllerURI(controllerURI)
                                                                                    .build());
        @Cleanup
        ClientFactory clientFactory = new ClientFactoryImpl(scope, controller, connectionFactory);

        // Write half of totalEvents to the Stream.
        writeDummyEvents(clientFactory, streamName, totalEvents / 2);

        // Seal current segment (0) and split it into two segments (1,2).
        Stream stream = new StreamImpl(scope, streamName);
        Map<Double, Double> map = new HashMap<>();
        map.put(0.0, 0.5);
        map.put(0.5, 1.0);
        assertTrue(controller.scaleStream(stream, Lists.newArrayList(0L), map, executor).getFuture().join());

        long one = computeSegmentId(1, 1);
        long two = computeSegmentId(2, 1);
        // Write rest of events to the new Stream segments.
        writeDummyEvents(clientFactory, streamName, totalEvents, totalEvents / 2);

        // Instantiate readers to consume from Stream.
        @Cleanup
        ReaderGroupManager groupManager = new ReaderGroupManagerImpl(scope, controller, clientFactory, connectionFactory);
        groupManager.createReaderGroup(readerGroupName, ReaderGroupConfig.builder().stream(Stream.of(scope, streamName)).build());
        List<CompletableFuture<Integer>> futures = readDummyEvents(clientFactory, readerGroupName, parallelism);

        // Let readers to consume some events and truncate segment while readers are consuming events
        Exceptions.handleInterrupted(() -> Thread.sleep(500));
        Map<Long, Long> streamCutPositions = new HashMap<>();
        streamCutPositions.put(one, 0L);
        streamCutPositions.put(two, 0L);
        assertTrue(controller.truncateStream(scope, streamName, streamCutPositions).join());

        // Wait for readers to complete and assert that they have read all the events (totalEvents).
        Futures.allOf(futures).join();
        assertEquals((int) futures.stream().map(CompletableFuture::join).reduce((a, b) -> a + b).get(), totalEvents);

        // Assert that from the truncation call onwards, the available segments are the ones after scaling.
        List<Long> currentSegments = controller.getCurrentSegments(scope, streamName).join().getSegments().stream()
<<<<<<< HEAD
                                                  .map(Segment::getSegmentNumber)
=======
                                                  .map(Segment::getSegmentId)
>>>>>>> 7d145638
                                                  .sorted()
                                                  .collect(toList());
        currentSegments.removeAll(Lists.newArrayList(one, two));
        assertTrue(currentSegments.isEmpty());

        // The new set of readers, should only read the events beyond truncation point (segments 1 and 2).
        final String newReaderGroupName = readerGroupName + "new";
        groupManager.createReaderGroup(newReaderGroupName, ReaderGroupConfig.builder().stream(Stream.of(scope, streamName)).build());
        futures = readDummyEvents(clientFactory, newReaderGroupName, parallelism);
        Futures.allOf(futures).join();
        assertEquals((int) futures.stream().map(CompletableFuture::join).reduce((a, b) -> a + b).get(), totalEvents / 2);
    }

    /**
     * This test checks the behavior of a reader (or group of readers) that gets a delete event while reading. Note that
     * the timeout is larger than in other tests due to the behavior of the system in this situation. That is, while the
     * client is reading events (Segment Store) the test deletes the Stream (Controller and metadata). Once the client
     * reads all the events and reaches the end of segment, it contacts the Controller to retrieve subsequent segments
     * (if any). However, the Stream-related metadata to answer this request has been previously deleted. The current
     * behavior is that the Controller keeps looking for the Stream metadata for a non-negligible period of time (+100
     * sec.) while the client waits for a response. After this period, a RetriesExhaustedException is thrown to the
     * client, which is expected in this situation.
     */
    @Test(timeout = 200000)
    public void testDeleteStreamWhileReading() {
        final String scope = "truncationTests";
        final String streamName = "testDeleteStreamWhileReading";
        final String readerGroup = "RGTestDeleteStreamWhileReading";
        final int totalEvents = 100;
        final int parallelism = 1;

        StreamConfiguration streamConfiguration = StreamConfiguration.builder()
                                                                     .scalingPolicy(ScalingPolicy.fixed(parallelism))
                                                                     .build();
        StreamManager streamManager = StreamManager.create(controllerURI);
        streamManager.createScope(scope);
        streamManager.createStream(scope, streamName, streamConfiguration);
        @Cleanup
        ClientFactory clientFactory = ClientFactory.withScope(scope, controllerURI);

        // Write totalEvents to the Stream.
        writeDummyEvents(clientFactory, streamName, totalEvents);

        // Instantiate readers to consume from Stream.
        @Cleanup
        ReaderGroupManager groupManager = ReaderGroupManager.withScope(scope, controllerURI);
        groupManager.createReaderGroup(readerGroup, ReaderGroupConfig.builder().stream(Stream.of(scope, streamName)).build());
        final List<CompletableFuture<Integer>> futures = readDummyEvents(clientFactory, readerGroup, parallelism);

        // Wait some time to let readers read and then execute deletion.
        Exceptions.handleInterrupted(() -> Thread.sleep(500));
        assertTrue(streamManager.sealStream(scope, streamName));
        assertTrue(streamManager.deleteStream(scope, streamName));

        // At the control plane, we expect a RetriesExhaustedException as readers try to get successor segments from a deleted stream.
        assertThrows(RetriesExhaustedException.class, () -> Futures.allOf(futures).join());
        assertTrue(!streamManager.deleteStream(scope, streamName));
    }

    // start region utils

    private List<CompletableFuture<Integer>> readDummyEvents(ClientFactory client, String rGroup, int numReaders, int limit) {
        List<EventStreamReader<String>> readers = new ArrayList<>();
        for (int i = 0; i < numReaders; i++) {
            readers.add(client.createReader(String.valueOf(i), rGroup, new JavaSerializer<>(), ReaderConfig.builder().build()));
        }

        return readers.stream().map(r -> CompletableFuture.supplyAsync(() -> readEvents(r, limit))).collect(toList());
    }

    private List<CompletableFuture<Integer>> readDummyEvents(ClientFactory clientFactory, String readerGroup, int numReaders) {
        return readDummyEvents(clientFactory, readerGroup, numReaders, Integer.MAX_VALUE);
    }

    @SneakyThrows
    private <T> int readEvents(EventStreamReader<T> reader, int limit) {
        final int timeout = 1000;
        final int interReadWait = 50;
        EventRead<T> event;
        int validEvents = 0;
        try {
            do {
                event = reader.readNextEvent(timeout);
                Exceptions.handleInterrupted(() -> Thread.sleep(interReadWait));
                if (event.getEvent() != null) {
                    validEvents++;
                }
            } while ((event.getEvent() != null || event.isCheckpoint()) && validEvents < limit);

            reader.close();
        } catch (TruncatedDataException e) {
            reader.close();
            throw new TruncatedDataException(e.getCause());
        } catch (RuntimeException e) {
            if (e.getCause() instanceof RetriesExhaustedException) {
                throw new RetriesExhaustedException(e.getCause());
            } else {
                throw e;
            }
        }

        return validEvents;
    }

    private void writeDummyEvents(ClientFactory clientFactory, String streamName, int totalEvents, int offset) {
        @Cleanup
        EventStreamWriter<String> writer = clientFactory.createEventWriter(streamName, new JavaSerializer<>(),
                EventWriterConfig.builder().build());
        for (int i = offset; i < totalEvents; i++) {
            writer.writeEvent(String.valueOf(i)).join();
            log.info("Writing event: {} to stream {}", i, streamName);
        }
    }

    private void writeDummyEvents(ClientFactory clientFactory, String streamName, int totalEvents) {
        writeDummyEvents(clientFactory, streamName, totalEvents, 0);
    }

    // End region utils
}<|MERGE_RESOLUTION|>--- conflicted
+++ resolved
@@ -338,11 +338,7 @@
 
         // Assert that from the truncation call onwards, the available segments are the ones after scaling.
         List<Long> currentSegments = controller.getCurrentSegments(scope, streamName).join().getSegments().stream()
-<<<<<<< HEAD
-                                                  .map(Segment::getSegmentNumber)
-=======
                                                   .map(Segment::getSegmentId)
->>>>>>> 7d145638
                                                   .sorted()
                                                   .collect(toList());
         currentSegments.removeAll(Lists.newArrayList(one, two));
