--- conflicted
+++ resolved
@@ -188,11 +188,7 @@
                 }
             }
 
-<<<<<<< HEAD
-            long initialCount = getCounter("pravega.segmentstore.segment_read_bytes." + scope + "." + STREAM_NAME + ".0#secondary.0.Counter");
-=======
             long initialCount = getCounter("pravega.segmentstore.segment_read_bytes." + scope + "." + STREAM_NAME + ".0#epoch.0.Counter");
->>>>>>> 7d145638
             Assert.assertEquals(bytesWritten, initialCount);
 
             Exceptions.handleInterrupted(() -> Thread.sleep(10 * 1000));
@@ -216,11 +212,7 @@
                 }
             }
 
-<<<<<<< HEAD
-            long countAfterCacheEvicted = getCounter("pravega.segmentstore.segment_read_bytes." + scope + "." + STREAM_NAME + ".0#secondary.0.Counter");
-=======
             long countAfterCacheEvicted = getCounter("pravega.segmentstore.segment_read_bytes." + scope + "." + STREAM_NAME + ".0#epoch.0.Counter");
->>>>>>> 7d145638
 
             //Metric is evicted from Cache, after cache eviction duration
             //Count starts from 0, rather than adding up to previously ready bytes, as cache is evicted.
@@ -262,11 +254,7 @@
                 }
             }
 
-<<<<<<< HEAD
-            long countFromSecondSegment = getCounter("pravega.segmentstore.segment_read_bytes." + scope + "." + STREAM_NAME + ".1#secondary.1.Counter");
-=======
             long countFromSecondSegment = getCounter("pravega.segmentstore.segment_read_bytes." + scope + "." + STREAM_NAME + ".1#epoch.1.Counter");
->>>>>>> 7d145638
 
             Assert.assertEquals(bytesWritten, countFromSecondSegment);
 
