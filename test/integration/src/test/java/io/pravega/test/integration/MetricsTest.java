--- conflicted
+++ resolved
@@ -62,6 +62,7 @@
 
 import static java.util.concurrent.TimeUnit.SECONDS;
 import static org.junit.Assert.assertTrue;
+import static org.mockito.Mockito.mock;
 
 
 @Slf4j
@@ -104,13 +105,8 @@
         monitor = new AutoScaleMonitor(store, AutoScalerConfig.builder().build());
         TableStore tableStore = serviceBuilder.createTableStoreService();
 
-<<<<<<< HEAD
         this.server = new PravegaConnectionListener(false, "localhost", servicePort, store, tableStore,
-                monitor.getRecorder(), new PassingTokenVerifier(), null, null, true);
-=======
-        this.server = new PravegaConnectionListener(false, "localhost", servicePort, store, mock(TableStore.class),
                 monitor.getStatsRecorder(), monitor.getTableSegmentStatsRecorder(), new PassingTokenVerifier(), null, null, true);
->>>>>>> 7de924fe
         this.server.startListening();
 
         // 3. Start Pravega Controller service
