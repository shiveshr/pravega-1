.project
build
.classpath
<<<<<<< HEAD
.settings/
/.gradle/
clients/streaming/bin/
=======
.settings
.gradle
output
.idea
.iml
target
>>>>>>> f5099759
<|MERGE_RESOLUTION|>--- conflicted
+++ resolved
@@ -1,15 +1,10 @@
 .project
 build
 .classpath
-<<<<<<< HEAD
-.settings/
-/.gradle/
 clients/streaming/bin/
-=======
 .settings
 .gradle
 output
 .idea
 .iml
-target
->>>>>>> f5099759
+target