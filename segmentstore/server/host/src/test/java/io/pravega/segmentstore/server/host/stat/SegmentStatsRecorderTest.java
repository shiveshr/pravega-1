/**
 * Copyright (c) Dell Inc., or its subsidiaries. All Rights Reserved.
 *
 * Licensed under the Apache License, Version 2.0 (the "License");
 * you may not use this file except in compliance with the License.
 * You may obtain a copy of the License at
 *
 *     http://www.apache.org/licenses/LICENSE-2.0
 */
package io.pravega.segmentstore.server.host.stat;

import com.google.common.collect.ImmutableMap;
import io.pravega.client.stream.ScalingPolicy;
import io.pravega.common.concurrent.Futures;
import io.pravega.segmentstore.contracts.Attributes;
import io.pravega.segmentstore.contracts.SegmentProperties;
import io.pravega.segmentstore.contracts.StreamSegmentInformation;
import io.pravega.segmentstore.contracts.StreamSegmentStore;
import io.pravega.shared.MetricsNames;
import io.pravega.shared.NameUtils;
import io.pravega.shared.metrics.MetricRegistryUtils;
import io.pravega.shared.metrics.MetricsConfig;
import io.pravega.shared.metrics.MetricsProvider;
import io.pravega.shared.protocol.netty.WireCommands;
import io.pravega.test.common.AssertExtensions;
import io.pravega.test.common.ThreadPooledTestSuite;
import java.time.Duration;
import java.util.UUID;
import java.util.concurrent.CompletableFuture;
import java.util.concurrent.ScheduledExecutorService;
import java.util.concurrent.TimeUnit;
import lombok.Cleanup;
import lombok.val;
import org.junit.Before;
import org.junit.Test;

import static io.pravega.shared.MetricsNames.SEGMENT_READ_BYTES;
import static io.pravega.shared.MetricsNames.SEGMENT_WRITE_BYTES;
import static io.pravega.shared.MetricsNames.SEGMENT_WRITE_EVENTS;
import static io.pravega.shared.MetricsNames.globalMetricName;
import static io.pravega.shared.MetricsTags.segmentTags;
import static org.junit.Assert.assertEquals;
import static org.junit.Assert.assertNotNull;
import static org.junit.Assert.assertNull;
import static org.mockito.Mockito.mock;
import static org.mockito.Mockito.when;

public class SegmentStatsRecorderTest extends ThreadPooledTestSuite {
    private static final String STREAM_SEGMENT_NAME_BASE = "scope/stream/";
    private static final long NO_COUNTER_VALUE = Long.MIN_VALUE;

    @Override
    protected int getThreadPoolSize() {
        // Use an InlineExecutor to help with the async operations (they will be executed synchronously).
        return 0;
    }

    private String getStreamSegmentName() {
        return STREAM_SEGMENT_NAME_BASE + UUID.randomUUID().getLeastSignificantBits();
    }

    @Before
    public void setUp() {
        MetricsProvider.initialize(MetricsConfig.builder()
                .with(MetricsConfig.ENABLE_STATISTICS, true)
                .build());
        MetricsProvider.getMetricsProvider().startWithoutExporting();
    }

    @Test(timeout = 20000)
    public void testRecordTraffic() {
        val segmentName = getStreamSegmentName();
        // Do not mock metrics here. We are making a huge number of invocations and mockito will record every single one
        // of them, possibly causing OOMs.
        @Cleanup
        val context = new TestContext(segmentName, Duration.ofSeconds(10), false);
        context.statsRecorder.createSegment(segmentName, WireCommands.CreateSegment.IN_EVENTS_PER_SEC, 10, Duration.ofSeconds(1));
        assertEquals(0, (int) context.statsRecorder.getSegmentAggregates(segmentName).getTwoMinuteRate());

        // record for over 5 seconds
        long startTime = System.currentTimeMillis();
        // after 10 seconds we should have written ~100 events.
        // Which means 2 minute rate at this point is 100 / 120 ~= 0.4 events per second
        val elapsed = Duration.ofSeconds(1);
        while (System.currentTimeMillis() - startTime < Duration.ofSeconds(6).toMillis()) {
            for (int i = 0; i < 11; i++) {
                context.statsRecorder.recordAppend(segmentName, 0, 1, elapsed);
            }
        }
        AssertExtensions.assertGreaterThan("", 0, (long) context.statsRecorder.getSegmentAggregates(segmentName).getTwoMinuteRate());
    }

    @Test(timeout = 10000)
    public void testExpireSegment() throws Exception {
        val segmentName = getStreamSegmentName();
        @Cleanup
        val context = new TestContext(segmentName, Duration.ofSeconds(2), true);
        context.statsRecorder.createSegment(segmentName, WireCommands.CreateSegment.IN_EVENTS_PER_SEC, 10, Duration.ofSeconds(1));
        assertEquals(0, getCounterValue(MetricsNames.SEGMENT_WRITE_BYTES, segmentName));
        assertEquals(0, getCounterValue(MetricsNames.SEGMENT_WRITE_EVENTS, segmentName));

        assertNotNull(context.statsRecorder.getSegmentAggregates(segmentName));
        Thread.sleep(2500);

        // Verify that segment has been removed from the cache
        assertNull(context.statsRecorder.getSegmentAggregates(segmentName));
        assertEquals(NO_COUNTER_VALUE, getCounterValue(MetricsNames.SEGMENT_WRITE_BYTES, segmentName));
        assertEquals(NO_COUNTER_VALUE, getCounterValue(MetricsNames.SEGMENT_WRITE_EVENTS, segmentName));

        // this should result in asynchronous loading of STREAM_SEGMENT_NAME
        context.statsRecorder.recordAppend(segmentName, 0, 1, Duration.ofSeconds(2));
        context.getLoadAsyncCompletion().get(10000, TimeUnit.MILLISECONDS);
        assertNotNull(context.statsRecorder.getSegmentAggregates(segmentName));

        context.statsRecorder.recordAppend(segmentName, 10, 11, Duration.ofSeconds(2));
        assertEquals(10, getCounterValue(MetricsNames.SEGMENT_WRITE_BYTES, segmentName));
        assertEquals(11, getCounterValue(MetricsNames.SEGMENT_WRITE_EVENTS, segmentName));
    }

    @Test(timeout = 10000)
    public void testMetrics() {
        val segmentName = getStreamSegmentName();
        val segmentTags = segmentTags(segmentName);
        @Cleanup
        val context = new TestContext(segmentName, Duration.ofSeconds(10), false);
        val elapsed = Duration.ofSeconds(1);

        // Create Segment metrics.
        context.statsRecorder.createSegment(segmentName, ScalingPolicy.ScaleType.BY_RATE_IN_KBYTES_PER_SEC.getValue(), 2, elapsed);
        assertEquals(elapsed.toMillis(), getTimerMillis(MetricsNames.SEGMENT_CREATE_LATENCY));

        // Append metrics non-txn.
        context.statsRecorder.recordAppend(segmentName, 123L, 2, elapsed);
        assertEquals(123L, getCounterValue(globalMetricName(SEGMENT_WRITE_BYTES), null));
        assertEquals(2, getCounterValue(globalMetricName(SEGMENT_WRITE_EVENTS), null));
        assertEquals(123L, getCounterValue(MetricsNames.SEGMENT_WRITE_BYTES, segmentName));
        assertEquals(2, getCounterValue(MetricsNames.SEGMENT_WRITE_EVENTS, segmentName));

        // Append the 1st metrics txn.
        val txnName = NameUtils.getTransactionNameFromId(segmentName, UUID.randomUUID());
        context.statsRecorder.recordAppend(txnName, 321L, 5, elapsed);
        assertEquals(123L + 321L, getCounterValue(globalMetricName(SEGMENT_WRITE_BYTES), null));
        assertEquals(2 + 5, getCounterValue(globalMetricName(SEGMENT_WRITE_EVENTS), null));

        // Verify the transaction metrics did not get recorded. Txn segment tags are the same as the parent segment tags.
        assertEquals(123L, getCounterValue(MetricsNames.SEGMENT_WRITE_BYTES, segmentName));
        assertEquals(2, getCounterValue(MetricsNames.SEGMENT_WRITE_EVENTS, segmentName));

        // Delete the 1st txn segment, this shouldn't affect the parent segment
        context.statsRecorder.deleteSegment(txnName);

        // Append the 2nd metrics txn.
        val txnName2 = NameUtils.getTransactionNameFromId(segmentName, UUID.randomUUID());
        context.statsRecorder.recordAppend(txnName2, 321L, 5, elapsed);

        // Seal the 2nd txn segment, this shouldn't affect the parent segment
        context.statsRecorder.sealSegment(txnName2);

        // Read metrics.
        context.statsRecorder.read(segmentName, 123);
        assertEquals(123L, getCounterValue(globalMetricName(SEGMENT_READ_BYTES), null));
        assertEquals(123L, getCounterValue(SEGMENT_READ_BYTES, segmentName));

        context.statsRecorder.readComplete(elapsed);
        assertEquals(elapsed.toMillis(), getTimerMillis(MetricsNames.SEGMENT_READ_LATENCY));

        // Merge metrics.
<<<<<<< HEAD
        context.statsRecorder.merge(segmentName, 123L, 2, 234L, Duration.ofMillis(100));
=======
        context.statsRecorder.merge(segmentName, 123L, 2, 234L);
>>>>>>> 6470c10c
        assertEquals(123L * 2, getCounterValue(MetricsNames.SEGMENT_WRITE_BYTES, segmentName));
        assertEquals(2 * 2, getCounterValue(MetricsNames.SEGMENT_WRITE_EVENTS, segmentName));

        // Seal metrics.
        context.statsRecorder.sealSegment(segmentName);
        assertEquals(NO_COUNTER_VALUE, getCounterValue(MetricsNames.SEGMENT_WRITE_BYTES, segmentName));
        assertEquals(NO_COUNTER_VALUE, getCounterValue(MetricsNames.SEGMENT_WRITE_EVENTS, segmentName));

        // Delete metrics.
        context.statsRecorder.deleteSegment(segmentName);
        assertEquals(NO_COUNTER_VALUE, getCounterValue(MetricsNames.SEGMENT_WRITE_BYTES, segmentName));
        assertEquals(NO_COUNTER_VALUE, getCounterValue(MetricsNames.SEGMENT_WRITE_EVENTS, segmentName));
        assertEquals(NO_COUNTER_VALUE, getCounterValue(MetricsNames.SEGMENT_READ_BYTES, segmentName));
    }

    private long getCounterValue(String counter, String segment) {
        val c = MetricRegistryUtils.getCounter(counter, segment == null ? new String[0] : segmentTags(segment));
        return c == null ? NO_COUNTER_VALUE : (long) c.count();
    }

    private long getTimerMillis(String timerName) {
        val t = MetricRegistryUtils.getTimer(timerName);
        return (long) t.totalTime(TimeUnit.MILLISECONDS);
    }

    private class TestContext implements AutoCloseable {
        final SegmentStatsRecorderImpl statsRecorder;

        TestContext(String segmentName, Duration expiryTime, boolean mockLoadAsync) {
            AutoScaleProcessor processor = mock(AutoScaleProcessor.class);
            StreamSegmentStore store = mock(StreamSegmentStore.class);
            CompletableFuture<SegmentProperties> toBeReturned = CompletableFuture.completedFuture(
                    StreamSegmentInformation.builder()
                            .name(segmentName)
                            .attributes(ImmutableMap.<UUID, Long>builder()
                                    .put(Attributes.SCALE_POLICY_TYPE, 0L)
                                    .put(Attributes.SCALE_POLICY_RATE, 10L).build())
                            .build());
            when(store.getStreamSegmentInfo(segmentName, Duration.ofMinutes(1))).thenReturn(toBeReturned);
            val reportingDuration = Duration.ofSeconds(10000);
            if (mockLoadAsync) {
                statsRecorder = new TestRecorder(processor, store, reportingDuration, expiryTime, executorService());
            } else {
                statsRecorder = new SegmentStatsRecorderImpl(processor, store, reportingDuration, expiryTime, executorService());
            }
        }

        public CompletableFuture<Void> getLoadAsyncCompletion() {
            if (statsRecorder instanceof TestRecorder) {
                return ((TestRecorder) statsRecorder).loadAsyncCompletion;
            } else {
                throw new IllegalStateException();
            }
        }

        @Override
        public void close() {
            statsRecorder.close();
        }
    }

    private static class TestRecorder extends SegmentStatsRecorderImpl {
        final CompletableFuture<Void> loadAsyncCompletion;

        TestRecorder(AutoScaleProcessor reporter, StreamSegmentStore store, Duration reportingDuration, Duration expiryDuration,
                     ScheduledExecutorService executor) {
            super(reporter, store, reportingDuration, expiryDuration, executor);
            this.loadAsyncCompletion = new CompletableFuture<>();
        }

        @Override
        protected CompletableFuture<Void> loadAsynchronously(String streamSegmentName) {
            val r = super.loadAsynchronously(streamSegmentName);
            Futures.completeAfter(() -> r, this.loadAsyncCompletion);
            return r;
        }
    }
}<|MERGE_RESOLUTION|>--- conflicted
+++ resolved
@@ -165,11 +165,7 @@
         assertEquals(elapsed.toMillis(), getTimerMillis(MetricsNames.SEGMENT_READ_LATENCY));
 
         // Merge metrics.
-<<<<<<< HEAD
-        context.statsRecorder.merge(segmentName, 123L, 2, 234L, Duration.ofMillis(100));
-=======
-        context.statsRecorder.merge(segmentName, 123L, 2, 234L);
->>>>>>> 6470c10c
+        context.statsRecorder.merge(segmentName, 123L, 2, 234L, Duration.ofMillis(10));
         assertEquals(123L * 2, getCounterValue(MetricsNames.SEGMENT_WRITE_BYTES, segmentName));
         assertEquals(2 * 2, getCounterValue(MetricsNames.SEGMENT_WRITE_EVENTS, segmentName));
 
