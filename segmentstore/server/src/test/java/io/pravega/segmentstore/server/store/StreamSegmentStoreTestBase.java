--- conflicted
+++ resolved
@@ -400,17 +400,14 @@
         for (Map.Entry<String, ArrayList<String>> e : transactionsBySegment.entrySet()) {
             String parentName = e.getKey();
             for (String transactionName : e.getValue()) {
-<<<<<<< HEAD
                 result.add(store -> store.sealStreamSegment(transactionName, TIMEOUT)
                         .thenCompose(v -> store.mergeStreamSegment(StreamSegmentNameUtils.getParentStreamSegmentName(transactionName), transactionName, TIMEOUT)));
-=======
                 result.add(store -> Futures
                         .exceptionallyExpecting(
                                 store.sealStreamSegment(transactionName, TIMEOUT),
                                 ex -> ex instanceof StreamSegmentSealedException,
                                 null)
-                        .thenCompose(v -> store.mergeTransaction(transactionName, TIMEOUT)));
->>>>>>> 39a2441d
+                        .thenCompose(v -> store.mergeStreamSegment(StreamSegmentNameUtils.getParentStreamSegmentName(transactionName), transactionName, TIMEOUT)));
 
                 // Update parent length.
                 lengths.put(parentName, lengths.get(parentName) + lengths.get(transactionName));
