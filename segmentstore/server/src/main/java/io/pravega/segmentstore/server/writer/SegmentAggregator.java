/**
 * Copyright (c) 2017 Dell Inc., or its subsidiaries. All Rights Reserved.
 *
 * Licensed under the Apache License, Version 2.0 (the "License");
 * you may not use this file except in compliance with the License.
 * You may obtain a copy of the License at
 *
 *     http://www.apache.org/licenses/LICENSE-2.0
 */
package io.pravega.segmentstore.server.writer;

import com.google.common.base.Preconditions;
import io.pravega.common.AbstractTimer;
import io.pravega.common.Exceptions;
import io.pravega.common.LoggerHelpers;
import io.pravega.common.TimeoutTimer;
import io.pravega.common.concurrent.Futures;
import io.pravega.segmentstore.contracts.AttributeUpdate;
import io.pravega.segmentstore.contracts.Attributes;
import io.pravega.segmentstore.contracts.BadOffsetException;
import io.pravega.segmentstore.contracts.SegmentProperties;
import io.pravega.segmentstore.contracts.StreamSegmentMergedException;
import io.pravega.segmentstore.contracts.StreamSegmentNotExistsException;
import io.pravega.segmentstore.contracts.StreamSegmentSealedException;
import io.pravega.segmentstore.server.DataCorruptionException;
import io.pravega.segmentstore.server.SegmentMetadata;
import io.pravega.segmentstore.server.UpdateableSegmentMetadata;
import io.pravega.segmentstore.server.logs.operations.AttributeUpdaterOperation;
import io.pravega.segmentstore.server.logs.operations.CachedStreamSegmentAppendOperation;
import io.pravega.segmentstore.server.logs.operations.MergeSegmentOperation;
import io.pravega.segmentstore.server.logs.operations.Operation;
import io.pravega.segmentstore.server.logs.operations.SegmentOperation;
import io.pravega.segmentstore.server.logs.operations.StorageOperation;
import io.pravega.segmentstore.server.logs.operations.StreamSegmentAppendOperation;
import io.pravega.segmentstore.server.logs.operations.StreamSegmentSealOperation;
import io.pravega.segmentstore.server.logs.operations.StreamSegmentTruncateOperation;
import io.pravega.segmentstore.server.logs.operations.UpdateAttributesOperation;
import io.pravega.segmentstore.storage.SegmentHandle;
import io.pravega.segmentstore.storage.Storage;
import java.io.InputStream;
import java.time.Duration;
import java.util.ArrayDeque;
import java.util.Collection;
import java.util.Collections;
import java.util.HashMap;
import java.util.Map;
import java.util.UUID;
import java.util.concurrent.CompletableFuture;
import java.util.concurrent.CompletionException;
import java.util.concurrent.Executor;
import java.util.concurrent.atomic.AtomicBoolean;
import java.util.concurrent.atomic.AtomicInteger;
import java.util.concurrent.atomic.AtomicLong;
import java.util.concurrent.atomic.AtomicReference;
import java.util.stream.Collectors;
import javax.annotation.concurrent.GuardedBy;
import javax.annotation.concurrent.ThreadSafe;
import lombok.Getter;
import lombok.RequiredArgsConstructor;
import lombok.SneakyThrows;
import lombok.extern.slf4j.Slf4j;

/**
 * Aggregates contents for a specific StreamSegment.
 */
@Slf4j
class SegmentAggregator implements OperationProcessor, AutoCloseable {
    //region Members

    private final UpdateableSegmentMetadata metadata;
    private final WriterConfig config;
    private final OperationQueue operations;
    private final AbstractTimer timer;
    private final Executor executor;
    private final String traceObjectId;
    private final Storage storage;
    private final AtomicReference<SegmentHandle> handle;
    private final WriterDataSource dataSource;
    private final AtomicInteger mergeTransactionCount;
    private final AtomicInteger truncateCount;
    private final AtomicBoolean hasSealPending;
    private final AtomicLong lastAddedOffset;
    private final AtomicReference<Duration> lastFlush;
    private final AtomicReference<AggregatorState> state;
    private final AtomicReference<ReconciliationState> reconciliationState;

    //endregion

    //region Constructor

    /**
     * Creates a new instance of the SegmentAggregator class.
     *
     * @param segmentMetadata The Metadata for the StreamSegment to construct this Aggregator for.
     * @param dataSource      The WriterDataSource to use.
     * @param storage         The Storage to use (for flushing).
     * @param config          The Configuration to use.
     * @param timer           A Timer to use to determine elapsed time.
     */
    SegmentAggregator(UpdateableSegmentMetadata segmentMetadata, WriterDataSource dataSource, Storage storage, WriterConfig config, AbstractTimer timer, Executor executor) {
        this.metadata = Preconditions.checkNotNull(segmentMetadata, "segmentMetadata");
        Preconditions.checkArgument(this.metadata.getContainerId() == dataSource.getId(), "SegmentMetadata.ContainerId is different from WriterDataSource.Id");
        this.traceObjectId = String.format("StorageWriter[%d-%d]", this.metadata.getContainerId(), this.metadata.getId());

        this.config = Preconditions.checkNotNull(config, "config");
        this.storage = Preconditions.checkNotNull(storage, "storage");
        this.dataSource = Preconditions.checkNotNull(dataSource, "dataSource");
        this.timer = Preconditions.checkNotNull(timer, "timer");
        this.executor = Preconditions.checkNotNull(executor, "executor");
        this.lastFlush = new AtomicReference<>(timer.getElapsed());
        this.lastAddedOffset = new AtomicLong(-1); // Will be set properly in initialize().
        this.mergeTransactionCount = new AtomicInteger();
        this.truncateCount = new AtomicInteger();
        this.hasSealPending = new AtomicBoolean();
        this.operations = new OperationQueue();
        this.state = new AtomicReference<>(AggregatorState.NotInitialized);
        this.reconciliationState = new AtomicReference<>();
        this.handle = new AtomicReference<>();
    }

    //endregion

    //region AutoCloseable Implementation

    @Override
    public void close() {
        if (!isClosed()) {
            setState(AggregatorState.Closed);
        }
    }

    //endregion

    //region OperationProcessor Implementation

    @Override
    public long getLowestUncommittedSequenceNumber() {
        StorageOperation first = this.operations.getFirst();
        return first == null ? Operation.NO_SEQUENCE_NUMBER : first.getSequenceNumber();
    }

    @Override
    public boolean isClosed() {
        return this.state.get() == AggregatorState.Closed;
    }

    //endregion

    //region Properties

    /**
     * Gets a reference to the SegmentMetadata related to this Aggregator.
     *
     * @return The metadata.
     */
    SegmentMetadata getMetadata() {
        return this.metadata;
    }

    /**
     * Gets a value representing the amount of time since the last successful call to flush(). If no such call has been
     * made yet, this returns the amount of time since the creation of this SegmentAggregator object.
     */
    Duration getElapsedSinceLastFlush() {
        return this.timer.getElapsed().minus(this.lastFlush.get());
    }

    /**
     * Gets a value indicating whether a call to flush() is required given the current state of this SegmentAggregator.
     * <p>
     * Any of the following conditions can trigger a flush:
     * <ul>
     * <li> There is more data in the SegmentAggregator than the configuration allows (getOutstandingLength >= FlushThresholdBytes)
     * <li> Too much time has passed since the last call to flush() (getElapsedSinceLastFlush >= FlushThresholdTime)
     * <li> The SegmentAggregator contains a StreamSegmentSealOperation or MergeSegmentOperation (hasSealPending == true)
     * <li> The SegmentAggregator is currently in a Reconciliation State (recovering from an inconsistency in Storage).
     * </ul>
     */
    boolean mustFlush() {
        if (this.metadata.isDeleted()) {
            return false;
        }

        return exceedsThresholds()
                || this.hasSealPending.get()
                || this.mergeTransactionCount.get() > 0
                || this.truncateCount.get() > 0
                || (this.operations.size() > 0 && isReconciling());
    }

    /**
     * Gets a value indicating whether the Flush thresholds are exceeded for this SegmentAggregator.
     */
    private boolean exceedsThresholds() {
        boolean isFirstAppend = this.operations.size() > 0 && isAppendOperation(this.operations.getFirst());
        long length = isFirstAppend ? this.operations.getFirst().getLength() : 0;
        if (isFirstAppend && length == 0 && !((AggregatedAppendOperation) this.operations.getFirst()).attributes.isEmpty()) {
            // No data, but we have at least one attribute waiting. Pretend as if we had data to flush.
            length = 1;
        }

        return length >= this.config.getFlushThresholdBytes()
                || (length > 0 && getElapsedSinceLastFlush().compareTo(this.config.getFlushThresholdTime()) >= 0);
    }

    /**
     * Gets a value indicating whether the SegmentAggregator is currently in a Reconciliation state.
     */
    private boolean isReconciling() {
        AggregatorState currentState = this.state.get();
        return currentState == AggregatorState.ReconciliationNeeded
                || currentState == AggregatorState.Reconciling;
    }

    @Override
    public String toString() {
        return String.format(
                "[%d: %s] Count = %d, LastOffset = %s, LUSN = %d LastFlush = %ds",
                this.metadata.getId(),
                this.metadata.getName(),
                this.operations.size(),
                this.lastAddedOffset,
                getLowestUncommittedSequenceNumber(),
                this.getElapsedSinceLastFlush().toMillis() / 1000);
    }

    //endregion

    //region Operations

    /**
     * Initializes the SegmentAggregator by pulling information from the given Storage.
     *
     * @param timeout  Timeout for the operation.
     * @return A CompletableFuture that, when completed, will indicate that the operation finished successfully. If any
     * errors occurred during the operation, the Future will be completed with the appropriate exception.
     */
    CompletableFuture<Void> initialize(Duration timeout) {
        Exceptions.checkNotClosed(isClosed(), this);
        Preconditions.checkState(this.state.get() == AggregatorState.NotInitialized, "SegmentAggregator has already been initialized.");
        assert this.handle.get() == null : "non-null handle but state == " + this.state.get();
        long traceId = LoggerHelpers.traceEnterWithContext(log, this.traceObjectId, "initialize");

        return openWrite(this.metadata.getName(), this.handle, timeout)
                .thenAcceptAsync(segmentInfo -> {
                    // Check & Update StorageLength in metadata.
                    if (this.metadata.getStorageLength() != segmentInfo.getLength()) {
                        if (this.metadata.getStorageLength() >= 0) {
                            // Only log warning if the StorageLength has actually been initialized, but is different.
                            log.warn("{}: SegmentMetadata has a StorageLength ({}) that is different than the actual one ({}) - updating metadata.", this.traceObjectId, this.metadata.getStorageLength(), segmentInfo.getLength());
                        }

                        // It is very important to keep this value up-to-date and correct.
                        this.metadata.setStorageLength(segmentInfo.getLength());
                    }

                    // Check if the Storage segment is sealed, but it's not in metadata (this is 100% indicative of some data corruption happening).
                    if (segmentInfo.isSealed()) {
                        if (!this.metadata.isSealed()) {
                            throw new CompletionException(new DataCorruptionException(String.format("Segment '%s' is sealed in Storage but not in the metadata.", this.metadata.getName())));
                        }

                        if (!this.metadata.isSealedInStorage()) {
                            this.metadata.markSealedInStorage();
                            log.warn("{}: Segment is sealed in Storage but metadata does not reflect that - updating metadata.", this.traceObjectId);
                        }
                    }

                    log.info("{}: Initialized. StorageLength = {}, Sealed = {}.", this.traceObjectId, segmentInfo.getLength(), segmentInfo.isSealed());
                    LoggerHelpers.traceLeave(log, this.traceObjectId, "initialize", traceId);
                    setState(AggregatorState.Writing);
                }, this.executor)
                .exceptionally(ex -> {
                    ex = Exceptions.unwrap(ex);
                    if (ex instanceof StreamSegmentNotExistsException) {
                        // Segment does not exist anymore. This is a real possibility during recovery, in the following cases:
                        // * We already processed a Segment Deletion but did not have a chance to checkpoint metadata
                        // * We processed a TransactionMergeOperation but did not have a chance to ack/truncate the DataSource
                        this.metadata.markDeleted(); // Update metadata, just in case it is not already updated.
                        log.warn("{}: Segment '{}' does not exist in Storage. Ignoring all further operations on it.", this.traceObjectId, this.metadata.getName());
                        setState(AggregatorState.Writing);
                        LoggerHelpers.traceLeave(log, this.traceObjectId, "initialize", traceId);
                    } else {
                        // Other kind of error - re-throw.
                        throw new CompletionException(ex);
                    }

                    return null;
                });
    }

    /**
     * Adds the given SegmentOperation to the Aggregator.
     *
     * @param operation the Operation to add.
     * @throws DataCorruptionException  If the validation of the given Operation indicates a possible data corruption in
     *                                  the code (offset gaps, out-of-order operations, etc.)
     * @throws IllegalArgumentException If the validation of the given Operation indicates a possible non-corrupting bug
     *                                  in the code.
     */
    void add(SegmentOperation operation) throws DataCorruptionException {
        ensureInitializedAndNotClosed();

        // Verify operation Segment Id.
        checkSegmentId(operation);

        if (this.metadata.isDeleted()) {
            // Deleted Segment - nothing to do.
            return;
        }

        // Verify operation validity (this also takes care of extra operations after Seal or Merge; no need for further checks).
        checkNotSealed(operation);
        if (operation instanceof StorageOperation) {
            addStorageOperation((StorageOperation) operation);
        } else if (operation instanceof UpdateAttributesOperation) {
            addUpdateAttributesOperation((UpdateAttributesOperation) operation);
        } else {
            // Nothing to do.
            return;
        }
        log.debug("{}: Add {}; OpCount={}, MergeCount={}, Seal={}.", this.traceObjectId, operation, this.operations.size(), this.mergeTransactionCount, this.hasSealPending);
    }

    private void addStorageOperation(StorageOperation operation) throws DataCorruptionException {
        checkValidStorageOperation(operation);

        // Add operation to list, but only if hasn't yet been persisted in Storage. It needs processing if either:
        // - It has at least one byte that hasn't yet been applied to Storage.
        // - It is a Merge Operation with an empty Source, but the Merge Offset is exactly at the Segment's last offset.
        // - It is a Truncate Operation.
        // - It is a Seal Operation but the Segment is not yet sealed in Storage.
        long lastOffset = operation.getLastStreamSegmentOffset();
        boolean isTruncate = isTruncateOperation(operation);
        boolean isMerge = operation instanceof MergeTransactionOperation;
        boolean processOp = lastOffset > this.metadata.getStorageLength()
                || isTruncate
                || (!this.metadata.isSealedInStorage() && (operation instanceof StreamSegmentSealOperation))
                || (isMerge && operation.getLength() == 0 && lastOffset == this.metadata.getStorageLength());
        if (processOp) {
            processNewOperation(operation);
        } else {
            acknowledgeAlreadyProcessedOperation(operation);
        }

        if (!isTruncate) {
            // Always record the last added offset, to ensure that operations are contiguous and processed in the right order.
            this.lastAddedOffset.set(lastOffset);
        }
    }

    /**
     * Processes an UpdateAttributesOperation.
     *
     * @param operation The Operation to process.
     */
    private void addUpdateAttributesOperation(UpdateAttributesOperation operation) {
        Map<UUID, Long> attributes = getExtendedAttributes(operation);
        if (!attributes.isEmpty()) {
            AggregatedAppendOperation aggregatedAppend = getOrCreateAggregatedAppend(this.metadata.getStorageLength(), operation.getSequenceNumber());
            aggregatedAppend.includeAttributes(attributes);
        }
    }

    /**
     * Processes an operation that would result in a change to the underlying Storage.
     *
     * @param operation The Operation to process.
     */
    private void processNewOperation(StorageOperation operation) {
        if (operation instanceof MergeSegmentOperation) {
            this.operations.add(operation);
            this.mergeTransactionCount.incrementAndGet();
        } else if (operation instanceof StreamSegmentSealOperation) {
            this.operations.add(operation);
            this.hasSealPending.set(true);
        } else if (operation instanceof StreamSegmentTruncateOperation) {
            this.operations.add(operation);
            this.truncateCount.incrementAndGet();
        } else if (operation instanceof CachedStreamSegmentAppendOperation) {
            // Aggregate the Append Operation.
            AggregatedAppendOperation aggregatedAppend = getOrCreateAggregatedAppend(
                    operation.getStreamSegmentOffset(), operation.getSequenceNumber());
            aggregateAppendOperation((CachedStreamSegmentAppendOperation) operation, aggregatedAppend);
        }
    }

    /**
     * Processes (acks) an operation that has already been processed and would otherwise result in no change to the
     * underlying Storage.
     *
     * @param operation The operation to handle.
     */
    private void acknowledgeAlreadyProcessedOperation(StorageOperation operation) throws DataCorruptionException {
        if (operation instanceof MergeTransactionOperation) {
            // Only MergeTransactionOperations need special handling. Others, such as StreamSegmentSealOperation, are not
<<<<<<< HEAD
            // needed since they're handled in the initialize() method.
            if (operation instanceof MergeSegmentOperation) {
                // Ensure that the DataSource is aware of this (since after recovery, it may not know that a merge has
                // been properly completed).
                MergeSegmentOperation mergeOp = (MergeSegmentOperation) operation;
                this.dataSource.completeMerge(mergeOp.getStreamSegmentId(), mergeOp.getSourceSegmentId());
=======
            // needed since they're handled in the initialize() method. Ensure that the DataSource is aware of this
            // (since after recovery, it may not know that a merge has been properly completed).
            MergeTransactionOperation mergeOp = (MergeTransactionOperation) operation;
            try {
                updateMetadataForTransactionPostMerger(this.dataSource.getStreamSegmentMetadata(mergeOp.getTransactionSegmentId()));
            } catch (Throwable ex) {
                // Something really weird must have happened if we ended up in here. To prevent any (further) damage, we need
                // to stop the Segment Container right away.
                throw new DataCorruptionException(String.format("Unable to acknowledge already processed operation '%s'.", operation), ex);
>>>>>>> 39a2441d
            }
        }
    }

    /**
     * Aggregates the given operation by recording the fact that it exists in the current Aggregated Append.
     * An Aggregated Append cannot exceed a certain size, so if the given operation doesn't fit, it will need to
     * span multiple AggregatedAppends.
     * When aggregating, the SequenceNumber of the AggregatedAppend is the sequence number of the operation
     * that occupies its first byte. As such, getLowestUncommittedSequenceNumber() will always return the SeqNo
     * of that first operation that hasn't yet been fully flushed.
     *
     * @param operation        The operation to aggregate.
     * @param aggregatedAppend The AggregatedAppend to add to.
     */
    private void aggregateAppendOperation(CachedStreamSegmentAppendOperation operation, AggregatedAppendOperation aggregatedAppend) {
        long remainingLength = operation.getLength();
        if (operation.getStreamSegmentOffset() < aggregatedAppend.getLastStreamSegmentOffset()) {
            // The given operation begins before the AggregatedAppendOperation. This is likely due to it having been
            // partially written to Storage prior to some recovery event. We must make sure we only include the part that
            // has not yet been written.
            long delta = aggregatedAppend.getLastStreamSegmentOffset() - operation.getStreamSegmentOffset();
            remainingLength -= delta;
            log.debug("{}: Skipping {} bytes from the beginning of '{}' since it has already been partially written to Storage.", this.traceObjectId, delta, operation);
        }

        // We only include the attributes in the first AggregatedAppend of an Append (it makes no difference if we had
        // chosen to do so in the last one, as long as we are consistent).
        aggregatedAppend.includeAttributes(getExtendedAttributes(operation));
        while (remainingLength > 0) {
            // All append lengths are integers, so it's safe to cast here.
            int lengthToAdd = (int) Math.min(this.config.getMaxFlushSizeBytes() - aggregatedAppend.getLength(), remainingLength);
            aggregatedAppend.increaseLength(lengthToAdd);
            remainingLength -= lengthToAdd;
            if (remainingLength > 0) {
                // We still have data to add, which means we filled up the current AggregatedAppend; make a new one.
                aggregatedAppend = new AggregatedAppendOperation(this.metadata.getId(), aggregatedAppend.getLastStreamSegmentOffset(), operation.getSequenceNumber());
                this.operations.add(aggregatedAppend);
            }
        }
    }

    /**
     * Gets an existing AggregatedAppendOperation or creates a new one to add the given operation to.
     * An existing AggregatedAppend will be returned if it meets the following criteria:
     * * It is the last operation in the operation queue.
     * * Its size is smaller than maxLength.
     * * It is not sealed (already flushed).
     * <p>
     * If at least one of the above criteria is not met, a new AggregatedAppend is created and added at the end of the
     * operation queue.
     *
     * @param operationOffset         The Segment Offset of the operation to add.
     * @param operationSequenceNumber The Sequence Number of the operation to add.
     * @return The AggregatedAppend to use (existing or freshly created).
     */
    private AggregatedAppendOperation getOrCreateAggregatedAppend(long operationOffset, long operationSequenceNumber) {
        AggregatedAppendOperation aggregatedAppend = null;
        if (this.operations.size() > 0) {
            StorageOperation last = this.operations.getLast();
            if (last.getLength() < this.config.getMaxFlushSizeBytes() && isAppendOperation(last)) {
                aggregatedAppend = (AggregatedAppendOperation) last;
                if (aggregatedAppend.isSealed()) {
                    aggregatedAppend = null;
                }
            }
        }

        if (aggregatedAppend == null) {
            // No operations or last operation not an AggregatedAppend - create a new one, while making sure the first
            // offset is not below the current StorageLength (otherwise we risk re-writing data that's already in Storage).
            long offset = Math.max(operationOffset, this.metadata.getStorageLength());
            aggregatedAppend = new AggregatedAppendOperation(this.metadata.getId(), offset, operationSequenceNumber);
            this.operations.add(aggregatedAppend);
        }

        return aggregatedAppend;
    }

    //endregion

    //region Flushing and Merging

    /**
     * Flushes the contents of the Aggregator to the Storage.
     *
     * @param timeout Timeout for the operation.
     * @return A CompletableFuture that, when completed, will contain a summary of the flush operation. If any errors
     * occurred during the flush, the Future will be completed with the appropriate exception.
     */
    CompletableFuture<FlushResult> flush(Duration timeout) {
        ensureInitializedAndNotClosed();
        if (this.metadata.isDeleted()) {
            // Segment has been deleted; don't do anything else.
            return CompletableFuture.completedFuture(new FlushResult());
        }

        long traceId = LoggerHelpers.traceEnterWithContext(log, this.traceObjectId, "flush");

        TimeoutTimer timer = new TimeoutTimer(timeout);
        CompletableFuture<FlushResult> result;
        try {
            switch (this.state.get()) {
                case Writing:
                    result = flushNormally(timer);
                    break;
                case ReconciliationNeeded:
                    result = beginReconciliation(timer)
                            .thenComposeAsync(v -> reconcile(timer), this.executor);
                    break;
                case Reconciling:
                    result = reconcile(timer);
                    break;
                //$CASES-OMITTED$
                default:
                    result = Futures.failedFuture(new IllegalStateException(String.format("Unexpected state for SegmentAggregator (%s) for segment '%s'.", this.state, this.metadata.getName())));
                    break;
            }
        } catch (Exception ex) {
            // Convert synchronous errors into async errors - it's easier to handle on the receiving end.
            result = Futures.failedFuture(ex);
        }

        return result
                .thenApply(r -> {
                    LoggerHelpers.traceLeave(log, this.traceObjectId, "flush", traceId, r);
                    return r;
                });
    }

    /**
     * Repeatedly flushes the contents of the Aggregator to the Storage as long as something immediate needs to be flushed,
     * such as a Seal or Merge operation.
     *
     * @param timer Timer for the operation.
     * @return A CompletableFuture that, when completed, will contain the result from the flush operation.
     */
    private CompletableFuture<FlushResult> flushNormally(TimeoutTimer timer) {
        assert this.state.get() == AggregatorState.Writing : "flushNormally cannot be called if state == " + this.state;
        long traceId = LoggerHelpers.traceEnterWithContext(log, this.traceObjectId, "flushNormally", this.operations.size());
        FlushResult result = new FlushResult();
        AtomicBoolean canContinue = new AtomicBoolean(true);
        return Futures
                .loop(
                        canContinue::get,
                        () -> flushOnce(timer),
                        partialResult -> {
                            canContinue.set(partialResult.getFlushedBytes() + partialResult.getMergedBytes() > 0);
                            result.withFlushResult(partialResult);
                        },
                        this.executor)
                .thenApply(v -> {
                    LoggerHelpers.traceLeave(log, this.traceObjectId, "flushNormally", traceId, result);
                    return result;
                });
    }

    /**
     * Flushes the contents of the Aggregator exactly once to the Storage in a 'normal' mode (where it does not need to
     * do any reconciliation).
     *
     * @param timer Timer for the operation.
     * @return A CompletableFuture that, when completed, will contain the result from the flush operation.
     */
    private CompletableFuture<FlushResult> flushOnce(TimeoutTimer timer) {
        boolean hasMerge = this.mergeTransactionCount.get() > 0;
        boolean hasSeal = this.hasSealPending.get();
        boolean hasTruncate = this.truncateCount.get() > 0;
        long traceId = LoggerHelpers.traceEnterWithContext(log, this.traceObjectId, "flushOnce", this.operations.size(),
                this.mergeTransactionCount, hasSeal, hasTruncate);

        CompletableFuture<FlushResult> result;
        if (hasSeal || hasMerge || hasTruncate) {
            // If we have a Seal or Merge Pending, flush everything until we reach that operation.
            result = flushFully(timer);
            if (hasMerge) {
                // If we have a merge, do it after we flush fully.
                result = result.thenComposeAsync(flushResult -> mergeIfNecessary(flushResult, timer), this.executor);
            }

            if (hasSeal) {
                // If we have a seal, do it after every other operation.
                result = result.thenComposeAsync(flushResult -> sealIfNecessary(flushResult, timer), this.executor);
            }
        } else {
            // Otherwise, just flush the excess as long as we have something to flush.
            result = flushExcess(timer);
        }

        return result
                .thenApply(r -> {
                    LoggerHelpers.traceLeave(log, this.traceObjectId, "flushOnce", traceId, r);
                    return r;
                });
    }

    /**
     * Flushes all Append Operations that can be flushed at the given moment (until the entire Aggregator is emptied out
     * or until a StreamSegmentSealOperation or MergeSegmentOperation is encountered).
     *
     * @param timer Timer for the operation.
     * @return A CompletableFuture that, when completed, will contain the result from the flush operation.
     */
    private CompletableFuture<FlushResult> flushFully(TimeoutTimer timer) {
        long traceId = LoggerHelpers.traceEnterWithContext(log, this.traceObjectId, "flushFully");
        FlushResult result = new FlushResult();
        return Futures
                .loop(
                        this::canContinueFlushingFully,
                        () -> flushPendingAppends(timer.getRemaining())
                                .thenCompose(flushResult -> flushPendingTruncate(flushResult, timer.getRemaining())),
                        result::withFlushResult,
                        this.executor)
                .thenApply(v -> {
                    LoggerHelpers.traceLeave(log, this.traceObjectId, "flushFully", traceId, result);
                    return result;
                });
    }

    /**
     * Determines whether flushFully can continue given the current state of this SegmentAggregator.
     */
    private boolean canContinueFlushingFully() {
        StorageOperation next = this.operations.getFirst();
        return isAppendOperation(next) || isTruncateOperation(next);
    }

    /**
     * Flushes as many Append Operations as needed as long as the data inside this SegmentAggregator exceeds size/time thresholds.
     * This will stop when either the thresholds are not exceeded anymore or when a non-Append Operation is encountered.
     *
     * @param timer Timer for the operation.
     * @return A CompletableFuture that, when completed, will contain the result from the flush operation.
     */
    private CompletableFuture<FlushResult> flushExcess(TimeoutTimer timer) {
        long traceId = LoggerHelpers.traceEnterWithContext(log, this.traceObjectId, "flushExcess");
        FlushResult result = new FlushResult();
        return Futures
                .loop(
                        this::canContinueFlushingExcess,
                        () -> flushPendingAppends(timer.getRemaining())
                                .thenCompose(flushResult -> flushPendingTruncate(flushResult, timer.getRemaining())),
                        result::withFlushResult,
                        this.executor)
                .thenApply(v -> {
                    LoggerHelpers.traceLeave(log, this.traceObjectId, "flushExcess", traceId, result);
                    return result;
                });
    }

    /**
     * Determines whether flushExcess can continue given the current state of this SegmentAggregator.
     */
    private boolean canContinueFlushingExcess() {
        return !this.metadata.isDeleted() && exceedsThresholds() || isTruncateOperation(this.operations.getFirst());
    }

    /**
     * Flushes a pending StreamSegmentTruncateOperation, if that is the next pending one.
     *
     * @param flushResult The FlushResult of the operation just prior to this.
     * @param timeout     Timeout for the operation.
     * @return A CompletableFuture that, when completed, will contain the result from the flush operation, merged in with
     * the one passed in as input.
     */
    private CompletableFuture<FlushResult> flushPendingTruncate(FlushResult flushResult, Duration timeout) {
        StorageOperation op = this.operations.getFirst();
        if (!isTruncateOperation(op) || !this.storage.supportsTruncation()) {
            // Nothing to do.
            return CompletableFuture.completedFuture(flushResult);
        }

        long truncateOffset = Math.min(this.metadata.getStorageLength(), op.getStreamSegmentOffset());
        return this.storage.truncate(this.handle.get(), truncateOffset, timeout)
                           .thenApplyAsync(v -> {
                               updateStatePostTruncate();
                               return flushResult;
                           }, this.executor);
    }

    /**
     * Flushes all Append Operations that can be flushed up to the maximum allowed flush size.
     *
     * @param timeout  Timeout for the operation.
     * @return A CompletableFuture that, when completed, will contain the result from the flush operation.
     */
    private CompletableFuture<FlushResult> flushPendingAppends(Duration timeout) {
        // Gather an InputStream made up of all the operations we can flush.
        FlushArgs flushArgs;
        try {
            flushArgs = getFlushArgs();
        } catch (DataCorruptionException ex) {
            return Futures.failedFuture(ex);
        }

        long traceId = LoggerHelpers.traceEnterWithContext(log, this.traceObjectId, "flushPendingAppends");

        if (flushArgs.getLength() == 0 && flushArgs.getAttributes().isEmpty()) {
            // Nothing to flush.
            FlushResult result = new FlushResult();
            LoggerHelpers.traceLeave(log, this.traceObjectId, "flushPendingAppends", traceId, result);
            return CompletableFuture.completedFuture(result);
        }

        // Flush them.
        TimeoutTimer timer = new TimeoutTimer(timeout);
        CompletableFuture<Void> flush = flushArgs.getLength() == 0
                ? CompletableFuture.completedFuture(null)
                : this.storage.write(this.handle.get(), this.metadata.getStorageLength(), flushArgs.getStream(), flushArgs.getLength(), timer.getRemaining());

        if (!flushArgs.getAttributes().isEmpty()) {
            flush = flush.thenComposeAsync(v -> handleAttributeException(
                    this.dataSource.persistAttributes(this.metadata.getId(), flushArgs.attributes, timer.getRemaining())));
        }

        return flush
                .thenApplyAsync(v -> {
                    FlushResult result = updateStatePostFlush(flushArgs);
                    LoggerHelpers.traceLeave(log, this.traceObjectId, "flushPendingAppends", traceId, result);
                    return result;
                }, this.executor)
                .exceptionally(ex -> {
                    if (Exceptions.unwrap(ex) instanceof BadOffsetException) {
                        // We attempted to write at an offset that already contained other data. This can happen for a number of
                        // reasons, but we do not have enough information here to determine why. We need to enter reconciliation
                        // mode, and hope for the best.
                        setState(AggregatorState.ReconciliationNeeded);
                    }

                    // Rethrow all exceptions.
                    throw new CompletionException(ex);
                });
    }

    /**
     * Returns a FlushArgs which contains the data needing to be flushed to Storage.
     *
     * @return The aggregated object that can be used for flushing.
     * @throws DataCorruptionException If a unable to retrieve required data from the Data Source.
     */
    private FlushArgs getFlushArgs() throws DataCorruptionException {
        StorageOperation first = this.operations.getFirst();
        if (!(first instanceof AggregatedAppendOperation)) {
            // Nothing to flush - first operation is not an AggregatedAppend.
            return new FlushArgs(null, 0, Collections.emptyMap());
        }

        AggregatedAppendOperation appendOp = (AggregatedAppendOperation) first;
        int length = (int) appendOp.getLength();
        InputStream data;
        if (length > 0) {
            data = this.dataSource.getAppendData(appendOp.getStreamSegmentId(), appendOp.getStreamSegmentOffset(), length);
            if (data == null) {
                if (this.metadata.isDeleted()) {
                    // Segment was deleted - nothing more to do.
                    return new FlushArgs(null, 0, Collections.emptyMap());
                }
                throw new DataCorruptionException(String.format("Unable to retrieve CacheContents for '%s'.", appendOp));
            }
        } else {
            if (appendOp.attributes.isEmpty()) {
                throw new DataCorruptionException(String.format("Found AggregatedAppendOperation with no data or attributes: '%s'.", appendOp));
            }
            data = null;
        }

        appendOp.seal();
        return new FlushArgs(data, length, appendOp.attributes);
    }

    /**
     * Executes a merger of a Transaction StreamSegment into this one.
     * Conditions for merger:
     * <ul>
     * <li> This StreamSegment is stand-alone (not a Transaction).
     * <li> The next outstanding operation is a MergeSegmentOperation for a Transaction StreamSegment of this StreamSegment.
     * <li> The StreamSegment to merge is not deleted, it is sealed and is fully flushed to Storage.
     * </ul>
     * Effects of the merger:
     * <ul> The entire contents of the given Transaction StreamSegment will be concatenated to this StreamSegment as one unit.
     * <li> The metadata for this StreamSegment will be updated to reflect the new length of this StreamSegment.
     * <li> The given Transaction Segment will cease to exist.
     * </ul>
     * <p>
     * Note that various other data integrity checks are done pre and post merger as part of this operation which are meant
     * to ensure the StreamSegment is not in a corrupted state.
     *
     * @param flushResult The flush result from the previous chained operation.
     * @param timer       Timer for the operation.
     * @return A CompletableFuture that, when completed, will contain the number of bytes that were merged into this
     * StreamSegment. If failed, the Future will contain the exception that caused it.
     */
    private CompletableFuture<FlushResult> mergeIfNecessary(FlushResult flushResult, TimeoutTimer timer) {
        ensureInitializedAndNotClosed();
        long traceId = LoggerHelpers.traceEnterWithContext(log, this.traceObjectId, "mergeIfNecessary");

        StorageOperation first = this.operations.getFirst();
        if (first == null || !(first instanceof MergeSegmentOperation)) {
            // Either no operation or first operation is not a MergeTransaction. Nothing to do.
            LoggerHelpers.traceLeave(log, this.traceObjectId, "mergeIfNecessary", traceId, flushResult);
            return CompletableFuture.completedFuture(flushResult);
        }

        MergeSegmentOperation mergeSegmentOperation = (MergeSegmentOperation) first;
        UpdateableSegmentMetadata transactionMetadata = this.dataSource.getStreamSegmentMetadata(mergeSegmentOperation.getSourceSegmentId());
        return mergeWith(transactionMetadata, mergeSegmentOperation, timer)
                .thenApply(mergeResult -> {
                    flushResult.withFlushResult(mergeResult);
                    LoggerHelpers.traceLeave(log, this.traceObjectId, "mergeIfNecessary", traceId, flushResult);
                    return flushResult;
                });
    }

    /**
     * Merges the Transaction StreamSegment with given metadata into this one at the current offset.
     *
     * @param transactionMetadata The metadata of the Transaction StreamSegment to merge.
     * @param timer               Timer for the operation.
     * @return A CompletableFuture that, when completed, will contain the number of bytes that were merged into this
     * StreamSegment. If failed, the Future will contain the exception that caused it.
     */
    private CompletableFuture<FlushResult> mergeWith(UpdateableSegmentMetadata transactionMetadata, MergeSegmentOperation mergeOp, TimeoutTimer timer) {
        if (transactionMetadata.isDeleted()) {
            setState(AggregatorState.ReconciliationNeeded);
            return Futures.failedFuture(new StreamSegmentNotExistsException(transactionMetadata.getName()));
        }

        long traceId = LoggerHelpers.traceEnterWithContext(log, this.traceObjectId, "mergeWith", transactionMetadata.getId(), transactionMetadata.getName(), transactionMetadata.isSealedInStorage());
        FlushResult result = new FlushResult();
        if (!transactionMetadata.isSealedInStorage() || transactionMetadata.getLength() > transactionMetadata.getStorageLength()) {
            // Nothing to do. Given Transaction is not eligible for merger yet.
            LoggerHelpers.traceLeave(log, this.traceObjectId, "mergeWith", traceId, result);
            return CompletableFuture.completedFuture(result);
        }

        AtomicLong mergedLength = new AtomicLong();
        return this.storage
                .getStreamSegmentInfo(transactionMetadata.getName(), timer.getRemaining())
                .thenAcceptAsync(transProperties -> {
                    // One last verification before the actual merger:
                    // Check that the Storage agrees with our metadata (if not, we have a problem ...)
                    if (transProperties.getLength() != transactionMetadata.getStorageLength()) {
                        throw new CompletionException(new DataCorruptionException(String.format(
                                "Transaction Segment '%s' cannot be merged into parent '%s' because its metadata disagrees with the Storage. Metadata.StorageLength=%d, Storage.StorageLength=%d",
                                transactionMetadata.getName(),
                                this.metadata.getName(),
                                transactionMetadata.getStorageLength(),
                                transProperties.getLength())));
                    }

                    if (transProperties.getLength() != mergeOp.getLength()) {
                        throw new CompletionException(new DataCorruptionException(String.format(
                                "Transaction Segment '%s' cannot be merged into parent '%s' because the declared length in the operation disagrees with the Storage. Operation.Length=%d, Storage.StorageLength=%d",
                                transactionMetadata.getName(),
                                this.metadata.getName(),
                                mergeOp.getLength(),
                                transProperties.getLength())));
                    }

                    mergedLength.set(transProperties.getLength());
                }, this.executor)
                .thenComposeAsync(v -> storage.concat(this.handle.get(), mergeOp.getStreamSegmentOffset(), transactionMetadata.getName(), timer.getRemaining()), this.executor)
                .thenComposeAsync(v -> storage.getStreamSegmentInfo(this.metadata.getName(), timer.getRemaining()), this.executor)
                .thenAcceptAsync(segmentProperties -> {
                    // We have processed a MergeSegmentOperation, pop the first operation off and decrement the counter.
                    StorageOperation processedOperation = this.operations.removeFirst();
                    assert processedOperation != null && processedOperation instanceof MergeSegmentOperation : "First outstanding operation was not a MergeSegmentOperation";
                    MergeSegmentOperation mop = (MergeSegmentOperation) processedOperation;
                    assert mop.getSourceSegmentId() == transactionMetadata.getId() : "First outstanding operation was a MergeSegmentOperation for the wrong Transaction id.";
                    int newCount = this.mergeTransactionCount.decrementAndGet();
                    assert newCount >= 0 : "Negative value for mergeTransactionCount";

                    // Post-merger validation. Verify we are still in agreement with the storage.
                    long expectedNewLength = this.metadata.getStorageLength() + mergedLength.get();
                    if (segmentProperties.getLength() != expectedNewLength) {
                        throw new CompletionException(new DataCorruptionException(String.format(
                                "Transaction Segment '%s' was merged into parent '%s' but the parent segment has an unexpected StorageLength after the merger. Previous=%d, MergeLength=%d, Expected=%d, Actual=%d",
                                transactionMetadata.getName(),
                                this.metadata.getName(),
                                segmentProperties.getLength(),
                                mergedLength.get(),
                                expectedNewLength,
                                segmentProperties.getLength())));
                    }

                    updateMetadata(segmentProperties);
                    updateMetadataForTransactionPostMerger(transactionMetadata, mop.getStreamSegmentId());
                }, this.executor)
                .thenComposeAsync(v -> this.dataSource.deleteAllAttributes(transactionMetadata, timer.getRemaining()), this.executor)
                .thenApply(v -> {
                    this.lastFlush.set(this.timer.getElapsed());
                    result.withMergedBytes(mergedLength.get());
                    LoggerHelpers.traceLeave(log, this.traceObjectId, "mergeWith", traceId, result);
                    return result;
                })
                .exceptionally(ex -> {
                    Throwable realEx = Exceptions.unwrap(ex);
                    if (realEx instanceof BadOffsetException || realEx instanceof StreamSegmentNotExistsException) {
                        // We either attempted to write at an offset that already contained other data or the Transaction
                        // Segment no longer exists. This can happen for a number of reasons, but we do not have enough
                        // information here to determine why. We need to enter reconciliation mode, and hope for the best.
                        setState(AggregatorState.ReconciliationNeeded);
                    }

                    // Rethrow all exceptions.
                    throw new CompletionException(ex);
                });
    }

    /**
     * Seals the StreamSegment in Storage, if necessary.
     *
     * @param flushResult The FlushResult from a previous Flush operation. This will just be passed-through.
     * @param timer       Timer for the operation.
     * @return The FlushResult passed in as an argument.
     */
    private CompletableFuture<FlushResult> sealIfNecessary(FlushResult flushResult, TimeoutTimer timer) {
        if (!this.hasSealPending.get() || !(this.operations.getFirst() instanceof StreamSegmentSealOperation)) {
            // Either no Seal is pending or the next operation is not a seal - we cannot execute a seal.
            return CompletableFuture.completedFuture(flushResult);
        }

        long traceId = LoggerHelpers.traceEnterWithContext(log, this.traceObjectId, "sealIfNecessary");
        return this.storage
                .seal(this.handle.get(), timer.getRemaining())
                .thenComposeAsync(v -> sealAttributes(timer.getRemaining()), this.executor)
                .handleAsync((v, ex) -> {
                    ex = Exceptions.unwrap(ex);
                    if (ex != null && !(ex instanceof StreamSegmentSealedException)) {
                        // The operation failed, and it was not because the Segment was already Sealed. Throw it again.
                        // We consider the Seal to succeed if the Segment in Storage is already sealed - it's an idempotent operation.
                        if (ex instanceof StreamSegmentNotExistsException) {
                            // The segment does not exist (anymore). This is possible if it got merged into another one.
                            // Begin a reconciliation to determine the actual state.
                            setState(AggregatorState.ReconciliationNeeded);
                        }
                        throw new CompletionException(ex);
                    }

                    updateStatePostSeal();
                    LoggerHelpers.traceLeave(log, this.traceObjectId, "sealIfNecessary", traceId, flushResult);
                    return flushResult;
                }, this.executor);
    }

    /**
     * Seals the Attribute Index for this Segment.
     *
     * @param timeout Timeout for the operation.
     * @return A CompletableFuture that will indicate when the operation completed.
     */
    private CompletableFuture<Void> sealAttributes(Duration timeout) {
        return handleAttributeException(this.dataSource.sealAttributes(this.metadata.getId(), timeout));
    }

    //endregion

    //region Reconciliation

    /**
     * Initiates the Storage reconciliation procedure. Gets the current state of the Segment from Storage, and based on that,
     * does one of the following:
     * * Nothing, if the Storage agrees with the Metadata.
     * * Throws a show-stopping DataCorruptionException (wrapped in a CompletionException) if the situation is unrecoverable.
     * * Initiates the Reconciliation Procedure, which allows the reconcile() method to execute.
     *
     * @param timer    Timer for the operation.
     * @return A CompletableFuture that indicates when the operation completed.
     */
    private CompletableFuture<Void> beginReconciliation(TimeoutTimer timer) {
        assert this.state.get() == AggregatorState.ReconciliationNeeded : "beginReconciliation cannot be called if state == " + this.state;
        return this.storage
                .getStreamSegmentInfo(this.metadata.getName(), timer.getRemaining())
                .thenAcceptAsync(sp -> {
                    if (sp.getLength() > this.metadata.getLength()) {
                        // The length of the Segment in Storage is beyond what we have in our DurableLog. This is not
                        // possible in a correct scenario and is usually indicative of an internal bug or some other external
                        // actor altering the Segment. We cannot recover automatically from this situation.
                        throw new CompletionException(new ReconciliationFailureException("Actual Segment length in Storage is larger than the Metadata Length.", this.metadata, sp));
                    } else if (sp.getLength() < this.metadata.getStorageLength()) {
                        // The length of the Segment in Storage is less than what we thought it was. This is not possible
                        // in a correct scenario, and is usually indicative of an internal bug or a real data loss in Storage.
                        // We cannot recover automatically from this situation.
                        throw new CompletionException(new ReconciliationFailureException("Actual Segment length in Storage is smaller than the Metadata StorageLength.", this.metadata, sp));
                    } else if (sp.getLength() == this.metadata.getStorageLength()) {
                        // Nothing to do. Exit reconciliation and re-enter normal writing mode.
                        setState(AggregatorState.Writing);
                        return;
                    }

                    // If we get here, it means we have work to do. Set the state accordingly and move on.
                    this.reconciliationState.set(new ReconciliationState(this.metadata, sp));
                    setState(AggregatorState.Reconciling);
                }, this.executor)
                .exceptionally(ex -> {
                    ex = Exceptions.unwrap(ex);
                    if (ex instanceof StreamSegmentNotExistsException && this.metadata.isMerged()) {
                        // Segment does not exist anymore. This is either due to un-acknowledged Merge operations or because
                        // of a concurrent instance of the same container (with a lower epoch) is still running and was in
                        // the middle of executing the Merge operation while we were initializing.
                        this.metadata.markDeleted(); // Update metadata, just in case it is not already updated.
                        log.warn("{}: Segment '{}' does not exist in Storage (reconciliation). Ignoring all further operations on it.", this.traceObjectId, this.metadata.getName());
                        this.reconciliationState.set(null);
                        setState(AggregatorState.Reconciling);
                    } else {
                        // Other kind of error - re-throw.
                        throw new CompletionException(ex);
                    }

                    return null;
                });
    }

    private CompletableFuture<FlushResult> reconcile(TimeoutTimer timer) {
        assert this.state.get() == AggregatorState.Reconciling : "reconcile cannot be called if state == " + this.state;
        ReconciliationState rc = this.reconciliationState.get();
        FlushResult result = new FlushResult();
        if (rc == null) {
            setState(AggregatorState.Writing);
            return CompletableFuture.completedFuture(result);
        }

        SegmentProperties storageInfo = rc.getStorageInfo();
        long traceId = LoggerHelpers.traceEnterWithContext(log, this.traceObjectId, "reconcile", rc);

        // Process each Operation in sequence, as long as its starting offset is less than ReconciliationState.getStorageInfo().getLength()
        AtomicBoolean exceededStorageLength = new AtomicBoolean(false);
        return Futures
                .loop(
                        () -> this.operations.size() > 0 && !exceededStorageLength.get(),
                        () -> {
                            StorageOperation op = this.operations.getFirst();
                            return reconcileOperation(op, storageInfo, timer)
                                    .thenApply(partialFlushResult -> {
                                        if (op.getLastStreamSegmentOffset() >= storageInfo.getLength()) {
                                            // This operation crosses the boundary of StorageLength. It has been reconciled,
                                            // and as such it is the last operation that we need to inspect.
                                            exceededStorageLength.set(true);
                                        }

                                        log.info("{}: Reconciled {} ({}).", this.traceObjectId, op, partialFlushResult);
                                        return partialFlushResult;
                                    });
                        },
                        result::withFlushResult,
                        this.executor)
                .thenApply(v -> {
                    updateMetadata(storageInfo);
                    this.reconciliationState.set(null);
                    setState(AggregatorState.Writing);
                    LoggerHelpers.traceLeave(log, this.traceObjectId, "reconcile", traceId, result);
                    return result;
                });
    }

    /**
     * Attempts to reconcile the given StorageOperation.
     *
     * @param op          The Operation to reconcile.
     * @param storageInfo The current state of the Segment in Storage.
     * @param timer       Timer for the operation.
     * @return A CompletableFuture containing a FlushResult with the number of bytes reconciled, or failed with a ReconciliationFailureException,
     * if the operation cannot be reconciled, based on the in-memory metadata or the current state of the Segment in Storage.
     */
    private CompletableFuture<FlushResult> reconcileOperation(StorageOperation op, SegmentProperties storageInfo, TimeoutTimer timer) {
        CompletableFuture<FlushResult> result;
        if (isAppendOperation(op)) {
            result = reconcileAppendOperation((AggregatedAppendOperation) op, storageInfo, timer);
        } else if (op instanceof MergeSegmentOperation) {
            result = reconcileMergeOperation((MergeSegmentOperation) op, storageInfo, timer);
        } else if (op instanceof StreamSegmentSealOperation) {
            result = reconcileSealOperation(storageInfo, timer.getRemaining());
        } else if (op instanceof StreamSegmentTruncateOperation) {
            // Nothing to reconcile here.
            updateStatePostTruncate();
            result = CompletableFuture.completedFuture(new FlushResult());
        } else {
            result = Futures.failedFuture(new ReconciliationFailureException(String.format("Operation '%s' is not supported for reconciliation.", op), this.metadata, storageInfo));
        }
        return result;
    }

    /**
     * Attempts to reconcile data and attributes for the given AggregatedAppendOperation. Since Append Operations can be partially
     * flushed, reconciliation may be for the full operation or for a part of it.
     *
     * @param op          The AggregatedAppendOperation to reconcile.
     * @param storageInfo The current state of the Segment in Storage.
     * @param timer       Timer for the operation.
     * @return A CompletableFuture containing a FlushResult with the number of bytes reconciled, or failed with a ReconciliationFailureException,
     * if the operation cannot be reconciled, based on the in-memory metadata or the current state of the Segment in Storage.
     */
    private CompletableFuture<FlushResult> reconcileAppendOperation(AggregatedAppendOperation op, SegmentProperties storageInfo, TimeoutTimer timer) {
        CompletableFuture<Boolean> reconcileResult;
        FlushResult flushResult = new FlushResult();
        if (op.getLength() > 0) {
            // This operation has data. Reconcile that first.
            reconcileResult = reconcileData(op, storageInfo, timer)
                    .thenApply(reconciledBytes -> {
                        flushResult.withFlushedBytes(reconciledBytes);
                        return reconciledBytes >= op.getLength() && op.getLastStreamSegmentOffset() <= storageInfo.getLength();
                    });
        } else {
            // No data to reconcile, so we consider this part done.
            reconcileResult = CompletableFuture.completedFuture(true);
        }

        if (!op.attributes.isEmpty()) {
            // This operation has Attributes. Reconcile them, but only if the data reconciliation succeeded for the whole operation.
            reconcileResult = reconcileResult.thenComposeAsync(fullyReconciledData -> {
                if (fullyReconciledData) {
                    return reconcileAttributes(op, timer)
                            .thenApply(v -> {
                                flushResult.withFlushedAttributes(op.attributes.size());
                                return fullyReconciledData;
                            });
                } else {
                    return CompletableFuture.completedFuture(fullyReconciledData);
                }
            }, this.executor);
        }

        return reconcileResult.thenApplyAsync(fullyReconciled -> {
            if (fullyReconciled) {
                // Operation has been completely validated; pop it off the list.
                StorageOperation removedOp = this.operations.removeFirst();
                assert op == removedOp : "Reconciled operation is not the same as removed operation";
            }
            return flushResult;
        });
    }

    /**
     * Attempts to reconcile the data for the given AggregatedAppendOperation. Since Append Operations can be partially
     * flushed, reconciliation may be for the full operation or for a part of it.
     *
     * @param op          The AggregatedAppendOperation to reconcile.
     * @param storageInfo The current state of the Segment in Storage.
     * @param timer       Timer for the operation.
     * @return A CompletableFuture containing a FlushResult with the number of bytes reconciled, or failed with a ReconciliationFailureException,
     * if the operation cannot be reconciled, based on the in-memory metadata or the current state of the Segment in Storage.
     */
    private CompletableFuture<Integer> reconcileData(AggregatedAppendOperation op, SegmentProperties storageInfo, TimeoutTimer timer) {
        InputStream appendStream = this.dataSource.getAppendData(op.getStreamSegmentId(), op.getStreamSegmentOffset(), (int) op.getLength());
        if (appendStream == null) {
            return Futures.failedFuture(new ReconciliationFailureException(
                    String.format("Unable to reconcile operation '%s' because no append data is associated with it.", op), this.metadata, storageInfo));
        }

        // Only read as much data as we need.
        long readLength = Math.min(op.getLastStreamSegmentOffset(), storageInfo.getLength()) - op.getStreamSegmentOffset();
        assert readLength > 0 : "Append Operation to be reconciled is beyond the Segment's StorageLength (" + storageInfo.getLength() + "): " + op;

        // Read all data from storage.
        byte[] storageData = new byte[(int) readLength];
        AtomicInteger reconciledBytes = new AtomicInteger();
        return Futures
                .loop(
                        () -> reconciledBytes.get() < readLength,
                        () -> this.storage.read(this.handle.get(), op.getStreamSegmentOffset() + reconciledBytes.get(), storageData, reconciledBytes.get(), (int) readLength - reconciledBytes.get(), timer.getRemaining()),
                        bytesRead -> {
                            assert bytesRead > 0 : String.format("Unable to make any read progress when reconciling operation '%s' after reading %s bytes.", op, reconciledBytes);
                            reconciledBytes.addAndGet(bytesRead);
                        },
                        this.executor)
                .thenApplyAsync(v -> {
                    // Compare, byte-by-byte, the contents of the append.
                    verifySame(appendStream, storageData, op, storageInfo);
                    return reconciledBytes.get();
                }, this.executor);
    }

    @SneakyThrows
    private void verifySame(InputStream appendStream, byte[] storageData, StorageOperation op, SegmentProperties storageInfo) {
        for (int i = 0; i < storageData.length; i++) {
            if ((byte) appendStream.read() != storageData[i]) {
                throw new ReconciliationFailureException(
                        String.format("Unable to reconcile operation '%s' because of data differences at SegmentOffset %d.", op, op.getStreamSegmentOffset() + i), this.metadata, storageInfo);
            }
        }
    }

    /**
     * Attempts to reconcile the given MergeSegmentOperation.
     *
     * @param op          The Operation to reconcile.
     * @param storageInfo The current state of the Segment in Storage.
     * @param timer       Timer for the operation
     * @return A CompletableFuture containing a FlushResult with the number of bytes reconciled, or failed with a ReconciliationFailureException,
     * if the operation cannot be reconciled, based on the in-memory metadata or the current state of the Segment in Storage.
     */
    private CompletableFuture<FlushResult> reconcileMergeOperation(MergeSegmentOperation op, SegmentProperties storageInfo, TimeoutTimer timer) {
        // Verify that the transaction segment is still registered in metadata.
<<<<<<< HEAD
        UpdateableSegmentMetadata transactionMeta = this.dataSource.getStreamSegmentMetadata(op.getSourceSegmentId());
        if (transactionMeta == null || transactionMeta.isDeleted()) {
=======
        UpdateableSegmentMetadata transactionMeta = this.dataSource.getStreamSegmentMetadata(op.getTransactionSegmentId());
        if (transactionMeta == null) {
>>>>>>> 39a2441d
            return Futures.failedFuture(new ReconciliationFailureException(String.format(
                    "Cannot reconcile operation '%s' because the transaction segment is missing from the metadata.", op),
                    this.metadata, storageInfo));
        }

        // Verify that the operation fits fully within this segment (mergers are atomic - they either merge all or nothing).
        if (op.getLastStreamSegmentOffset() > storageInfo.getLength()) {
            return Futures.failedFuture(new ReconciliationFailureException(String.format(
                    "Cannot reconcile operation '%s' because the source segment is not fully merged into the target.", op),
                    this.metadata, storageInfo));
        }

        // Verify that the transaction segment does not exist in Storage anymore.
        return this.storage
                .exists(transactionMeta.getName(), timer.getRemaining())
                .thenComposeAsync(exists -> {
                    if (exists) {
                        return Futures.failedFuture(new ReconciliationFailureException(
                                String.format("Cannot reconcile operation '%s' because the transaction segment still exists in Storage.", op), this.metadata, storageInfo));
                    }

                    // Clear out any attributes.
                    return this.dataSource.deleteAllAttributes(transactionMeta, timer.getRemaining());
                }, this.executor)
                .thenApplyAsync(v -> {
                    // Reconciliation complete. Pop the first operation off the list and update the metadata for the transaction segment.
                    StorageOperation processedOperation = this.operations.removeFirst();
                    assert processedOperation != null && processedOperation instanceof MergeSegmentOperation : "First outstanding operation was not a MergeSegmentOperation";

                    int newCount = this.mergeTransactionCount.decrementAndGet();
                    assert newCount >= 0 : "Negative value for mergeTransactionCount";

                    updateMetadataForTransactionPostMerger(transactionMeta, processedOperation.getStreamSegmentId());
                    return new FlushResult().withMergedBytes(op.getLength());
                }, this.executor);
    }

    /**
     * Attempts to reconcile a StreamSegmentSealOperation.
     *
     * @param storageInfo The current state of the Segment in Storage.
     * @param timeout     Timeout for the operation.
     * @return A CompletableFuture containing a FlushResult with the number of bytes reconciled, or failed with a ReconciliationFailureException,
     * if the operation cannot be reconciled, based on the in-memory metadata or the current state of the Segment in Storage.
     */
    private CompletableFuture<FlushResult> reconcileSealOperation(SegmentProperties storageInfo, Duration timeout) {
        // All we need to do is verify that the Segment is actually sealed in Storage.
        if (storageInfo.isSealed()) {
            // Seal the Attribute Index (this is an idempotent operation so it's OK if it's already sealed).
            return sealAttributes(timeout)
                    .thenApplyAsync(v -> {
                        // Update metadata and the internal state (this also pops the first Op from the operation list).
                        updateStatePostSeal();
                        return new FlushResult();
                    }, this.executor);
        } else {
            // A Seal was encountered as an Operation that should have been processed (based on its offset),
            // but the Segment in Storage is not sealed.
            return Futures.failedFuture(new ReconciliationFailureException("Segment was supposed to be sealed in storage but it is not.", this.metadata, storageInfo));
        }
    }

    /**
     * Attempts to reconcile the attributes for a given operation. There is no verification done; this operation simply
     * re-writes all the attributes to the index, which is much more efficient than trying to read the values from the
     * index and then comparing them.
     *
     * @param op          The operation to reconcile.
     * @param timer       Timer for the operation.
     * @return A CompletableFuture that will indicate when the operation completed.
     */
    private CompletableFuture<Void> reconcileAttributes(AggregatedAppendOperation op, TimeoutTimer timer) {
        // This operation must have previously succeeded if any of the following are true:
        // - If the Attribute Index is sealed, and so is our Segment.
        // - If the Attribute Index does not exist (deleted), and our Segment is deleted or a merged Transaction.
        return handleAttributeException(this.dataSource.persistAttributes(this.metadata.getId(), op.attributes, timer.getRemaining()));
    }

    /**
     * Handles expected Attribute-related exceptions. Since the attribute index is a separate segment from the main one,
     * it is highly likely that it may get temporarily out of sync with the main one, thus causing spurious StreamSegmentSealedExceptions
     * or StreamSegmentNotExistsExceptions. If we get either of those, and they are consistent with our current state, the
     * we can safely ignore them; otherwise we should be rethrowing them.
     */
    private CompletableFuture<Void> handleAttributeException(CompletableFuture<Void> future) {
        return Futures.exceptionallyExpecting(
                future,
                ex -> (ex instanceof StreamSegmentSealedException && this.metadata.isSealedInStorage())
                        || ((ex instanceof StreamSegmentNotExistsException || ex instanceof StreamSegmentMergedException)
                        && (this.metadata.isMerged() || this.metadata.isDeleted())),
                null);
    }

    //endregion

    //region Helpers

    /**
     * Ensures the following conditions are met:
     * * Regular Operations: SegmentId matches this SegmentAggregator's SegmentId
     * * Transactions: TargetSegmentId/SegmentId matches this SegmentAggregator's SegmentId.
     *
     * @param operation The operation to check.
     * @throws IllegalArgumentException If any of the validations failed.
     */
    private void checkSegmentId(SegmentOperation operation) {
        // All exceptions thrown from here are RuntimeExceptions (as opposed from DataCorruptionExceptions); they are indicative
        // of bad code (objects got routed to wrong SegmentAggregators) and not data corruption.
        if (operation instanceof MergeSegmentOperation) {
            // Verify that the Operation has this Segment as a target..
            Preconditions.checkArgument(
                    operation.getStreamSegmentId() == this.metadata.getId(),
                    "Operation '%s' refers to a different StreamSegment as a target than this one (%s).", operation, this.metadata.getId());
        } else {
            // Regular operation.
            Preconditions.checkArgument(
                    operation.getStreamSegmentId() == this.metadata.getId(),
                    "Operation '%s' refers to a different StreamSegment than this one (%s).", operation, this.metadata.getId());
        }
    }

    /**
     * Validates that the segment that this operation refers to is not sealed.
     *
     * @param operation The operation to check.
     * @throws DataCorruptionException  If any of the validations failed.
     * @throws IllegalArgumentException If the operation has an undefined Offset or Length (these are not considered data-
     *                                  corrupting issues).
     */
    private void checkNotSealed(SegmentOperation operation) throws DataCorruptionException {
        // All-operation checks.
        if (this.hasSealPending.get() && !isTruncateOperation(operation)) {
            // Even though the DurableLog should take care of this, doesn't hurt to check again that we cannot add anything
            // after a StreamSegmentSealOperation.
            throw new DataCorruptionException(String.format("No operation except Truncation is allowed for a sealed segment; received '%s'.", operation));
        }
    }

    /**
     * Validates that the given StorageOperation can be processed, given the current accumulated state of the Segment.
     *
     * @param operation The operation to check.
     * @throws DataCorruptionException  If any of the validations failed.
     * @throws IllegalArgumentException If the operation has an undefined Offset or Length (these are not considered data-
     *                                  corrupting issues).
     */
    private void checkValidStorageOperation(StorageOperation operation) throws DataCorruptionException {
        // StreamSegmentAppendOperations need to be pre-processed into CachedStreamSegmentAppendOperations.
        Preconditions.checkArgument(!(operation instanceof StreamSegmentAppendOperation), "SegmentAggregator cannot process StreamSegmentAppendOperations.");

        // Verify operation offset against the lastAddedOffset (whether the last Op in the list or StorageLength).
        long offset = operation.getStreamSegmentOffset();
        long length = operation.getLength();
        Preconditions.checkArgument(offset >= 0, "Operation '%s' has an invalid offset (%s).", operation, operation.getStreamSegmentOffset());
        Preconditions.checkArgument(length >= 0, "Operation '%s' has an invalid length (%s).", operation, operation.getLength());

        // Check that operations are contiguous (only for the operations after the first one - as we initialize lastAddedOffset on the first op).
        if (isTruncateOperation(operation)) {
            if (this.metadata.getStartOffset() < operation.getStreamSegmentOffset()) {
                throw new DataCorruptionException(String.format(
                        "StreamSegmentTruncateOperation '%s' has a truncation offset beyond the one in the Segment's Metadata. Expected: at most %d, actual: %d.",
                        operation,
                        this.metadata.getStartOffset(),
                        offset));
            }
        } else {
            long lastOffset = this.lastAddedOffset.get();
            if (lastOffset >= 0 && offset != lastOffset) {
                throw new DataCorruptionException(String.format("Wrong offset for Operation '%s'. Expected: %s, actual: %d.",
                        operation, this.lastAddedOffset, offset));
            }
        }

        // Check that the operation does not exceed the Length of the StreamSegment.
        if (offset + length > this.metadata.getLength()) {
            throw new DataCorruptionException(String.format(
                    "Operation '%s' has at least one byte beyond its Length. Offset = %d, Length = %d, Length = %d.",
                    operation,
                    offset,
                    length,
                    this.metadata.getLength()));
        }

        if (operation instanceof StreamSegmentSealOperation) {
            // For StreamSegmentSealOperations, we must ensure the offset of the operation is equal to the Length for the segment.
            if (this.metadata.getLength() != offset) {
                throw new DataCorruptionException(String.format(
                        "Wrong offset for Operation '%s'. Expected: %d (Length), actual: %d.",
                        operation,
                        this.metadata.getLength(),
                        offset));
            }

            // Even though not an offset, we should still verify that the metadata actually thinks this is a sealed segment.
            if (!this.metadata.isSealed()) {
                throw new DataCorruptionException(String.format("Received Operation '%s' for a non-sealed segment.", operation));
            }
        }
    }

    /**
     * Updates the metadata and the internal state after a flush was completed.
     *
     * @param flushArgs The arguments used for flushing.
     * @return A FlushResult containing statistics about the flush operation.
     */
    private FlushResult updateStatePostFlush(FlushArgs flushArgs) {
        // Update the metadata Storage Length.
        long newLength = this.metadata.getStorageLength() + flushArgs.getLength();
        this.metadata.setStorageLength(newLength);

        // Remove operations from the outstanding list as long as every single byte it contains has been committed.
        boolean reachedEnd = false;
        while (this.operations.size() > 0 && !reachedEnd) {
            StorageOperation first = this.operations.getFirst();
            long lastOffset = first.getLastStreamSegmentOffset();
            reachedEnd = lastOffset >= newLength;

            // Verify that if we did reach the 'newLength' offset, we were on an append operation. Anything else is indicative of a bug.
            assert reachedEnd || isAppendOperation(first) : "Flushed operation was not an Append.";
            if (lastOffset <= newLength && isAppendOperation(first)) {
                this.operations.removeFirst();
            }
        }

        // Update the last flush checkpoint.
        this.lastFlush.set(this.timer.getElapsed());
        return new FlushResult().withFlushedBytes(flushArgs.getLength())
                                .withFlushedAttributes(flushArgs.getAttributes().size());
    }

    /**
     * Updates the metadata and the internal state after a Seal was completed.
     */
    private void updateStatePostSeal() {
        // Update metadata.
        this.metadata.markSealedInStorage();
        this.operations.removeFirst();

        // Validate we have no more unexpected items and then close (as we shouldn't be getting anything else).
        assert this.operations.size() - this.truncateCount.get() == 0 : "there are outstanding non-truncate operations after a Seal";
        this.hasSealPending.set(false);
        if (this.operations.size() == 0) {
            // No further operations are expected (The only valid operation after a Seal is Truncate, which is why we
            // can't assume there are no further operations.
            close();
        }
    }

    /**
     * Updates the internal state after a Truncate was completed.
     */
    private void updateStatePostTruncate() {
        this.operations.removeFirst();
        this.truncateCount.decrementAndGet();
    }

    /**
     * Updates the metadata and based on the given SegmentProperties object.
     *
     * @param segmentProperties The SegmentProperties object to update from.
     */
    private void updateMetadata(SegmentProperties segmentProperties) {
        this.metadata.setStorageLength(segmentProperties.getLength());
        if (segmentProperties.isSealed() && !this.metadata.isSealedInStorage()) {
            this.metadata.markSealed();
            this.metadata.markSealedInStorage();
        }
    }

    @SneakyThrows(StreamSegmentNotExistsException.class)
    private void updateMetadataForTransactionPostMerger(UpdateableSegmentMetadata transactionMetadata, long targetSegmentId) {
        // The other StreamSegment no longer exists and/or is no longer usable. Make sure it is marked as deleted.
        transactionMetadata.markDeleted();

        // Complete the merger (in the ReadIndex and whatever other listeners we might have).
        this.dataSource.completeMerge(targetSegmentId, transactionMetadata.getId());
    }

    /**
     * Determines if the given StorageOperation is an Append Operation.
     *
     * @param op The operation to test.
     * @return True if an Append Operation (Cached or non-cached), false otherwise.
     */
    private boolean isAppendOperation(StorageOperation op) {
        return op != null && op instanceof AggregatedAppendOperation;
    }

    /**
     * Determines whether the given StorageOperation's Offset must be match the current expected Offset.
     */
    private boolean isTruncateOperation(SegmentOperation operation) {
        return operation != null && operation instanceof StreamSegmentTruncateOperation;
    }

    private void ensureInitializedAndNotClosed() {
        Exceptions.checkNotClosed(isClosed(), this);
        Preconditions.checkState(this.state.get() != AggregatorState.NotInitialized, "SegmentAggregator is not initialized. Cannot execute this operation.");
    }

    private void setState(AggregatorState newState) {
        AggregatorState oldState = this.state.get();
        if (newState != oldState) {
            log.info("{}: State changed from {} to {}.", this.traceObjectId, oldState, newState);
        }

        this.state.set(newState);
    }

    /**
     * Opens the given segment for writing.
     *
     * @param segmentName The segment to open.
     * @param handleRef   An AtomicReference that will contain the SegmentHandle for the opened segment.
     * @param timeout     Timeout for the operation.
     * @return A Future that will contain information about the opened Segment.
     */
    private CompletableFuture<SegmentProperties> openWrite(String segmentName, AtomicReference<SegmentHandle> handleRef, Duration timeout) {
        return this.storage
                .openWrite(segmentName)
                .thenComposeAsync(handle -> {
                    handleRef.set(handle);
                    return this.storage.getStreamSegmentInfo(segmentName, timeout);
                }, this.executor);
    }

    /**
     * Collects the extended Attributes from the AttributeUpdates of the given operation.
     */
    private Map<UUID, Long> getExtendedAttributes(AttributeUpdaterOperation operation) {
        Collection<AttributeUpdate> updates = operation.getAttributeUpdates();
        if (updates == null) {
            return Collections.emptyMap();
        }

        return updates.stream()
                .filter(au -> !Attributes.isCoreAttribute(au.getAttributeId()))
                .collect(Collectors.toMap(AttributeUpdate::getAttributeId, AttributeUpdate::getValue));
    }

    //endregion

    //region ReconciliationState

    @Getter
    private static class ReconciliationState {
        private final SegmentProperties storageInfo;
        private final long initialStorageLength;

        ReconciliationState(SegmentMetadata segmentMetadata, SegmentProperties storageInfo) {
            Preconditions.checkNotNull(storageInfo, "storageInfo");
            this.storageInfo = storageInfo;
            this.initialStorageLength = segmentMetadata.getStorageLength();
        }

        @Override
        public String toString() {
            return String.format("Metadata.StorageLength = %d, Storage.Length = %d", this.initialStorageLength, this.storageInfo.getLength());
        }
    }

    /**
     * Represents a set of arguments for a Storage Flush Operation.
     */
    @Getter
    @RequiredArgsConstructor
    private static class FlushArgs {
        private final InputStream stream;
        private final int length;
        private final Map<UUID, Long> attributes;

        @Override
        public String toString() {
            return String.format("TotalSize = %d, Attributes = %d", this.length, this.attributes.size());
        }
    }

    private static class AggregatedAppendOperation extends StorageOperation {
        private final AtomicLong streamSegmentOffset;
        private final AtomicInteger length;
        private final AtomicBoolean sealed;
        private final Map<UUID, Long> attributes;

        AggregatedAppendOperation(long streamSegmentId, long streamSegmentOffset, long sequenceNumber) {
            super(streamSegmentId);
            this.streamSegmentOffset = new AtomicLong(streamSegmentOffset);
            setSequenceNumber(sequenceNumber);
            this.length = new AtomicInteger();
            this.sealed = new AtomicBoolean();
            this.attributes = new HashMap<>();
        }

        void includeAttributes(Map<UUID, Long> newAttributes) {
            this.attributes.putAll(newAttributes);
        }

        void increaseLength(int amount) {
            Preconditions.checkArgument(amount > 0, "amount must be a positive integer.");
            this.length.addAndGet(amount);
        }

        void seal() {
            this.sealed.set(true);
        }

        boolean isSealed() {
            return this.sealed.get();
        }

        // region StorageOperation Implementation

        @Override
        public long getStreamSegmentOffset() {
            return this.streamSegmentOffset.get();
        }

        @Override
        public long getLength() {
            return this.length.get();
        }

        @Override
        public String toString() {
            return String.format("AggregatedAppend: SegmentId = %s, Offsets = [%s-%s), SeqNo = %s", getStreamSegmentId(), getStreamSegmentOffset(), getStreamSegmentOffset() + getLength(), getSequenceNumber());
        }

        //endregion
    }

    //endregion

    //region OperationQueue

    /**
     * Thin wrapper for a simple Queue[StorageOperation] that provides thread synchronization.
     */
    @ThreadSafe
    private static class OperationQueue {
        @GuardedBy("this")
        private final ArrayDeque<StorageOperation> queue = new ArrayDeque<>();

        synchronized boolean add(StorageOperation operation) {
            return this.queue.add(operation);
        }

        synchronized StorageOperation getLast() {
            return this.queue.peekLast();
        }

        synchronized StorageOperation getFirst() {
            return this.queue.peekFirst();
        }

        synchronized StorageOperation removeFirst() {
            return this.queue.pollFirst();
        }

        synchronized int size() {
            return this.queue.size();
        }
    }

    //endregion
}<|MERGE_RESOLUTION|>--- conflicted
+++ resolved
@@ -332,7 +332,7 @@
         // - It is a Seal Operation but the Segment is not yet sealed in Storage.
         long lastOffset = operation.getLastStreamSegmentOffset();
         boolean isTruncate = isTruncateOperation(operation);
-        boolean isMerge = operation instanceof MergeTransactionOperation;
+        boolean isMerge = operation instanceof MergeSegmentOperation;
         boolean processOp = lastOffset > this.metadata.getStorageLength()
                 || isTruncate
                 || (!this.metadata.isSealedInStorage() && (operation instanceof StreamSegmentSealOperation))
@@ -392,28 +392,20 @@
      * @param operation The operation to handle.
      */
     private void acknowledgeAlreadyProcessedOperation(StorageOperation operation) throws DataCorruptionException {
-        if (operation instanceof MergeTransactionOperation) {
+        if (operation instanceof MergeSegmentOperation) {
             // Only MergeTransactionOperations need special handling. Others, such as StreamSegmentSealOperation, are not
-<<<<<<< HEAD
-            // needed since they're handled in the initialize() method.
-            if (operation instanceof MergeSegmentOperation) {
-                // Ensure that the DataSource is aware of this (since after recovery, it may not know that a merge has
-                // been properly completed).
-                MergeSegmentOperation mergeOp = (MergeSegmentOperation) operation;
-                this.dataSource.completeMerge(mergeOp.getStreamSegmentId(), mergeOp.getSourceSegmentId());
-=======
             // needed since they're handled in the initialize() method. Ensure that the DataSource is aware of this
             // (since after recovery, it may not know that a merge has been properly completed).
-            MergeTransactionOperation mergeOp = (MergeTransactionOperation) operation;
+            MergeSegmentOperation mergeOp = (MergeSegmentOperation) operation;
             try {
-                updateMetadataForTransactionPostMerger(this.dataSource.getStreamSegmentMetadata(mergeOp.getTransactionSegmentId()));
+                updateMetadataForTransactionPostMerger(this.dataSource.getStreamSegmentMetadata(mergeOp.getStreamSegmentId()), mergeOp.getSourceSegmentId());
             } catch (Throwable ex) {
                 // Something really weird must have happened if we ended up in here. To prevent any (further) damage, we need
                 // to stop the Segment Container right away.
                 throw new DataCorruptionException(String.format("Unable to acknowledge already processed operation '%s'.", operation), ex);
->>>>>>> 39a2441d
             }
         }
+
     }
 
     /**
@@ -1205,13 +1197,8 @@
      */
     private CompletableFuture<FlushResult> reconcileMergeOperation(MergeSegmentOperation op, SegmentProperties storageInfo, TimeoutTimer timer) {
         // Verify that the transaction segment is still registered in metadata.
-<<<<<<< HEAD
         UpdateableSegmentMetadata transactionMeta = this.dataSource.getStreamSegmentMetadata(op.getSourceSegmentId());
         if (transactionMeta == null || transactionMeta.isDeleted()) {
-=======
-        UpdateableSegmentMetadata transactionMeta = this.dataSource.getStreamSegmentMetadata(op.getTransactionSegmentId());
-        if (transactionMeta == null) {
->>>>>>> 39a2441d
             return Futures.failedFuture(new ReconciliationFailureException(String.format(
                     "Cannot reconcile operation '%s' because the transaction segment is missing from the metadata.", op),
                     this.metadata, storageInfo));
