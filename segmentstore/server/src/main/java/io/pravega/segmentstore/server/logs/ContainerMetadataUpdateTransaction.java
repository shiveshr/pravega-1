--- conflicted
+++ resolved
@@ -314,15 +314,9 @@
                 segmentMetadata.preProcessOperation((StreamSegmentSealOperation) operation);
             } else if (operation instanceof MergeSegmentOperation) {
                 MergeSegmentOperation mbe = (MergeSegmentOperation) operation;
-<<<<<<< HEAD
-                SegmentMetadataUpdateTransaction transactionMetadata = getSegmentUpdateTransaction(mbe.getSourceSegmentId());
-                transactionMetadata.preProcessAsSourceSegment(mbe);
-                segmentMetadata.preProcessAsTargetSegment(mbe, transactionMetadata);
-=======
                 SegmentMetadataUpdateTransaction sourceMetadata = getSegmentUpdateTransaction(mbe.getSourceSegmentId());
                 sourceMetadata.preProcessAsSourceSegment(mbe);
                 segmentMetadata.preProcessAsTargetSegment(mbe, sourceMetadata);
->>>>>>> 0a82ddcb
             } else if (operation instanceof UpdateAttributesOperation) {
                 segmentMetadata.preProcessOperation((UpdateAttributesOperation) operation);
             } else if (operation instanceof StreamSegmentTruncateOperation) {
@@ -362,17 +356,10 @@
                 segmentMetadata.acceptOperation((StreamSegmentSealOperation) operation);
             } else if (operation instanceof MergeSegmentOperation) {
                 MergeSegmentOperation mto = (MergeSegmentOperation) operation;
-<<<<<<< HEAD
-                SegmentMetadataUpdateTransaction transactionMetadata = getSegmentUpdateTransaction(mto.getSourceSegmentId());
-                transactionMetadata.acceptAsSourceSegment(mto);
-                transactionMetadata.setLastUsed(operation.getSequenceNumber());
-                segmentMetadata.acceptAsTargetSegment(mto, transactionMetadata);
-=======
                 SegmentMetadataUpdateTransaction sourceMetadata = getSegmentUpdateTransaction(mto.getSourceSegmentId());
                 sourceMetadata.acceptAsSourceSegment(mto);
                 sourceMetadata.setLastUsed(operation.getSequenceNumber());
                 segmentMetadata.acceptAsTargetSegment(mto, sourceMetadata);
->>>>>>> 0a82ddcb
             } else if (operation instanceof UpdateAttributesOperation) {
                 segmentMetadata.acceptOperation((UpdateAttributesOperation) operation);
             } else if (operation instanceof StreamSegmentTruncateOperation) {
