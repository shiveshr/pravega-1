/**
 * Copyright (c) 2017 Dell Inc., or its subsidiaries. All Rights Reserved.
 *
 * Licensed under the Apache License, Version 2.0 (the "License");
 * you may not use this file except in compliance with the License.
 * You may obtain a copy of the License at
 *
 *     http://www.apache.org/licenses/LICENSE-2.0
 */
package io.pravega.segmentstore.server;

import io.pravega.common.util.ImmutableDate;
import java.util.Map;
import java.util.UUID;

/**
 * Defines an updateable StreamSegment Metadata.
 */
public interface UpdateableSegmentMetadata extends SegmentMetadata {
    /**
     * Sets the current StorageLength for this StreamSegment.
     *
     * @param value The StorageLength to set.
     * @throws IllegalArgumentException If the value is invalid.
     */
    void setStorageLength(long value);

    /**
     * Sets the first offset available for reading for this StreamSegment. This essentially marks the Segment as truncated
     * at this offset.
     *
     * @param value The new first available offset.
     * @throws IllegalArgumentException If the value is invalid.
     */
    void setStartOffset(long value);

    /**
     * Sets the current Length for this StreamSegment.
     *
     * @param value The new length.
     * @throws IllegalArgumentException If the value is invalid.
     */
    void setLength(long value);

    /**
     * Marks this StreamSegment as sealed for modifications.
     */
    void markSealed();

    /**
     * Marks this StreamSegment as sealed in Storage.
     * This is different from {@link #markSealed()} in that {@link #markSealed()} indicates it was sealed in the Metadata,
<<<<<<< HEAD
     * which this indicates this fact has been persisted in Storage.
=======
     * while this indicates this fact has been persisted in Storage.
>>>>>>> b7e284f1
     */
    void markSealedInStorage();

    /**
     * Marks this StreamSegment as deleted.
     */
    void markDeleted();

    /**
     * Marks this StreamSegment as deleted in Storage.
     * This is different from markDeleted() in that markDeleted() indicates it was deleted in the Metadata, while this
     * indicates the Segment has been deleted from Storage.
     */
    void markDeletedInStorage();

    /**
     * Marks this StreamSegment as merged.
     */
    void markMerged();

    /**
     * Marks this StreamSegment as pinned to memory. See {@link SegmentMetadata#isPinned()} for more details.
     */
    void markPinned();

    /**
     * Sets/Updates the attributes for this StreamSegment to the exact values provided.
     *
     * @param attributeValues The values to set/update.
     */
    void updateAttributes(Map<UUID, Long> attributeValues);

    /**
     * Sets the Last Modified date.
     *
     * @param date The Date to set.
     */
    void setLastModified(ImmutableDate date);

    /**
     * Updates this instance of the {@link UpdateableSegmentMetadata} to have the same information as the other one.
     *
     * @param other The SegmentMetadata to copy from.
     * @throws IllegalArgumentException If the other {@link SegmentMetadata} refers to a different StreamSegment.
     */
    void copyFrom(SegmentMetadata other);

    /**
     * Sets a value indicating when the Segment was last used.
     *
     * @param value The value to set. The meaning of this value is implementation-specific, however higher values should
     *              indicate it was used more recently.
     */
    void setLastUsed(long value);
}<|MERGE_RESOLUTION|>--- conflicted
+++ resolved
@@ -50,11 +50,7 @@
     /**
      * Marks this StreamSegment as sealed in Storage.
      * This is different from {@link #markSealed()} in that {@link #markSealed()} indicates it was sealed in the Metadata,
-<<<<<<< HEAD
-     * which this indicates this fact has been persisted in Storage.
-=======
      * while this indicates this fact has been persisted in Storage.
->>>>>>> b7e284f1
      */
     void markSealedInStorage();
 
