/**
 * Copyright (c) 2017 Dell Inc., or its subsidiaries. All Rights Reserved.
 *
 * Licensed under the Apache License, Version 2.0 (the "License");
 * you may not use this file except in compliance with the License.
 * You may obtain a copy of the License at
 *
 *     http://www.apache.org/licenses/LICENSE-2.0
 */
package io.pravega.segmentstore.server;

import io.pravega.common.util.ImmutableDate;
import java.util.Map;
import java.util.UUID;

/**
 * Defines an updateable StreamSegment Metadata.
 */
public interface UpdateableSegmentMetadata extends SegmentMetadata {
    /**
     * Sets the current StorageLength for this StreamSegment.
     *
     * @param value The StorageLength to set.
     * @throws IllegalArgumentException If the value is invalid.
     */
    void setStorageLength(long value);

    /**
     * Sets the first offset available for reading for this StreamSegment. This essentially marks the Segment as truncated
     * at this offset.
     *
     * @param value The new first available offset.
     * @throws IllegalArgumentException If the value is invalid.
     */
    void setStartOffset(long value);

    /**
     * Sets the current Length for this StreamSegment.
     *
     * @param value The new length.
     * @throws IllegalArgumentException If the value is invalid.
     */
    void setLength(long value);

    /**
     * Marks this StreamSegment as sealed for modifications.
     */
    void markSealed();

    /**
     * Marks this StreamSegment as sealed in Storage.
<<<<<<< HEAD
     * This is different from markSealed() in that markSealed() indicates it was sealed in the Metadata, while this indicates
     * this fact has been persisted in Storage.
=======
     * This is different from {@link #markSealed()} in that {@link #markSealed()} indicates it was sealed in DurableLog,
     * which this indicates this fact has been persisted in Storage.
>>>>>>> 4af3b292
     */
    void markSealedInStorage();

    /**
     * Marks this StreamSegment as deleted.
     */
    void markDeleted();

    /**
     * Marks this StreamSegment as deleted in Storage.
     * This is different from markDeleted() in that markDeleted() indicates it was deleted in the Metadata, while this
     * indicates the Segment has been deleted from Storage.
     */
    void markDeletedInStorage();

    /**
     * Marks this StreamSegment as merged.
     */
    void markMerged();

    /**
     * Marks this StreamSegment as pinned to memory. See {@link SegmentMetadata#isPinned()} for more details.
     */
    void markPinned();

    /**
     * Sets/Updates the attributes for this StreamSegment to the exact values provided.
     *
     * @param attributeValues The values to set/update.
     */
    void updateAttributes(Map<UUID, Long> attributeValues);

    /**
     * Sets the Last Modified date.
     *
     * @param date The Date to set.
     */
    void setLastModified(ImmutableDate date);

    /**
     * Updates this instance of the {@link UpdateableSegmentMetadata} to have the same information as the other one.
     *
     * @param other The SegmentMetadata to copy from.
     * @throws IllegalArgumentException If the other {@link SegmentMetadata} refers to a different StreamSegment.
     */
    void copyFrom(SegmentMetadata other);

    /**
     * Sets a value indicating when the Segment was last used.
     *
     * @param value The value to set. The meaning of this value is implementation-specific, however higher values should
     *              indicate it was used more recently.
     */
    void setLastUsed(long value);
}<|MERGE_RESOLUTION|>--- conflicted
+++ resolved
@@ -49,13 +49,8 @@
 
     /**
      * Marks this StreamSegment as sealed in Storage.
-<<<<<<< HEAD
-     * This is different from markSealed() in that markSealed() indicates it was sealed in the Metadata, while this indicates
-     * this fact has been persisted in Storage.
-=======
-     * This is different from {@link #markSealed()} in that {@link #markSealed()} indicates it was sealed in DurableLog,
+     * This is different from {@link #markSealed()} in that {@link #markSealed()} indicates it was sealed in the Metadata,
      * which this indicates this fact has been persisted in Storage.
->>>>>>> 4af3b292
      */
     void markSealedInStorage();
 
