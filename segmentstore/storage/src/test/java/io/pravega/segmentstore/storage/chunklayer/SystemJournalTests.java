/**
 * Copyright (c) Dell Inc., or its subsidiaries. All Rights Reserved.
 *
 * Licensed under the Apache License, Version 2.0 (the "License");
 * you may not use this file except in compliance with the License.
 * You may obtain a copy of the License at
 *
 *     http://www.apache.org/licenses/LICENSE-2.0
 */

package io.pravega.segmentstore.storage.chunklayer;

import io.pravega.segmentstore.storage.SegmentHandle;
import io.pravega.segmentstore.storage.SegmentRollingPolicy;
import io.pravega.segmentstore.storage.metadata.ChunkMetadata;
import io.pravega.segmentstore.storage.metadata.ChunkMetadataStore;
import io.pravega.segmentstore.storage.metadata.SegmentMetadata;
import io.pravega.segmentstore.storage.mocks.InMemoryChunkStorage;
import io.pravega.segmentstore.storage.mocks.InMemoryMetadataStore;
import io.pravega.shared.NameUtils;
import io.pravega.test.common.AssertExtensions;
import io.pravega.test.common.ThreadPooledTestSuite;
import lombok.Cleanup;
import lombok.val;
import org.junit.After;
import org.junit.Assert;
import org.junit.Before;
import org.junit.Rule;
import org.junit.Test;
import org.junit.rules.Timeout;

import java.io.ByteArrayInputStream;
import java.time.Duration;
import java.util.ArrayList;
import java.util.function.Consumer;

/**
 * Tests for testing bootstrap functionality with {@link SystemJournal}.
 */
public class SystemJournalTests extends ThreadPooledTestSuite {
    protected static final Duration TIMEOUT = Duration.ofSeconds(3000);

    @Rule
    public Timeout globalTimeout = Timeout.seconds(TIMEOUT.getSeconds());

    @Before
    public void before() throws Exception {
        super.before();
    }

    @After
    public void after() throws Exception {
        super.after();
    }

    protected ChunkMetadataStore getMetadataStore() throws Exception {
        return new InMemoryMetadataStore(executorService());
    }

    protected ChunkStorage getChunkStorage() throws Exception {
        return new InMemoryChunkStorage(executorService());
    }

    protected String[] getSystemSegments(String systemSegmentName) {
        return new String[]{systemSegmentName};
    }

    @Test
    public void testInitialization() throws Exception {
<<<<<<< HEAD
        ChunkStorage chunkStorage = getChunkStorage();
=======
        @Cleanup
        ChunkStorage chunkStorage = getChunkStorage();
        @Cleanup
>>>>>>> 6470c10c
        ChunkMetadataStore metadataStore = getMetadataStore();
        int containerId = 42;
        int maxLength = 8;
        long epoch = 1;
        val policy = new SegmentRollingPolicy(maxLength);
        val config = ChunkedSegmentStorageConfig.DEFAULT_CONFIG.toBuilder().defaultRollingPolicy(policy).build();

        // Init
        SystemJournal journal = new SystemJournal(containerId, chunkStorage, metadataStore, config);

        //Assert.assertEquals(epoch, journal.getEpoch());
        Assert.assertEquals(containerId, journal.getContainerId());
        Assert.assertEquals(policy.getMaxLength(), journal.getConfig().getDefaultRollingPolicy().getMaxLength());
        //Assert.assertEquals(epoch, journal.getEpoch());
        Assert.assertEquals(0, journal.getCurrentFileIndex());

        Assert.assertEquals(NameUtils.INTERNAL_SCOPE_NAME, journal.getSystemSegmentsPrefix());
        Assert.assertArrayEquals(SystemJournal.getChunkStorageSystemSegments(containerId), journal.getSystemSegments());
        journal.initialize();
    }

    @Test
    public void testInitializationInvalidArgs() throws Exception {
<<<<<<< HEAD
        ChunkStorage chunkStorage = getChunkStorage();
=======
        @Cleanup
        ChunkStorage chunkStorage = getChunkStorage();
        @Cleanup
>>>>>>> 6470c10c
        ChunkMetadataStore metadataStore = getMetadataStore();
        int containerId = 42;
        int maxLength = 8;
        long epoch = 1;
        val policy = new SegmentRollingPolicy(maxLength);
        val config = ChunkedSegmentStorageConfig.DEFAULT_CONFIG.toBuilder().defaultRollingPolicy(policy).build();

        AssertExtensions.assertThrows("Should not allow null chunkStorage",
                () -> new SystemJournal(containerId, null, metadataStore, config),
                ex -> ex instanceof NullPointerException);

        AssertExtensions.assertThrows("Should not allow null metadataStore",
                () -> new SystemJournal(containerId, chunkStorage, null, config),
                ex -> ex instanceof NullPointerException);

        AssertExtensions.assertThrows("Should not allow null policy",
                () -> new SystemJournal(containerId, chunkStorage, metadataStore, null),
                ex -> ex instanceof NullPointerException);

    }

    @Test
    public void testIsSystemSegment() throws Exception {
<<<<<<< HEAD
        ChunkStorage chunkStorage = getChunkStorage();
=======
        @Cleanup
        ChunkStorage chunkStorage = getChunkStorage();
        @Cleanup
>>>>>>> 6470c10c
        ChunkMetadataStore metadataStore = getMetadataStore();
        int containerId = 42;
        int maxLength = 8;
        long epoch = 1;
        val policy = new SegmentRollingPolicy(maxLength);
        val config = ChunkedSegmentStorageConfig.DEFAULT_CONFIG.toBuilder().defaultRollingPolicy(policy).build();
        val journal = new SystemJournal(containerId, chunkStorage, metadataStore, config);
        Assert.assertFalse(journal.isStorageSystemSegment("foo"));

        Assert.assertTrue(journal.isStorageSystemSegment(NameUtils.getStorageMetadataSegmentName(containerId)));
        Assert.assertTrue(journal.isStorageSystemSegment(NameUtils.getAttributeSegmentName(NameUtils.getStorageMetadataSegmentName(containerId))));
        Assert.assertTrue(journal.isStorageSystemSegment(NameUtils.getMetadataSegmentName(containerId)));
        Assert.assertTrue(journal.isStorageSystemSegment(NameUtils.getAttributeSegmentName(NameUtils.getMetadataSegmentName(containerId))));

    }

    /**
     * Tests a scenario when there is only one fail over.
     * The test adds a few chunks to the system segments and then fails over.
     * The new instance should read the journal log file and recreate the layout of system segments.
     *
     * @throws Exception Throws exception in case of any error.
     */
    @Test
    public void testSimpleBootstrapWithOneFailover() throws Exception {
<<<<<<< HEAD
        ChunkStorage chunkStorage = getChunkStorage();
=======
        @Cleanup
        ChunkStorage chunkStorage = getChunkStorage();
        @Cleanup
>>>>>>> 6470c10c
        ChunkMetadataStore metadataStoreBeforeCrash = getMetadataStore();
        @Cleanup
        ChunkMetadataStore metadataStoreAfterCrash = getMetadataStore();

        int containerId = 42;
        String systemSegmentName = SystemJournal.getChunkStorageSystemSegments(containerId)[0];
        int maxLength = 8;
        long epoch = 1;
        val policy = new SegmentRollingPolicy(maxLength);
        val config = ChunkedSegmentStorageConfig.DEFAULT_CONFIG.toBuilder().defaultRollingPolicy(policy).build();

        // Init
        long offset = 0;

        // Start container with epoch 1
<<<<<<< HEAD
=======
        @Cleanup
>>>>>>> 6470c10c
        ChunkedSegmentStorage segmentStorage1 = new ChunkedSegmentStorage(containerId, chunkStorage, metadataStoreBeforeCrash, executorService(), config);

        segmentStorage1.initialize(epoch);

        // Bootstrap
        segmentStorage1.bootstrap().join();
        checkSystemSegmentsLayout(segmentStorage1);

        // Simulate some writes to system segment, this should cause some new chunks being added.
        val h = segmentStorage1.openWrite(systemSegmentName).join();
        val b1 = "Hello".getBytes();
        segmentStorage1.write(h, offset, new ByteArrayInputStream(b1), b1.length, null).join();
        offset += b1.length;
        val b2 = " World".getBytes();
        segmentStorage1.write(h, offset, new ByteArrayInputStream(b2), b2.length, null).join();
        offset += b2.length;

        // Step 2
        // Start container with epoch 2
        epoch++;

<<<<<<< HEAD
=======
        @Cleanup
>>>>>>> 6470c10c
        ChunkedSegmentStorage segmentStorage2 = new ChunkedSegmentStorage(containerId, chunkStorage, metadataStoreAfterCrash, executorService(), config);
        segmentStorage2.initialize(epoch);

        // Bootstrap
        segmentStorage2.bootstrap().join();
        checkSystemSegmentsLayout(segmentStorage2);

        // Validate
        val info = segmentStorage2.getStreamSegmentInfo(systemSegmentName, null).join();
        Assert.assertEquals(b1.length + b2.length, info.getLength());
        byte[] out = new byte[b1.length + b2.length];
        val hr = segmentStorage2.openRead(systemSegmentName).join();
        segmentStorage2.read(hr, 0, out, 0, b1.length + b2.length, null).join();
        Assert.assertEquals("Hello World", new String(out));
    }

    /**
     * Tests a scenario when there are two fail overs.
     * The test adds a few chunks to the system segments and then fails over.
     * After fail over the zombie instance continues to write junk data to both system segment and journal file.
     * The new instance should read the journal log file and recreate the layout of system segments.
     *
     * @throws Exception Throws exception in case of any error.
     */
    @Test
    public void testSimpleBootstrapWithTwoFailovers() throws Exception {
        @Cleanup
        ChunkStorage chunkStorage = getChunkStorage();
        @Cleanup
        ChunkMetadataStore metadataStoreBeforeCrash = getMetadataStore();
        @Cleanup
        ChunkMetadataStore metadataStoreAfterCrash = getMetadataStore();
        int containerId = 42;
        String systemSegmentName = SystemJournal.getChunkStorageSystemSegments(containerId)[0];
        long epoch = 1;
        val policy = new SegmentRollingPolicy(8);
        val config = ChunkedSegmentStorageConfig.DEFAULT_CONFIG.toBuilder().defaultRollingPolicy(policy).build();

        long offset = 0;

        // Epoch 1
<<<<<<< HEAD
=======
        @Cleanup
>>>>>>> 6470c10c
        ChunkedSegmentStorage segmentStorage1 = new ChunkedSegmentStorage(containerId, chunkStorage, metadataStoreBeforeCrash, executorService(), config);

        segmentStorage1.initialize(epoch);

        // Bootstrap
        segmentStorage1.bootstrap().join();
        checkSystemSegmentsLayout(segmentStorage1);

        // Simulate some writes to system segment, this should cause some new chunks being added.
        val h = segmentStorage1.openWrite(systemSegmentName).join();
        val b1 = "Hello".getBytes();
        segmentStorage1.write(h, offset, new ByteArrayInputStream(b1), b1.length, null).join();
        offset += b1.length;

        checkSystemSegmentsLayout(segmentStorage1);

        // Epoch 2
        epoch++;

<<<<<<< HEAD
=======
        @Cleanup
>>>>>>> 6470c10c
        ChunkedSegmentStorage segmentStorage2 = new ChunkedSegmentStorage(containerId, chunkStorage, metadataStoreAfterCrash, executorService(), config);
        segmentStorage2.initialize(epoch);

        // Bootstrap
        segmentStorage2.bootstrap().join();
        checkSystemSegmentsLayout(segmentStorage2);

        val h2 = segmentStorage2.openWrite(systemSegmentName).join();

        // Write Junk Data to from first instance.
        segmentStorage1.write(h, offset, new ByteArrayInputStream("junk".getBytes()), 4, null).join();

        val b2 = " World".getBytes();
        segmentStorage2.write(h2, offset, new ByteArrayInputStream(b2), b2.length, null).join();
        offset += b2.length;

        checkSystemSegmentsLayout(segmentStorage2);
        val info = segmentStorage2.getStreamSegmentInfo(systemSegmentName, null).join();
        Assert.assertEquals(b1.length + b2.length, info.getLength());
        byte[] out = new byte[b1.length + b2.length];
        val hr = segmentStorage2.openRead(systemSegmentName).join();
        segmentStorage2.read(hr, 0, out, 0, b1.length + b2.length, null).join();
        Assert.assertEquals("Hello World", new String(out));
    }

    /**
     * Tests a scenario when journal chunks may be partially written during failure.
     *
     * @throws Exception Throws exception in case of any error.
     */
    @Test
    public void testSimpleBootstrapWithPartialDataWrite() throws Exception {
        @Cleanup
        ChunkStorage chunkStorage = getChunkStorage();
        if (!chunkStorage.supportsAppend()) {
            return;
        }
        @Cleanup
        ChunkMetadataStore metadataStore = getMetadataStore();
        @Cleanup
        ChunkMetadataStore metadataStoreAfterCrash = getMetadataStore();
        int containerId = 42;
        String systemSegmentName = SystemJournal.getChunkStorageSystemSegments(containerId)[0];
        long epoch = 1;
        val policy = new SegmentRollingPolicy(4);
        val config = ChunkedSegmentStorageConfig.DEFAULT_CONFIG.toBuilder().defaultRollingPolicy(policy).build();

        long offset = 0;

        // Epoch 1
        @Cleanup
        ChunkedSegmentStorage segmentStorage1 = new ChunkedSegmentStorage(containerId, chunkStorage, metadataStore, executorService(), config);

        segmentStorage1.initialize(epoch);

        // Bootstrap
        segmentStorage1.bootstrap().join();
        checkSystemSegmentsLayout(segmentStorage1);

        // Simulate some writes to system segment, this should cause some new chunks being added.
        val h = segmentStorage1.openWrite(systemSegmentName).join();
        val b1 = "Hello".getBytes();
        segmentStorage1.write(h, offset, new ByteArrayInputStream(b1), b1.length, null).join();
        offset += b1.length;

        // Inject a fault by adding some garbage at the end
        checkSystemSegmentsLayout(segmentStorage1);
        val chunkFileName = NameUtils.getSystemJournalFileName(segmentStorage1.getSystemJournal().getContainerId(),
                segmentStorage1.getSystemJournal().getEpoch(),
                segmentStorage1.getSystemJournal().getCurrentFileIndex());
        val chunkInfo = chunkStorage.getInfo(chunkFileName);
        chunkStorage.write(ChunkHandle.writeHandle(chunkFileName), chunkInfo.get().getLength(), 1, new ByteArrayInputStream(new byte[1])).get();

        // This next write will encounter partially written chunk and is expected to start a new chunk.
        val b2 = " World".getBytes();
        segmentStorage1.write(h, offset, new ByteArrayInputStream(b2), b2.length, null).join();
        offset += b2.length;

        checkSystemSegmentsLayout(segmentStorage1);

        // Step 2
        // Start container with epoch 2
        epoch++;
        @Cleanup
        ChunkedSegmentStorage segmentStorage2 = new ChunkedSegmentStorage(containerId, chunkStorage, metadataStoreAfterCrash, executorService(), config);
        segmentStorage2.initialize(epoch);

        // Bootstrap
        segmentStorage2.bootstrap().join();
        checkSystemSegmentsLayout(segmentStorage2);

        // Validate
        val info = segmentStorage2.getStreamSegmentInfo(systemSegmentName, null).join();
        Assert.assertEquals(b1.length + b2.length, info.getLength());
        byte[] out = new byte[b1.length + b2.length];
        val hr = segmentStorage2.openRead(systemSegmentName).join();
        segmentStorage2.read(hr, 0, out, 0, b1.length + b2.length, null).join();
        Assert.assertEquals("Hello World", new String(out));
    }


    /**
     * Tests a scenario when there are multiple fail overs overs.
     * The test adds a few chunks to the system segments and then fails over.
     * After fail over the zombie instances continue to write junk data to both system segment and journal file.
     * The new instance should read the journal log file and recreate the layout of system segments.
     *
     * @throws Exception Throws exception in case of any error.
     */
    @Test
    public void testSimpleBootstrapWithMultipleFailovers() throws Exception {
        val containerId = 42;
        @Cleanup
        ChunkStorage chunkStorage = getChunkStorage();
        testSimpleBootstrapWithMultipleFailovers(containerId, chunkStorage, null);
    }

    private void testSimpleBootstrapWithMultipleFailovers(int containerId, ChunkStorage chunkStorage, Consumer<Long> faultInjection) throws Exception {
        @Cleanup
        CleanupHelper cleanupHelper = new CleanupHelper();
        String systemSegmentName = SystemJournal.getChunkStorageSystemSegments(containerId)[0];
        long epoch = 0;
        val policy = new SegmentRollingPolicy(100);
        val config = ChunkedSegmentStorageConfig.DEFAULT_CONFIG.toBuilder().defaultRollingPolicy(policy).build();

        long offset = 0;
        ChunkedSegmentStorage oldChunkedSegmentStorage = null;
        SegmentHandle oldHandle = null;
        for (int i = 1; i < 10; i++) {
            // Epoch 2
            epoch++;
            ChunkMetadataStore metadataStoreAfterCrash = getMetadataStore();
<<<<<<< HEAD
            ChunkedSegmentStorage segmentStorageInLoop = new ChunkedSegmentStorage(containerId, chunkStorage, metadataStoreAfterCrash, executorService(), config);
=======
            cleanupHelper.add(metadataStoreAfterCrash);

            ChunkedSegmentStorage segmentStorageInLoop = new ChunkedSegmentStorage(containerId, chunkStorage, metadataStoreAfterCrash, executorService(), config);
            cleanupHelper.add(segmentStorageInLoop);

>>>>>>> 6470c10c
            segmentStorageInLoop.initialize(epoch);

            segmentStorageInLoop.bootstrap().join();
            checkSystemSegmentsLayout(segmentStorageInLoop);

            val h = segmentStorageInLoop.openWrite(systemSegmentName).join();

            if (null != oldChunkedSegmentStorage) {
                oldChunkedSegmentStorage.write(oldHandle, offset, new ByteArrayInputStream("junk".getBytes()), 4, null).join();
            }

            val b1 = "Test".getBytes();
            segmentStorageInLoop.write(h, offset, new ByteArrayInputStream(b1), b1.length, null).join();
            offset += b1.length;
            val b2 = Integer.toString(i).getBytes();
            segmentStorageInLoop.write(h, offset, new ByteArrayInputStream(b2), b2.length, null).join();
            offset += b2.length;

            oldChunkedSegmentStorage = segmentStorageInLoop;
            oldHandle = h;
        }

        if (null != faultInjection) {
            faultInjection.accept(epoch);
        }

        epoch++;
        @Cleanup
        ChunkMetadataStore metadataStoreFinal = getMetadataStore();
<<<<<<< HEAD

=======
        @Cleanup
>>>>>>> 6470c10c
        ChunkedSegmentStorage segmentStorageFinal = new ChunkedSegmentStorage(containerId, chunkStorage, metadataStoreFinal, executorService(), config);
        segmentStorageFinal.initialize(epoch);

        segmentStorageFinal.bootstrap().join();
        checkSystemSegmentsLayout(segmentStorageFinal);

        val info = segmentStorageFinal.getStreamSegmentInfo(systemSegmentName, null).join();
        Assert.assertEquals(offset, info.getLength());
        byte[] out = new byte[Math.toIntExact(offset)];
        val hr = segmentStorageFinal.openRead(systemSegmentName).join();
        segmentStorageFinal.read(hr, 0, out, 0, Math.toIntExact(offset), null).join();
        val expected = "Test1Test2Test3Test4Test5Test6Test7Test8Test9";
        val actual = new String(out);
        Assert.assertEquals(expected, actual);
    }

    @Test
    public void testSimpleBootstrapWithIncompleteSnapshot() throws Exception {
        val containerId = 42;
        @Cleanup
        ChunkStorage chunkStorage = getChunkStorage();
        testSimpleBootstrapWithMultipleFailovers(containerId, chunkStorage, epoch -> {
            val snapShotFile = NameUtils.getSystemJournalFileName(containerId, epoch, 0);
            val size = 1;
            if (chunkStorage.supportsTruncation()) {
                chunkStorage.truncate(ChunkHandle.writeHandle(snapShotFile), size).join();
            } else {
                val bytes = new byte[size];
                chunkStorage.read(ChunkHandle.readHandle(snapShotFile), 0, size, bytes, 0).join();
                chunkStorage.delete(ChunkHandle.writeHandle(snapShotFile)).join();
                val h = chunkStorage.create(snapShotFile).join();
                chunkStorage.write(h, 0, size, new ByteArrayInputStream(bytes)).join();
            }
        });
    }

    @Test
    public void testSimpleBootstrapWithMissingSnapshot() throws Exception {
        val containerId = 42;
        @Cleanup
        ChunkStorage chunkStorage = getChunkStorage();
        testSimpleBootstrapWithMultipleFailovers(containerId, chunkStorage, epoch -> {
            val snapShotFile = NameUtils.getSystemJournalFileName(containerId, epoch, 0);
            chunkStorage.delete(ChunkHandle.writeHandle(snapShotFile)).join();
        });
    }

    /**
     * Tests a scenario when there are multiple fail overs overs.
     * The test adds a few chunks to the system segments and then fails over.
     * After fail over the zombie instances continue to write junk data to both system segment and journal file.
     * The new instance should read the journal log file and recreate the layout of system segments.
     *
     * @throws Exception Throws exception in case of any error.
     */
    @Test
    public void testSimpleBootstrapWithMultipleFailoversWithTruncate() throws Exception {
        @Cleanup
        CleanupHelper cleanupHelper = new CleanupHelper();
        @Cleanup
        ChunkStorage chunkStorage = getChunkStorage();

        int containerId = 42;
        String systemSegmentName = SystemJournal.getChunkStorageSystemSegments(containerId)[0];
        long epoch = 0;
        val policy = new SegmentRollingPolicy(1024);
        val config = ChunkedSegmentStorageConfig.DEFAULT_CONFIG.toBuilder().defaultRollingPolicy(policy).build();

        long offset = 0;
        long offsetToTruncateAt = 0;
        ChunkedSegmentStorage oldChunkedSegmentStorage = null;
        SegmentHandle oldHandle = null;
        long oldOffset = 0;

        for (int i = 1; i < 10; i++) {
            // Epoch 2
            epoch++;
            ChunkMetadataStore metadataStoreAfterCrash = getMetadataStore();
            cleanupHelper.add(metadataStoreAfterCrash);

            ChunkedSegmentStorage segmentStorageInLoop = new ChunkedSegmentStorage(containerId, chunkStorage, metadataStoreAfterCrash, executorService(), config);
            cleanupHelper.add(segmentStorageInLoop);

<<<<<<< HEAD
            ChunkedSegmentStorage segmentStorageInLoop = new ChunkedSegmentStorage(containerId, chunkStorage, metadataStoreAfterCrash, executorService(), config);
=======
>>>>>>> 6470c10c
            segmentStorageInLoop.initialize(epoch);

            segmentStorageInLoop.bootstrap().join();
            checkSystemSegmentsLayout(segmentStorageInLoop);

            val h = segmentStorageInLoop.openWrite(systemSegmentName).join();

            if (null != oldChunkedSegmentStorage) {
                // Add some junk to previous instance after failover
                oldChunkedSegmentStorage.write(oldHandle, oldOffset, new ByteArrayInputStream("junk".getBytes()), 4, null).join();
            } else {
                // Only first time.
                for (int j = 1; j < 10; j++) {
                    val b0 = "JUNK".getBytes();
                    segmentStorageInLoop.write(h, offset, new ByteArrayInputStream(b0), b0.length, null).join();
                    offset += b0.length;
                }
            }
            offsetToTruncateAt += 4;
            val b1 = "Test".getBytes();
            segmentStorageInLoop.write(h, offset, new ByteArrayInputStream(b1), b1.length, null).join();
            offset += b1.length;
            val b2 = Integer.toString(i).getBytes();
            segmentStorageInLoop.write(h, offset, new ByteArrayInputStream(b2), b2.length, null).join();
            offset += b2.length;

            segmentStorageInLoop.truncate(h, offsetToTruncateAt, null).join();
            TestUtils.checkSegmentBounds(metadataStoreAfterCrash, h.getSegmentName(), offsetToTruncateAt, offset);

            val length = Math.toIntExact(offset - offsetToTruncateAt);
            byte[] readBytes = new byte[length];
            val bytesRead = segmentStorageInLoop.read(h, offsetToTruncateAt, readBytes, 0, length, null).get();
            Assert.assertEquals(length, readBytes.length);

            String s = new String(readBytes);

            //Add some garbage
            if (null != oldChunkedSegmentStorage) {
                oldChunkedSegmentStorage.write(oldHandle, oldOffset + 4, new ByteArrayInputStream("junk".getBytes()), 4, null).join();
            }

            // Save these instances so that you can write some junk after bootstrap.
            oldChunkedSegmentStorage = segmentStorageInLoop;
            oldHandle = h;
            oldOffset = offset;
        }

        epoch++;
        @Cleanup
        ChunkMetadataStore metadataStoreFinal = getMetadataStore();

        ChunkedSegmentStorage segmentStorageFinal = new ChunkedSegmentStorage(containerId, chunkStorage, metadataStoreFinal, executorService(), config);
<<<<<<< HEAD
=======
        cleanupHelper.add(segmentStorageFinal);
>>>>>>> 6470c10c
        segmentStorageFinal.initialize(epoch);

        segmentStorageFinal.bootstrap().join();
        checkSystemSegmentsLayout(segmentStorageFinal);

        val info = segmentStorageFinal.getStreamSegmentInfo(systemSegmentName, null).join();
        Assert.assertEquals(offset, info.getLength());
        Assert.assertEquals(offsetToTruncateAt, info.getStartOffset());
        byte[] out = new byte[Math.toIntExact(offset - offsetToTruncateAt)];
        val hr = segmentStorageFinal.openRead(systemSegmentName).join();
        segmentStorageFinal.read(hr, offsetToTruncateAt, out, 0, Math.toIntExact(offset - offsetToTruncateAt), null).join();
        val expected = "Test1Test2Test3Test4Test5Test6Test7Test8Test9";
        val actual = new String(out);
        Assert.assertEquals(expected, actual);
    }

    @Test
    public void testSimpleBootstrapWithTruncateInsideSecondChunk() throws Exception {
        String initialGarbage = "JUNKJUNKJUNK";
        String garbageAfterFailure = "junk";
        String validWriteBeforeFailure = "Hello";
        String validWriteAfterFailure = " World";
        int maxLength = 8;

        testBootstrapWithTruncate(initialGarbage, garbageAfterFailure, validWriteBeforeFailure, validWriteAfterFailure, maxLength);
    }

    @Test
    public void testSimpleBootstrapWithTruncateInsideFirstChunk() throws Exception {
        String initialGarbage = "JUNK";
        String garbageAfterFailure = "junk";
        String validWriteBeforeFailure = "Hello";
        String validWriteAfterFailure = " World";
        int maxLength = 8;

        testBootstrapWithTruncate(initialGarbage, garbageAfterFailure, validWriteBeforeFailure, validWriteAfterFailure, maxLength);
    }

    @Test
    public void testSimpleBootstrapWithTruncateOnChunkBoundary() throws Exception {
        String initialGarbage = "JUNKJUNK";
        String garbageAfterFailure = "junk";
        String validWriteBeforeFailure = "Hello";
        String validWriteAfterFailure = " World";
        int maxLength = 8;

        testBootstrapWithTruncate(initialGarbage, garbageAfterFailure, validWriteBeforeFailure, validWriteAfterFailure, maxLength);
    }

    @Test
    public void testSimpleBootstrapWithTruncateSingleChunk() throws Exception {
        String initialGarbage = "JUNKJUNK";
        String garbageAfterFailure = "junk";
        String validWriteBeforeFailure = "Hello";
        String validWriteAfterFailure = " World";
        int maxLength = 80;

        testBootstrapWithTruncate(initialGarbage, garbageAfterFailure, validWriteBeforeFailure, validWriteAfterFailure, maxLength);
    }

    /**
     * Tests two failures with truncates and zombie stores writing junk data.
     *
     * @param initialGarbageThatIsTruncated Garbage to write that is later truncated away.
     * @param garbageAfterFailure           Garbage to write from the first zombie instance.
     * @param validWriteBeforeFailure       First part of the valid data written before the failure.
     * @param validWriteAfterFailure        Second part of the valid data written after the failure.
     * @param maxLength                     Max length for the segment policy.
     * @throws Exception Throws exception in case of any error.
     */
    private void testBootstrapWithTruncate(String initialGarbageThatIsTruncated, String garbageAfterFailure, String validWriteBeforeFailure, String validWriteAfterFailure, int maxLength) throws Exception {
        @Cleanup
        CleanupHelper cleanupHelper = new CleanupHelper();
        @Cleanup
        ChunkStorage chunkStorage = getChunkStorage();
        @Cleanup
        ChunkMetadataStore metadataStoreBeforeCrash = getMetadataStore();
        @Cleanup
        ChunkMetadataStore metadataStoreAfterCrash = getMetadataStore();

        int containerId = 42;
        String systemSegmentName = SystemJournal.getChunkStorageSystemSegments(containerId)[0];
        long epoch = 1;
        val policy = new SegmentRollingPolicy(maxLength);
        val config = ChunkedSegmentStorageConfig.DEFAULT_CONFIG.toBuilder().defaultRollingPolicy(policy).build();

        long offset = 0;

        // Epoch 1
<<<<<<< HEAD
=======
        @Cleanup
>>>>>>> 6470c10c
        ChunkedSegmentStorage segmentStorage1 = new ChunkedSegmentStorage(containerId, chunkStorage, metadataStoreBeforeCrash, executorService(), config);
        segmentStorage1.initialize(epoch);

        // Bootstrap
        segmentStorage1.bootstrap().join();
        checkSystemSegmentsLayout(segmentStorage1);

        // Simulate some writes to system segment, this should cause some new chunks being added.
        val h = segmentStorage1.openWrite(systemSegmentName).join();
        val b1 = validWriteBeforeFailure.getBytes();
        byte[] garbage1 = initialGarbageThatIsTruncated.getBytes();
        int garbage1Length = garbage1.length;
        segmentStorage1.write(h, offset, new ByteArrayInputStream(garbage1), garbage1Length, null).join();
        offset += garbage1Length;
        segmentStorage1.write(h, offset, new ByteArrayInputStream(b1), b1.length, null).join();
        offset += b1.length;
        segmentStorage1.truncate(h, garbage1Length, null).join();

        // Epoch 2
        epoch++;
<<<<<<< HEAD

=======
        @Cleanup
>>>>>>> 6470c10c
        ChunkedSegmentStorage segmentStorage2 = new ChunkedSegmentStorage(containerId, chunkStorage, metadataStoreAfterCrash, executorService(), config);
        segmentStorage2.initialize(epoch);

        segmentStorage2.bootstrap().join();
        checkSystemSegmentsLayout(segmentStorage2);

        val h2 = segmentStorage2.openWrite(systemSegmentName).join();

        // Write Junk Data to both system segment and journal file.
        val innerGarbageBytes = garbageAfterFailure.getBytes();
        segmentStorage1.write(h, offset, new ByteArrayInputStream(innerGarbageBytes), innerGarbageBytes.length, null).join();

        val b2 = validWriteAfterFailure.getBytes();
        segmentStorage2.write(h2, offset, new ByteArrayInputStream(b2), b2.length, null).join();
        offset += b2.length;

        val info = segmentStorage2.getStreamSegmentInfo(systemSegmentName, null).join();
        Assert.assertEquals(b1.length + b2.length + garbage1Length, info.getLength());
        Assert.assertEquals(garbage1Length, info.getStartOffset());
        byte[] out = new byte[b1.length + b2.length];
        val hr = segmentStorage2.openRead(systemSegmentName).join();
        segmentStorage2.read(hr, garbage1Length, out, 0, b1.length + b2.length, null).join();
        Assert.assertEquals(validWriteBeforeFailure + validWriteAfterFailure, new String(out));
    }

    /**
     * Tests a scenario when there are two fail overs.
     * The test adds a few chunks to the system segments and then fails over.
     * It also truncates system segments.
     * The new instance should read the journal log file and recreate the layout of system segments.
     *
     * @throws Exception Throws exception in case of any error.
     */
    @Test
    public void testSimpleBootstrapWithTwoTruncates() throws Exception {
        @Cleanup
        CleanupHelper cleanupHelper = new CleanupHelper();
        @Cleanup
        ChunkStorage chunkStorage = getChunkStorage();
        @Cleanup
        ChunkMetadataStore metadataStoreBeforeCrash = getMetadataStore();
        @Cleanup
        ChunkMetadataStore metadataStoreAfterCrash = getMetadataStore();
        int containerId = 42;
        String systemSegmentName = SystemJournal.getChunkStorageSystemSegments(containerId)[0];
        long epoch = 1;
        val policy = new SegmentRollingPolicy(8);
        val config = ChunkedSegmentStorageConfig.DEFAULT_CONFIG.toBuilder().defaultRollingPolicy(policy).build();

        long offset = 0;

        // Epoch 1
<<<<<<< HEAD
=======
        @Cleanup
>>>>>>> 6470c10c
        ChunkedSegmentStorage segmentStorage1 = new ChunkedSegmentStorage(containerId, chunkStorage, metadataStoreBeforeCrash, executorService(), config);
        segmentStorage1.initialize(epoch);
        // Bootstrap
        segmentStorage1.bootstrap().join();
        checkSystemSegmentsLayout(segmentStorage1);

        // Simulate some writes to system segment, this should cause some new chunks being added.
        val h = segmentStorage1.openWrite(systemSegmentName).join();
        segmentStorage1.write(h, offset, new ByteArrayInputStream("JUNKJUNKJUNK".getBytes()), 12, null).join();
        offset += 12;
        val b1 = "Hello".getBytes();
        segmentStorage1.write(h, offset, new ByteArrayInputStream(b1), b1.length, null).join();
        offset += b1.length;
        segmentStorage1.truncate(h, 6, null).join();

        // Epoch 2
        epoch++;
<<<<<<< HEAD

=======
        @Cleanup
>>>>>>> 6470c10c
        ChunkedSegmentStorage segmentStorage2 = new ChunkedSegmentStorage(containerId, chunkStorage, metadataStoreAfterCrash, executorService(), config);
        segmentStorage2.initialize(epoch);

        segmentStorage2.bootstrap().join();
        checkSystemSegmentsLayout(segmentStorage2);

        val h2 = segmentStorage2.openWrite(systemSegmentName).join();

        // Write Junk data to both system segment and journal file.
        segmentStorage1.write(h, offset, new ByteArrayInputStream("junk".getBytes()), 4, null).join();

        val b2 = " World".getBytes();
        segmentStorage2.write(h2, offset, new ByteArrayInputStream(b2), b2.length, null).join();
        offset += b2.length;

        segmentStorage2.truncate(h, 12, null).join();

        val info = segmentStorage2.getStreamSegmentInfo(systemSegmentName, null).join();
        Assert.assertEquals(b1.length + b2.length + 12, info.getLength());
        Assert.assertEquals(12, info.getStartOffset());
        byte[] out = new byte[b1.length + b2.length];
        val hr = segmentStorage2.openRead(systemSegmentName).join();
        segmentStorage2.read(hr, 12, out, 0, b1.length + b2.length, null).join();
        Assert.assertEquals("Hello World", new String(out));
    }

    /**
     * Test simple chunk addition.
     * We failover two times to test correct interaction between snapshot and system logs.
     *
     * @throws Exception Throws exception in case of any error.
     */
    @Test
    public void testSimpleChunkAddition() throws Exception {
        @Cleanup
        ChunkStorage chunkStorage = getChunkStorage();
        @Cleanup
        ChunkMetadataStore metadataStoreBeforeCrash = getMetadataStore();

        int containerId = 42;
        String systemSegmentName = SystemJournal.getChunkStorageSystemSegments(containerId)[0];
        long epoch = 1;
        val policy = new SegmentRollingPolicy(2);
        val config = ChunkedSegmentStorageConfig.DEFAULT_CONFIG.toBuilder().defaultRollingPolicy(policy).build();

        // Inital set of additions
        SystemJournal systemJournalBefore = new SystemJournal(containerId, chunkStorage, metadataStoreBeforeCrash, config);

        systemJournalBefore.bootstrap(epoch).join();

        String lastChunk = null;
        long totalBytesWritten = 0;
        for (int i = 0; i < 10; i++) {
            String newChunk = "chunk" + i;
            val h = chunkStorage.create(newChunk).get();
            val bytesWritten = chunkStorage.write(h, 0, Math.toIntExact(policy.getMaxLength()), new ByteArrayInputStream(new byte[Math.toIntExact(policy.getMaxLength())])).get();
            Assert.assertEquals(policy.getMaxLength(), bytesWritten.longValue());
            totalBytesWritten += bytesWritten;
            systemJournalBefore.commitRecord(SystemJournal.ChunkAddedRecord.builder()
                    .segmentName(systemSegmentName)
                    .offset(policy.getMaxLength() * i)
                    .newChunkName(newChunk)
                    .oldChunkName(lastChunk)
                    .build());
            lastChunk = newChunk;
        }
        Assert.assertEquals(policy.getMaxLength() * 10, totalBytesWritten);

        // Failover
        @Cleanup
        ChunkMetadataStore metadataStoreAfterCrash = getMetadataStore();
        SystemJournal systemJournalAfter = new SystemJournal(containerId, chunkStorage, metadataStoreAfterCrash, config);

        systemJournalAfter.bootstrap(epoch + 1).join();

        TestUtils.checkSegmentLayout(metadataStoreAfterCrash, systemSegmentName, policy.getMaxLength(), 10);
        TestUtils.checkSegmentBounds(metadataStoreAfterCrash, systemSegmentName, 0, totalBytesWritten);

        @Cleanup
        ChunkMetadataStore metadataStoreAfterCrash2 = getMetadataStore();
        SystemJournal systemJournalAfter2 = new SystemJournal(containerId, chunkStorage, metadataStoreAfterCrash2, config);

        systemJournalAfter2.bootstrap(epoch + 2).join();

        TestUtils.checkSegmentLayout(metadataStoreAfterCrash2, systemSegmentName, policy.getMaxLength(), 10);
    }

    /**
     * Test simple chunk truncation.
     * We failover two times to test correct interaction between snapshot and system logs.
     *
     * @throws Exception Throws exception in case of any error.
     */
    @Test
    public void testSimpleTruncation() throws Exception {
        @Cleanup
        CleanupHelper cleanupHelper = new CleanupHelper();
        @Cleanup
        ChunkStorage chunkStorage = getChunkStorage();
        @Cleanup
        ChunkMetadataStore metadataStoreBeforeCrash = getMetadataStore();

        int containerId = 42;
        String systemSegmentName = SystemJournal.getChunkStorageSystemSegments(containerId)[0];
        long epoch = 1;
        val policy = new SegmentRollingPolicy(2);
        val config = ChunkedSegmentStorageConfig.DEFAULT_CONFIG.toBuilder().defaultRollingPolicy(policy).build();

        // Step 1: Initial set of additions
        SystemJournal systemJournalBefore = new SystemJournal(containerId, chunkStorage, metadataStoreBeforeCrash, config);
        systemJournalBefore.bootstrap(epoch).join();

        String lastChunk = null;
        long totalBytesWritten = 0;
        for (int i = 0; i < 10; i++) {
            String newChunk = "chunk" + i;
            val h = chunkStorage.create(newChunk).get();
            val bytesWritten = chunkStorage.write(h, 0, Math.toIntExact(policy.getMaxLength()), new ByteArrayInputStream(new byte[Math.toIntExact(policy.getMaxLength())])).get();
            Assert.assertEquals(policy.getMaxLength(), bytesWritten.longValue());
            totalBytesWritten += bytesWritten;
            systemJournalBefore.commitRecord(SystemJournal.ChunkAddedRecord.builder()
                    .segmentName(systemSegmentName)
                    .offset(policy.getMaxLength() * i)
                    .newChunkName(newChunk)
                    .oldChunkName(lastChunk)
                    .build());
            lastChunk = newChunk;
        }
        Assert.assertEquals(policy.getMaxLength() * 10, totalBytesWritten);

        // Step 2: First failover, truncate first 5 chunks.
        @Cleanup
        ChunkMetadataStore metadataStoreAfterCrash = getMetadataStore();
        SystemJournal systemJournalAfter = new SystemJournal(containerId, chunkStorage, metadataStoreAfterCrash, config);

        systemJournalAfter.bootstrap(2).join();

        TestUtils.checkSegmentLayout(metadataStoreAfterCrash, systemSegmentName, policy.getMaxLength(), 10);
        TestUtils.checkSegmentBounds(metadataStoreAfterCrash, systemSegmentName, 0, totalBytesWritten);

        // Truncate first five chunks
        for (int i = 0; i <= 10; i++) {
            val firstChunkIndex = i / policy.getMaxLength();
            systemJournalAfter.commitRecord(SystemJournal.TruncationRecord.builder()
                    .segmentName(systemSegmentName)
                    .offset(i)
                    .firstChunkName("chunk" + firstChunkIndex)
                    .startOffset(policy.getMaxLength() * firstChunkIndex)
                    .build());
        }

        // Step 3: Second failover, truncate last 5 chunks.
        @Cleanup
        ChunkMetadataStore metadataStoreAfterCrash2 = getMetadataStore();
        SystemJournal systemJournalAfter2 = new SystemJournal(containerId, chunkStorage, metadataStoreAfterCrash2, config);

        systemJournalAfter2.bootstrap(3).join();

        TestUtils.checkSegmentLayout(metadataStoreAfterCrash2, systemSegmentName, policy.getMaxLength(), 5);
        TestUtils.checkSegmentBounds(metadataStoreAfterCrash2, systemSegmentName, 10, 20);

        // Truncate last five chunks
        for (int i = 10; i <= 20; i++) {
            val firstChunkIndex = i / policy.getMaxLength();
            systemJournalAfter2.commitRecord(SystemJournal.TruncationRecord.builder()
                    .segmentName(systemSegmentName)
                    .offset(i)
                    .firstChunkName("chunk" + firstChunkIndex)
                    .startOffset(policy.getMaxLength() * firstChunkIndex)
                    .build());
        }

        // Step 4: third failover validate.
        @Cleanup
        ChunkMetadataStore metadataStoreAfterCrash3 = getMetadataStore();
        SystemJournal systemJournalAfter3 = new SystemJournal(containerId, chunkStorage, metadataStoreAfterCrash3, config);

        systemJournalAfter3.bootstrap(4).join();

        TestUtils.checkSegmentBounds(metadataStoreAfterCrash3, systemSegmentName, 20, 20);
    }

    /**
     * Check system segment layout.
     */
    private void checkSystemSegmentsLayout(ChunkedSegmentStorage segmentStorage) throws Exception {
        for (String systemSegment : segmentStorage.getSystemJournal().getSystemSegments()) {
            TestUtils.checkChunksExistInStorage(segmentStorage.getChunkStorage(), segmentStorage.getMetadataStore(), systemSegment);
        }
    }

    @Test
    public void testChunkAddedRecordSerialization() throws Exception {
        testSystemJournalRecordSerialization(SystemJournal.ChunkAddedRecord.builder()
                .segmentName("segmentName")
                .newChunkName("newChunkName")
                .oldChunkName("oldChunkName")
                .offset(1)
                .build());

        // With nullable values
        testSystemJournalRecordSerialization(SystemJournal.ChunkAddedRecord.builder()
                .segmentName("segmentName")
                .newChunkName("newChunkName")
                .oldChunkName(null)
                .offset(1)
                .build());
    }

    @Test
    public void testTruncationRecordSerialization() throws Exception {
        testSystemJournalRecordSerialization(SystemJournal.TruncationRecord.builder()
                .segmentName("segmentName")
                .offset(1)
                .firstChunkName("firstChunkName")
                .startOffset(2)
                .build());
    }

    private void testSystemJournalRecordSerialization(SystemJournal.SystemJournalRecord original) throws Exception {
        val serializer = new SystemJournal.SystemJournalRecord.SystemJournalRecordSerializer();
        val bytes = serializer.serialize(original);
        val obj = serializer.deserialize(bytes);
        Assert.assertEquals(original, obj);
    }

    @Test
    public void testSystemJournalRecordBatchSerialization() throws Exception {
        ArrayList<SystemJournal.SystemJournalRecord> lst = new ArrayList<SystemJournal.SystemJournalRecord>();
        testSystemJournalRecordBatchSerialization(
                SystemJournal.SystemJournalRecordBatch.builder()
                        .systemJournalRecords(lst)
                        .build());

        ArrayList<SystemJournal.SystemJournalRecord> lst2 = new ArrayList<SystemJournal.SystemJournalRecord>();
        lst2.add(SystemJournal.ChunkAddedRecord.builder()
                .segmentName("segmentName")
                .newChunkName("newChunkName")
                .oldChunkName("oldChunkName")
                .offset(1)
                .build());
        lst2.add(SystemJournal.ChunkAddedRecord.builder()
                .segmentName("segmentName")
                .newChunkName("newChunkName")
                .oldChunkName(null)
                .offset(1)
                .build());
        lst2.add(SystemJournal.TruncationRecord.builder()
                .segmentName("segmentName")
                .offset(1)
                .firstChunkName("firstChunkName")
                .startOffset(2)
                .build());
        testSystemJournalRecordBatchSerialization(
                SystemJournal.SystemJournalRecordBatch.builder()
                        .systemJournalRecords(lst)
                        .build());
    }

    private void testSystemJournalRecordBatchSerialization(SystemJournal.SystemJournalRecordBatch original) throws Exception {
        val serializer = new SystemJournal.SystemJournalRecordBatch.SystemJournalRecordBatchSerializer();
        val bytes = serializer.serialize(original);
        val obj = serializer.deserialize(bytes);
        Assert.assertEquals(original, obj);
    }

    @Test
    public void testSnapshotRecordSerialization() throws Exception {

        ArrayList<ChunkMetadata> list = new ArrayList<>();
        list.add(ChunkMetadata.builder()
                .name("name")
                .nextChunk("nextChunk")
                .length(1)
                .build());
        list.add(ChunkMetadata.builder()
                .name("name")
                .length(1)
                .build());

        testSegmentSnapshotRecordSerialization(
                SystemJournal.SegmentSnapshotRecord.builder()
                        .segmentMetadata(SegmentMetadata.builder()
                                .name("name")
                                .length(1)
                                .chunkCount(2)
                                .startOffset(3)
                                .status(5)
                                .maxRollinglength(6)
                                .firstChunk("firstChunk")
                                .lastChunk("lastChunk")
                                .lastModified(7)
                                .firstChunkStartOffset(8)
                                .lastChunkStartOffset(9)
                                .ownerEpoch(10)
                                .build())
                        .chunkMetadataCollection(list)
                        .build());

        testSegmentSnapshotRecordSerialization(
                SystemJournal.SegmentSnapshotRecord.builder()
                        .segmentMetadata(SegmentMetadata.builder()
                                .name("name")
                                .length(1)
                                .chunkCount(2)
                                .startOffset(3)
                                .status(5)
                                .maxRollinglength(6)
                                .firstChunk(null)
                                .lastChunk(null)
                                .lastModified(7)
                                .firstChunkStartOffset(8)
                                .lastChunkStartOffset(9)
                                .ownerEpoch(10)
                                .build())
                        .chunkMetadataCollection(list)
                        .build());
    }

    private void testSegmentSnapshotRecordSerialization(SystemJournal.SegmentSnapshotRecord original) throws Exception {
        val serializer = new SystemJournal.SegmentSnapshotRecord.Serializer();
        val bytes = serializer.serialize(original);
        val obj = serializer.deserialize(bytes);
        Assert.assertEquals(original, obj);
    }

    @Test
    public void testSystemSnapshotRecordSerialization() throws Exception {

        ArrayList<ChunkMetadata> list1 = new ArrayList<>();
        list1.add(ChunkMetadata.builder()
                .name("name1")
                .nextChunk("nextChunk1")
                .length(1)
                .build());
        list1.add(ChunkMetadata.builder()
                .name("name12")
                .length(1)
                .build());

        ArrayList<ChunkMetadata> list2 = new ArrayList<>();
        list2.add(ChunkMetadata.builder()
                .name("name2")
                .nextChunk("nextChunk2")
                .length(1)
                .build());
        list2.add(ChunkMetadata.builder()
                .name("name22")
                .length(1)
                .build());

        ArrayList<SystemJournal.SegmentSnapshotRecord> segmentlist = new ArrayList<>();

        segmentlist.add(
                SystemJournal.SegmentSnapshotRecord.builder()
                        .segmentMetadata(SegmentMetadata.builder()
                                .name("name1")
                                .length(1)
                                .chunkCount(2)
                                .startOffset(3)
                                .status(5)
                                .maxRollinglength(6)
                                .firstChunk("firstChunk111")
                                .lastChunk("lastChun111k")
                                .lastModified(7)
                                .firstChunkStartOffset(8)
                                .lastChunkStartOffset(9)
                                .ownerEpoch(10)
                                .build())
                        .chunkMetadataCollection(list1)
                        .build());

        segmentlist.add(
                SystemJournal.SegmentSnapshotRecord.builder()
                        .segmentMetadata(SegmentMetadata.builder()
                                .name("name2")
                                .length(1)
                                .chunkCount(2)
                                .startOffset(3)
                                .status(5)
                                .maxRollinglength(6)
                                .firstChunk(null)
                                .lastChunk(null)
                                .lastModified(7)
                                .firstChunkStartOffset(8)
                                .lastChunkStartOffset(9)
                                .ownerEpoch(10)
                                .build())
                        .chunkMetadataCollection(list2)
                        .build());
        val systemSnapshot = SystemJournal.SystemSnapshotRecord.builder()
                .epoch(42)
                .segmentSnapshotRecords(segmentlist)
                .build();
        testSystemSnapshotRecordSerialization(systemSnapshot);
    }

    private void testSystemSnapshotRecordSerialization(SystemJournal.SystemSnapshotRecord original) throws Exception {
        val serializer = new SystemJournal.SystemSnapshotRecord.Serializer();
        val bytes = serializer.serialize(original);
        val obj = serializer.deserialize(bytes);
        Assert.assertEquals(original, obj);
    }

    /**
     * Tests {@link SystemJournal}  with non Appendable {@link ChunkStorage} using {@link SystemJournalTests}.
     */
    public static class NonAppendableChunkStorageSystemJournalTests extends SystemJournalTests {
        @Before
        public void before() throws Exception {
            super.before();
        }

        @After
        public void after() throws Exception {
            super.after();
        }

        protected ChunkStorage getChunkStorage() throws Exception {
            val chunkStorage = new InMemoryChunkStorage(executorService());
            chunkStorage.setShouldSupportAppend(false);
            return chunkStorage;
        }
    }
}<|MERGE_RESOLUTION|>--- conflicted
+++ resolved
@@ -67,13 +67,9 @@
 
     @Test
     public void testInitialization() throws Exception {
-<<<<<<< HEAD
-        ChunkStorage chunkStorage = getChunkStorage();
-=======
-        @Cleanup
-        ChunkStorage chunkStorage = getChunkStorage();
-        @Cleanup
->>>>>>> 6470c10c
+        @Cleanup
+        ChunkStorage chunkStorage = getChunkStorage();
+        @Cleanup
         ChunkMetadataStore metadataStore = getMetadataStore();
         int containerId = 42;
         int maxLength = 8;
@@ -97,13 +93,9 @@
 
     @Test
     public void testInitializationInvalidArgs() throws Exception {
-<<<<<<< HEAD
-        ChunkStorage chunkStorage = getChunkStorage();
-=======
-        @Cleanup
-        ChunkStorage chunkStorage = getChunkStorage();
-        @Cleanup
->>>>>>> 6470c10c
+        @Cleanup
+        ChunkStorage chunkStorage = getChunkStorage();
+        @Cleanup
         ChunkMetadataStore metadataStore = getMetadataStore();
         int containerId = 42;
         int maxLength = 8;
@@ -127,13 +119,9 @@
 
     @Test
     public void testIsSystemSegment() throws Exception {
-<<<<<<< HEAD
-        ChunkStorage chunkStorage = getChunkStorage();
-=======
-        @Cleanup
-        ChunkStorage chunkStorage = getChunkStorage();
-        @Cleanup
->>>>>>> 6470c10c
+        @Cleanup
+        ChunkStorage chunkStorage = getChunkStorage();
+        @Cleanup
         ChunkMetadataStore metadataStore = getMetadataStore();
         int containerId = 42;
         int maxLength = 8;
@@ -159,13 +147,9 @@
      */
     @Test
     public void testSimpleBootstrapWithOneFailover() throws Exception {
-<<<<<<< HEAD
-        ChunkStorage chunkStorage = getChunkStorage();
-=======
-        @Cleanup
-        ChunkStorage chunkStorage = getChunkStorage();
-        @Cleanup
->>>>>>> 6470c10c
+        @Cleanup
+        ChunkStorage chunkStorage = getChunkStorage();
+        @Cleanup
         ChunkMetadataStore metadataStoreBeforeCrash = getMetadataStore();
         @Cleanup
         ChunkMetadataStore metadataStoreAfterCrash = getMetadataStore();
@@ -181,10 +165,7 @@
         long offset = 0;
 
         // Start container with epoch 1
-<<<<<<< HEAD
-=======
-        @Cleanup
->>>>>>> 6470c10c
+        @Cleanup
         ChunkedSegmentStorage segmentStorage1 = new ChunkedSegmentStorage(containerId, chunkStorage, metadataStoreBeforeCrash, executorService(), config);
 
         segmentStorage1.initialize(epoch);
@@ -206,10 +187,7 @@
         // Start container with epoch 2
         epoch++;
 
-<<<<<<< HEAD
-=======
-        @Cleanup
->>>>>>> 6470c10c
+        @Cleanup
         ChunkedSegmentStorage segmentStorage2 = new ChunkedSegmentStorage(containerId, chunkStorage, metadataStoreAfterCrash, executorService(), config);
         segmentStorage2.initialize(epoch);
 
@@ -251,10 +229,7 @@
         long offset = 0;
 
         // Epoch 1
-<<<<<<< HEAD
-=======
-        @Cleanup
->>>>>>> 6470c10c
+        @Cleanup
         ChunkedSegmentStorage segmentStorage1 = new ChunkedSegmentStorage(containerId, chunkStorage, metadataStoreBeforeCrash, executorService(), config);
 
         segmentStorage1.initialize(epoch);
@@ -274,10 +249,7 @@
         // Epoch 2
         epoch++;
 
-<<<<<<< HEAD
-=======
-        @Cleanup
->>>>>>> 6470c10c
+        @Cleanup
         ChunkedSegmentStorage segmentStorage2 = new ChunkedSegmentStorage(containerId, chunkStorage, metadataStoreAfterCrash, executorService(), config);
         segmentStorage2.initialize(epoch);
 
@@ -410,15 +382,11 @@
             // Epoch 2
             epoch++;
             ChunkMetadataStore metadataStoreAfterCrash = getMetadataStore();
-<<<<<<< HEAD
-            ChunkedSegmentStorage segmentStorageInLoop = new ChunkedSegmentStorage(containerId, chunkStorage, metadataStoreAfterCrash, executorService(), config);
-=======
             cleanupHelper.add(metadataStoreAfterCrash);
 
             ChunkedSegmentStorage segmentStorageInLoop = new ChunkedSegmentStorage(containerId, chunkStorage, metadataStoreAfterCrash, executorService(), config);
             cleanupHelper.add(segmentStorageInLoop);
 
->>>>>>> 6470c10c
             segmentStorageInLoop.initialize(epoch);
 
             segmentStorageInLoop.bootstrap().join();
@@ -448,11 +416,7 @@
         epoch++;
         @Cleanup
         ChunkMetadataStore metadataStoreFinal = getMetadataStore();
-<<<<<<< HEAD
-
-=======
-        @Cleanup
->>>>>>> 6470c10c
+        @Cleanup
         ChunkedSegmentStorage segmentStorageFinal = new ChunkedSegmentStorage(containerId, chunkStorage, metadataStoreFinal, executorService(), config);
         segmentStorageFinal.initialize(epoch);
 
@@ -536,10 +500,6 @@
             ChunkedSegmentStorage segmentStorageInLoop = new ChunkedSegmentStorage(containerId, chunkStorage, metadataStoreAfterCrash, executorService(), config);
             cleanupHelper.add(segmentStorageInLoop);
 
-<<<<<<< HEAD
-            ChunkedSegmentStorage segmentStorageInLoop = new ChunkedSegmentStorage(containerId, chunkStorage, metadataStoreAfterCrash, executorService(), config);
-=======
->>>>>>> 6470c10c
             segmentStorageInLoop.initialize(epoch);
 
             segmentStorageInLoop.bootstrap().join();
@@ -592,10 +552,7 @@
         ChunkMetadataStore metadataStoreFinal = getMetadataStore();
 
         ChunkedSegmentStorage segmentStorageFinal = new ChunkedSegmentStorage(containerId, chunkStorage, metadataStoreFinal, executorService(), config);
-<<<<<<< HEAD
-=======
         cleanupHelper.add(segmentStorageFinal);
->>>>>>> 6470c10c
         segmentStorageFinal.initialize(epoch);
 
         segmentStorageFinal.bootstrap().join();
@@ -685,10 +642,7 @@
         long offset = 0;
 
         // Epoch 1
-<<<<<<< HEAD
-=======
-        @Cleanup
->>>>>>> 6470c10c
+        @Cleanup
         ChunkedSegmentStorage segmentStorage1 = new ChunkedSegmentStorage(containerId, chunkStorage, metadataStoreBeforeCrash, executorService(), config);
         segmentStorage1.initialize(epoch);
 
@@ -709,11 +663,7 @@
 
         // Epoch 2
         epoch++;
-<<<<<<< HEAD
-
-=======
-        @Cleanup
->>>>>>> 6470c10c
+        @Cleanup
         ChunkedSegmentStorage segmentStorage2 = new ChunkedSegmentStorage(containerId, chunkStorage, metadataStoreAfterCrash, executorService(), config);
         segmentStorage2.initialize(epoch);
 
@@ -766,10 +716,7 @@
         long offset = 0;
 
         // Epoch 1
-<<<<<<< HEAD
-=======
-        @Cleanup
->>>>>>> 6470c10c
+        @Cleanup
         ChunkedSegmentStorage segmentStorage1 = new ChunkedSegmentStorage(containerId, chunkStorage, metadataStoreBeforeCrash, executorService(), config);
         segmentStorage1.initialize(epoch);
         // Bootstrap
@@ -787,11 +734,7 @@
 
         // Epoch 2
         epoch++;
-<<<<<<< HEAD
-
-=======
-        @Cleanup
->>>>>>> 6470c10c
+        @Cleanup
         ChunkedSegmentStorage segmentStorage2 = new ChunkedSegmentStorage(containerId, chunkStorage, metadataStoreAfterCrash, executorService(), config);
         segmentStorage2.initialize(epoch);
 
