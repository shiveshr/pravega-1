/**
 * Copyright (c) Dell Inc., or its subsidiaries. All Rights Reserved.
 *
 * Licensed under the Apache License, Version 2.0 (the "License");
 * you may not use this file except in compliance with the License.
 * You may obtain a copy of the License at
 *
 *     http://www.apache.org/licenses/LICENSE-2.0
 */
package io.pravega.segmentstore.storage.chunklayer;

import com.google.common.base.Preconditions;
import com.google.common.cache.Cache;
import com.google.common.cache.CacheBuilder;
import com.google.common.cache.RemovalCause;
import com.google.common.cache.RemovalNotification;
import lombok.Builder;
import lombok.Data;
import lombok.Getter;
import lombok.NonNull;
import lombok.RequiredArgsConstructor;
import lombok.val;

import java.util.ArrayList;
import java.util.List;
import java.util.concurrent.ConcurrentSkipListMap;

/**
 * An in-memory implementation of cache for read index that maps chunk start offset to chunk name for recently used segments.
 * The least accessed segments are removed entirely as well as removing chunks that are least recently used.
 */
class ReadIndexCache {
    /**
     * Keeps track of all per segment ReadIndex.
     */
    @Getter
    private final Cache<String, SegmentReadIndex> segmentsReadIndexCache;

    /**
     * Keeps track of all read index entries.
     */
    @Getter
    private final Cache<IndexEntry, Boolean> indexEntryCache;

    /**
     * Constructor.
     *
     * @param maxIndexedSegments Max number of cached indexed segments.
     * @param maxIndexedChunks   Max number of cached indexed chunks.
     */
    public ReadIndexCache(int maxIndexedSegments, int maxIndexedChunks) {
        segmentsReadIndexCache = CacheBuilder.newBuilder()
                .maximumSize(maxIndexedSegments)
                .removalListener(this::removeSegment)
                .build();
        indexEntryCache = CacheBuilder.newBuilder()
                .maximumSize(maxIndexedChunks)
                .removalListener(this::removeChunk)
                .build();
    }

    /**
     * Retrieves the read index for given segment.
     *
     * @param streamSegmentName Name of the segment.
     * @return Read index corresponding to the given segment. A new empty index is created if it doesn't already exist.
     */
    private SegmentReadIndex getSegmentReadIndex(String streamSegmentName, boolean createIfNotPresent) {
        SegmentReadIndex readIndex = segmentsReadIndexCache.getIfPresent(streamSegmentName);
        if (null == readIndex && createIfNotPresent) {
            synchronized (segmentsReadIndexCache) {
                // Some other thread may have added the index.
                readIndex = segmentsReadIndexCache.getIfPresent(streamSegmentName);
                if (null == readIndex) {
                    readIndex = new SegmentReadIndex();
                    segmentsReadIndexCache.put(streamSegmentName, readIndex);
                }
            }
        }

        return readIndex;
    }

    /**
     * Updates read index for given segment with new entries.
     *
     * @param streamSegmentName   Name of the segment.
     * @param newReadIndexEntries List of {@link ChunkNameOffsetPair} for new entries.
     */
    public void addIndexEntries(String streamSegmentName, List<ChunkNameOffsetPair> newReadIndexEntries) {
        Preconditions.checkArgument(null != streamSegmentName, "streamSegmentName");
        Preconditions.checkArgument(null != newReadIndexEntries, "newReadIndexEntries");
        val segmentReadIndex = getSegmentReadIndex(streamSegmentName, true);
        for (val entry : newReadIndexEntries) {
            addIndexEntry(segmentReadIndex, streamSegmentName, entry.getChunkName(), entry.getOffset());
        }
    }

    /**
     * Adds a new index entry for a given chunk in index for the segment.
     *
     * @param streamSegmentName Name of the segment.
     * @param chunkName         Name of the chunk.
     * @param startOffset       Start offset of the chunk.
     */
    public void addIndexEntry(String streamSegmentName, String chunkName, long startOffset) {
        Preconditions.checkArgument(null != streamSegmentName, "streamSegmentName");
        Preconditions.checkArgument(null != chunkName, "chunkName");
        Preconditions.checkArgument(startOffset >= 0, "startOffset must be non-negative");
        val segmentReadIndex = getSegmentReadIndex(streamSegmentName, true);
        addIndexEntry(segmentReadIndex, streamSegmentName, chunkName, startOffset);
    }

    private void addIndexEntry(SegmentReadIndex segmentReadIndex, String streamSegmentName, String chunkName, long startOffset) {
        val indexEntry = IndexEntry.builder()
                .streamSegmentName(streamSegmentName)
                .chunkName(chunkName)
                .startOffset(startOffset)
                .build();
        segmentReadIndex.offsetToChunkNameIndex.put(startOffset, indexEntry);
        indexEntryCache.put(indexEntry, true);
    }

    /**
     * Removes the given segment from cache.
     *
     * @param streamSegmentName Name of the segment to remove.
     */
    public void remove(String streamSegmentName) {
        Preconditions.checkArgument(null != streamSegmentName, "streamSegmentName");
        val readIndex = segmentsReadIndexCache.getIfPresent(streamSegmentName);
        if (null != readIndex) {
            indexEntryCache.invalidateAll(readIndex.offsetToChunkNameIndex.values());
            readIndex.offsetToChunkNameIndex.clear();
            segmentsReadIndexCache.invalidate(streamSegmentName);
        }
    }

    /**
     * Handles removal of an entry from segmentsReadIndexCache.
     *
     * @param notification Removal notification.
     */
    void removeSegment(RemovalNotification<String, SegmentReadIndex> notification) {
        if (notification.getCause() != RemovalCause.REPLACED) {
            val readIndex = notification.getValue();
            indexEntryCache.invalidateAll(readIndex.offsetToChunkNameIndex.values());
            readIndex.offsetToChunkNameIndex.clear();
        }
    }

    /**
     * Handles removal of an entry from indexEntryCache.
     *
     * @param notification Removal notification.
     */
    void removeChunk(RemovalNotification<IndexEntry, Boolean> notification) {
        if (notification.getCause() != RemovalCause.REPLACED) {
            val indexEntry = notification.getKey();
            val segmentReadIndex = getSegmentReadIndex(indexEntry.getStreamSegmentName(), false);
            if (null != segmentReadIndex) {
                segmentReadIndex.getOffsetToChunkNameIndex().remove(indexEntry.getStartOffset());
            }
        }
    }

    /**
     * Finds a chunk that is floor to the given offset.
     *
     * @param streamSegmentName Name of the segment.
     * @param offset            Offset for which to search.
     * @return                  {@link ChunkNameOffsetPair} containing information about a chunk that is floor to the given offset.
     */
    public ChunkNameOffsetPair findFloor(String streamSegmentName, long offset) {
        Preconditions.checkArgument(null != streamSegmentName, "streamSegmentName");
        Preconditions.checkArgument(offset >= 0, "offset must be non-negative");

        val segmentReadIndex = getSegmentReadIndex(streamSegmentName, false);
        if (null != segmentReadIndex && segmentReadIndex.offsetToChunkNameIndex.size() > 0) {
            val floorEntry = segmentReadIndex.offsetToChunkNameIndex.floorEntry(offset);
            if (null != floorEntry) {
                // Update cache if required.
                val indexEntry = floorEntry.getValue();
                indexEntryCache.put(indexEntry, true);

                return ChunkNameOffsetPair.builder()
                        .chunkName(floorEntry.getValue().getChunkName())
                        .offset(floorEntry.getValue().getStartOffset())
                        .build();
            }
        }
        return null;
    }

    /**
     * Truncates the read index for given segment by removing all the chunks that are below given offset.
     *  @param streamSegmentName Name of the segment to truncate.
     * @param startOffset       Start offset after truncation.
     */
    public void truncateReadIndex(String streamSegmentName, long startOffset) {
        Preconditions.checkArgument(null != streamSegmentName, "streamSegmentName");
        Preconditions.checkArgument(startOffset >= 0, "startOffset must be non-negative");

        val segmentReadIndex = getSegmentReadIndex(streamSegmentName, false);
        if (null != segmentReadIndex) {
            if (segmentReadIndex.offsetToChunkNameIndex.size() > 0) {
                val headMap = segmentReadIndex.offsetToChunkNameIndex.headMap(startOffset);
                if (null != headMap) {
<<<<<<< HEAD
                    int removed = 0;
                    val keysToRemove = new ArrayList<Long>();
                    keysToRemove.addAll(headMap.keySet());
=======
                    val keysToRemove = new ArrayList<Long>(headMap.keySet());
>>>>>>> 6470c10c
                    for (val keyToRemove : keysToRemove) {
                        // Remove entry from cache
                        val indexEntry = segmentReadIndex.offsetToChunkNameIndex.get(keyToRemove);
                        indexEntryCache.invalidate(indexEntry);
                        // Remove entry from the skip-list.
                        segmentReadIndex.offsetToChunkNameIndex.remove(keyToRemove);
                    }
                }
            }
        }
    }

    /**
     * Runs {@link Cache#cleanUp()} operations on the caches.
     */
    public void cleanUp() {
        segmentsReadIndexCache.cleanUp();
        indexEntryCache.cleanUp();
    }

    /**
     * Per segment read index.
     * The index contains mapping from start offset to entries containing chunk name.
     * The underlying data structure uses ConcurrentSkipListMap.
     */
    @Builder
    @RequiredArgsConstructor
    static class SegmentReadIndex {
        @Getter
        private final ConcurrentSkipListMap<Long, IndexEntry> offsetToChunkNameIndex = new ConcurrentSkipListMap<>();
    }

    /**
     * Index Entry.
     */
    @Builder
    @Data
    static class IndexEntry {
        @NonNull
        String streamSegmentName;
        @NonNull
        String chunkName;
        long startOffset;
    }
}<|MERGE_RESOLUTION|>--- conflicted
+++ resolved
@@ -206,13 +206,7 @@
             if (segmentReadIndex.offsetToChunkNameIndex.size() > 0) {
                 val headMap = segmentReadIndex.offsetToChunkNameIndex.headMap(startOffset);
                 if (null != headMap) {
-<<<<<<< HEAD
-                    int removed = 0;
-                    val keysToRemove = new ArrayList<Long>();
-                    keysToRemove.addAll(headMap.keySet());
-=======
                     val keysToRemove = new ArrayList<Long>(headMap.keySet());
->>>>>>> 6470c10c
                     for (val keyToRemove : keysToRemove) {
                         // Remove entry from cache
                         val indexEntry = segmentReadIndex.offsetToChunkNameIndex.get(keyToRemove);
