--- conflicted
+++ resolved
@@ -230,12 +230,6 @@
         }
         // Persist
         synchronized (lock) {
-<<<<<<< HEAD
-            writeToJournal(bytes);
-            // Add a new log file if required.
-            if (!chunkStorage.supportsAppend() || !config.isAppendEnabled()) {
-                startNewJournalFile();
-=======
             boolean done = false;
             while (!done) {
                 try {
@@ -253,7 +247,6 @@
                 if (!chunkStorage.supportsAppend() || !config.isAppendEnabled() || !done) {
                     startNewJournalFile();
                 }
->>>>>>> 6470c10c
             }
         }
         log.debug("SystemJournal[{}] Logging system log records - file={}, batch={}.", containerId, currentHandle.getChunkName(), batch);
@@ -271,11 +264,6 @@
         for (epochToCheck = epoch - 1; epochToCheck >= 0; epochToCheck--) {
             snapshotFile = getSystemJournalChunkName(containerId, epochToCheck, 0);
             if (chunkStorage.exists(snapshotFile).get()) {
-<<<<<<< HEAD
-                // Read contents.
-                byte[] contents = getContents(snapshotFile);
-                SystemSnapshotRecord systemSnapshot = SYSTEM_SNAPSHOT_SERIALIZER.deserialize(contents);
-=======
                 SystemSnapshotRecord systemSnapshot = null;
                 try {
                     // Read contents.
@@ -284,7 +272,6 @@
                 } catch (EOFException e) {
                     log.warn("SystemJournal[{}] Incomplete snapshot found, skipping {}.", containerId, snapshotFile);
                 }
->>>>>>> 6470c10c
                 if (null != systemSnapshot) {
                     log.debug("SystemJournal[{}] Processing system log snapshot {}.", containerId, systemSnapshot);
                     // Initialize the segments and their chunks.
@@ -618,15 +605,9 @@
      * Adds a new System journal file.
      */
     private void startNewJournalFile() throws ExecutionException, InterruptedException {
-<<<<<<< HEAD
-        currentFileIndex++;
-        systemJournalOffset = 0;
-        currentHandle = chunkStorage.create(getSystemJournalChunkName()).get();
-=======
         currentHandle = chunkStorage.create(getSystemJournalChunkName(containerId, epoch, currentFileIndex + 1)).get();
         currentFileIndex++;
         systemJournalOffset = 0;
->>>>>>> 6470c10c
     }
 
     /**
