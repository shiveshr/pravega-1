--- conflicted
+++ resolved
@@ -181,11 +181,7 @@
 
 message SegmentId {
     StreamInfo streamInfo = 1;
-<<<<<<< HEAD
-    int64 segmentNumber = 2;
-=======
     int64 segmentId = 2;
->>>>>>> 06317c92
 }
 
 message SegmentRange {
