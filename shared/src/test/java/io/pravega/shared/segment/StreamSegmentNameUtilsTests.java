/**
 * Copyright (c) 2017 Dell Inc., or its subsidiaries. All Rights Reserved.
 *
 * Licensed under the Apache License, Version 2.0 (the "License");
 * you may not use this file except in compliance with the License.
 * You may obtain a copy of the License at
 *
 *     http://www.apache.org/licenses/LICENSE-2.0
 */
package io.pravega.shared.segment;

import io.pravega.test.common.AssertExtensions;

import java.util.List;
import java.util.Stack;
import java.util.UUID;
import org.junit.Assert;
import org.junit.Test;

import static org.junit.Assert.assertEquals;
import static org.junit.Assert.assertTrue;

/**
 * Unit tests for StreamSegmentNameUtils class.
 */
public class StreamSegmentNameUtilsTests {
    /**
     * Tests the basic batch name generation, with only one level of batches.
     */
    @Test
    public void testSimpleBatchNameGeneration() {
        int transactionCount = 100;
        String segmentName = "foo";
        String parentName = StreamSegmentNameUtils.getParentStreamSegmentName(segmentName);
        Assert.assertNull("getParentStreamSegmentName() extracted a parent name when none was expected.", parentName);

        for (int i = 0; i < transactionCount; i++) {
            String transactionName = StreamSegmentNameUtils.getTransactionNameFromId(segmentName, UUID.randomUUID());
            AssertExtensions.assertNotNullOrEmpty("getTransactionNameFromId() did not return any Segment Name.", transactionName);
            AssertExtensions.assertGreaterThan("getTransactionNameFromId() returned a Segment Name that is shorter than the base.", segmentName.length(), transactionName.length());

            parentName = StreamSegmentNameUtils.getParentStreamSegmentName(transactionName);
            assertEquals("getParentStreamSegmentName() generated an unexpected value for parent.", segmentName, parentName);
        }
    }

    /**
     * Tests recursive batch generation. This is not a direct requirement or in any way represents how the service works,
     * but it is good to test the principles of batch generation (i.e., only look at the last part of a segment name and
     * ignore the first part).
     */
    @Test
    public void testRecursiveBatchNameGeneration() {
        int recursionCount = 10;
        Stack<String> names = new Stack<>();
        names.push("foo"); // Base segment.
        for (int i = 0; i < recursionCount; i++) {
            // Generate a batch name for the last generated name.
            names.push(StreamSegmentNameUtils.getTransactionNameFromId(names.peek(), UUID.randomUUID()));
        }

        // Make sure we can retrace our roots.
        String lastName = names.pop();
        while (names.size() > 0) {
            String expectedName = names.pop();
            String actualName = StreamSegmentNameUtils.getParentStreamSegmentName(lastName);
            assertEquals("Unexpected parent name.", expectedName, actualName);
            lastName = expectedName;
        }

        Assert.assertNull("Unexpected parent name when none was expected.", StreamSegmentNameUtils.getParentStreamSegmentName(lastName));
    }

    @Test
    public void testSegmentId() {
        // compute segment id and then extract primary and secondary ids
        long segmentId = StreamSegmentNameUtils.computeSegmentId(10, 14);
<<<<<<< HEAD
        assertEquals(10, StreamSegmentNameUtils.getPrimaryId(segmentId));
        assertEquals(14, StreamSegmentNameUtils.getSecondaryId(segmentId));
=======
        assertEquals(10, StreamSegmentNameUtils.getSegmentNumber(segmentId));
        assertEquals(14, StreamSegmentNameUtils.getEpoch(segmentId));
>>>>>>> 7d145638

        AssertExtensions.assertThrows("Negative integers not allowed", () -> StreamSegmentNameUtils.computeSegmentId(-1, 10),
                e -> e instanceof IllegalArgumentException);
    }

    @Test
    public void testQualifiedStreamSegmentName() {
        long segmentId = StreamSegmentNameUtils.computeSegmentId(10, 100);
        String qualifiedName = StreamSegmentNameUtils.getQualifiedStreamSegmentName("scope", "stream", segmentId);

        UUID transactionId = UUID.randomUUID();
        String txnSegment = StreamSegmentNameUtils.getTransactionNameFromId(qualifiedName, transactionId);
        assertTrue(StreamSegmentNameUtils.isTransactionSegment(txnSegment));
        assertEquals(qualifiedName, StreamSegmentNameUtils.getParentStreamSegmentName(txnSegment));

        String primary = StreamSegmentNameUtils.extractPrimaryStreamSegmentName(qualifiedName);
        assertEquals("scope/stream/10", primary);

        String primaryFromTxn = StreamSegmentNameUtils.extractPrimaryStreamSegmentName(txnSegment);
        assertEquals("scope/stream/10", primaryFromTxn);
    }

    @Test
    public void testSegmentTokens() {
        long segmentId = StreamSegmentNameUtils.computeSegmentId(10, 100);
        String qualifiedName = StreamSegmentNameUtils.getQualifiedStreamSegmentName("scope", "stream", segmentId);
        List<String> tokens = StreamSegmentNameUtils.extractSegmentTokens(qualifiedName);
        assertEquals(3, tokens.size());
        assertEquals("scope", tokens.get(0));
        assertEquals("stream", tokens.get(1));
        assertEquals(Long.toString(segmentId), tokens.get(2));
    }
}<|MERGE_RESOLUTION|>--- conflicted
+++ resolved
@@ -75,13 +75,8 @@
     public void testSegmentId() {
         // compute segment id and then extract primary and secondary ids
         long segmentId = StreamSegmentNameUtils.computeSegmentId(10, 14);
-<<<<<<< HEAD
-        assertEquals(10, StreamSegmentNameUtils.getPrimaryId(segmentId));
-        assertEquals(14, StreamSegmentNameUtils.getSecondaryId(segmentId));
-=======
         assertEquals(10, StreamSegmentNameUtils.getSegmentNumber(segmentId));
         assertEquals(14, StreamSegmentNameUtils.getEpoch(segmentId));
->>>>>>> 7d145638
 
         AssertExtensions.assertThrows("Negative integers not allowed", () -> StreamSegmentNameUtils.computeSegmentId(-1, 10),
                 e -> e instanceof IllegalArgumentException);
