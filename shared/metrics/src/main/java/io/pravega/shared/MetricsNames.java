--- conflicted
+++ resolved
@@ -216,12 +216,9 @@
     public static final String REMOVE_SUBSCRIBER = PREFIX + "controller.stream.remove_subscriber";                     // Counter and Per-stream Counter
     public static final String REMOVE_SUBSCRIBER_LATENCY = PREFIX + "controller.stream.remove_subscriber_latency_ms";  // Histogram
     public static final String REMOVE_SUBSCRIBER_FAILED = PREFIX + "controller.stream.remove_subscriber_failed";        // Counter and Per-stream Counter
-<<<<<<< HEAD
-=======
     public static final String UPDATE_SUBSCRIBER = PREFIX + "controller.stream.update_subscriber";                     // Counter and Per-stream Counter
     public static final String UPDATE_SUBSCRIBER_LATENCY = PREFIX + "controller.stream.update_subscriber_latency_ms";  // Histogram
     public static final String UPDATE_SUBSCRIBER_FAILED = PREFIX + "controller.stream.update_subscriber_failed";        // Counter and Per-stream Counter
->>>>>>> e48f7bd4
 
     // Transaction request Operations
     public static final String CREATE_TRANSACTION = PREFIX + "controller.transactions.created";                                         // Counter and Per-stream Counter
