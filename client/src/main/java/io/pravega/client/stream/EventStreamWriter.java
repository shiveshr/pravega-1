/**
 * Copyright (c) 2017 Dell Inc., or its subsidiaries. All Rights Reserved.
 *
 * Licensed under the Apache License, Version 2.0 (the "License");
 * you may not use this file except in compliance with the License.
 * You may obtain a copy of the License at
 *
 *     http://www.apache.org/licenses/LICENSE-2.0
 */
package io.pravega.client.stream;

<<<<<<< HEAD
import io.pravega.client.ClientFactory;
import io.pravega.client.stream.EventWriterConfig.EventWriterConfigBuilder;
=======
import io.pravega.client.EventStreamClientFactory;
>>>>>>> 59e3614e
import java.util.UUID;
import java.util.concurrent.CompletableFuture;

/**
 * A writer can write events to a stream.
 * 
 * This class is safe to use across threads, but doing so will not increase performance.
 * 
 * @param <Type> The type of events that go in this stream
 */
public interface EventStreamWriter<Type> extends AutoCloseable {

    /**
     * Send an event to the stream. Events that are written should appear in the stream exactly once.
     *
     * Note that the implementation provides retry logic to handle connection failures and service host
     * failures. Internal retries will not violate the exactly once semantic so it is better to rely on them
     * than to wrap this with custom retry logic.
     *
     * @param event The event to be written to the stream (Null is disallowed)
     * @return A completableFuture that will complete when the event has been durably stored on the configured
     *         number of replicas, and is available for readers to see. This future may complete exceptionally
     *         if this cannot happen, however these exceptions are not transient failures. Failures that occur
     *         as a result of connection drops or host death are handled internally with multiple retires and
     *         exponential backoff. So there is no need to attempt to retry in the event of an exception.
     */
    CompletableFuture<Void> writeEvent(Type event);
    
    
    /**
     * Write an event to the stream. Similar to {@link #writeEvent(Object)} but provides a routingKey which is
     * used to specify ordering. Events written with the same routing key will be read by readers in exactly
     * the same order they were written.  
     *
     * Note that the implementation provides retry logic to handle connection failures and service
     * host failures. Internal retries will not violate the exactly once semantic so it is better to
     * rely on this than to wrap this method with custom retry logic.
     * 
     * @param routingKey A free form string that is used to route messages to readers. Two events written with
     *        the same routingKey are guaranteed to be read in order. Two events with different routing keys
     *        may be read in parallel. 
     * @param event The event to be written to the stream (Null is disallowed)
     * @return A completableFuture that will complete when the event has been durably stored on the configured
     *         number of replicas, and is available for readers to see. This future may complete exceptionally
     *         cannot happen, however these exceptions are not transient failures. Failures that occur as a
     *         if this result of connection drops or host death are handled internally with multiple retires and
     *         exponential backoff. So there is no need to attempt to retry in the event of an exception.
     */
    CompletableFuture<Void> writeEvent(String routingKey, Type event);
<<<<<<< HEAD
    
    /**
     * Notes a time that can be seen by readers which read from this stream by
     * {@link EventStreamReader#getMostRecentWatermark()}. The semantics or meaning of the timestamp
     * is left to the application. Readers might expect timestamps to be monotonic. So this is
     * recommended but not enforced.
     * 
     * There is no requirement to call this method. Never doing so will result in readers invoking
     * {@link EventStreamReader#getMostRecentWatermark()} receiving a null.
     * 
     * Calling this method can be automated by setting
     * {@link EventWriterConfigBuilder#automaticallyNoteTime(boolean)} to true when creating a
     * writer.
     * 
     * @param timestamp a timestamp that represents the current location in the stream.
     */
    void noteTime(long timestamp);

=======
>>>>>>> 59e3614e
    /**
     * Start a new transaction on this stream. This allows events written to the transaction be written an committed atomically.
     * Note that transactions can only be open for {@link EventWriterConfig#transactionTimeoutTime}
     *
     * @return A transaction through which multiple events can be written atomically.
     * @deprecated Use {@link EventStreamClientFactory#createTransactionalEventWriter(String, Serializer, EventWriterConfig)} instead
     */

    @Deprecated
    Transaction<Type> beginTxn();

    /**
     * Returns a previously created transaction.
     * 
     * @param transactionId The result retained from calling {@link Transaction#getTxnId()}
     * @return Transaction object with given UUID
     * @deprecated Use {@link EventStreamClientFactory#createTransactionalEventWriter(String, Serializer, EventWriterConfig)} instead
     */
    @Deprecated
    Transaction<Type> getTxn(UUID transactionId);

    /**
     * Returns the configuration that this writer was create with.
     *
     * @return Writer configuration
     */
    EventWriterConfig getConfig();

    /**
     * Block until all events that have been passed to writeEvent's corresponding futures have completed.
     */
    void flush();

    /**
     * Calls flush and then closes the writer. (No further methods may be called)
     */
    @Override
    void close();
}<|MERGE_RESOLUTION|>--- conflicted
+++ resolved
@@ -9,12 +9,8 @@
  */
 package io.pravega.client.stream;
 
-<<<<<<< HEAD
-import io.pravega.client.ClientFactory;
+import io.pravega.client.EventStreamClientFactory;
 import io.pravega.client.stream.EventWriterConfig.EventWriterConfigBuilder;
-=======
-import io.pravega.client.EventStreamClientFactory;
->>>>>>> 59e3614e
 import java.util.UUID;
 import java.util.concurrent.CompletableFuture;
 
@@ -64,7 +60,6 @@
      *         exponential backoff. So there is no need to attempt to retry in the event of an exception.
      */
     CompletableFuture<Void> writeEvent(String routingKey, Type event);
-<<<<<<< HEAD
     
     /**
      * Notes a time that can be seen by readers which read from this stream by
@@ -83,8 +78,6 @@
      */
     void noteTime(long timestamp);
 
-=======
->>>>>>> 59e3614e
     /**
      * Start a new transaction on this stream. This allows events written to the transaction be written an committed atomically.
      * Note that transactions can only be open for {@link EventWriterConfig#transactionTimeoutTime}
