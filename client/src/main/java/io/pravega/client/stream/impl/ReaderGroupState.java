--- conflicted
+++ resolved
@@ -764,11 +764,7 @@
                 }
             }
             for (Set<Long> requiredToComplete : state.futureSegments.values()) {
-<<<<<<< HEAD
-                requiredToComplete.remove(segmentCompleted.getSegmentNumber());
-=======
                 requiredToComplete.remove(segmentCompleted.getSegmentId());
->>>>>>> 7d145638
             }
             val iter = state.futureSegments.entrySet().iterator();
             while (iter.hasNext()) {
