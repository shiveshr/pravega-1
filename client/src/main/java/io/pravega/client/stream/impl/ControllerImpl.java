--- conflicted
+++ resolved
@@ -471,13 +471,8 @@
         });
     }
 
-<<<<<<< HEAD
     private CompletableFuture<ScaleResponse> startScaleInternal(final Stream stream, final List<Long> sealedSegments,
-                                                                final Map<Double, Double> newKeyRanges) {
-=======
-    private CompletableFuture<ScaleResponse> startScaleInternal(final Stream stream, final List<Integer> sealedSegments,
                                                                 final Map<Double, Double> newKeyRanges, long traceId, String method) {
->>>>>>> e8fef4ee
         Preconditions.checkNotNull(stream, "stream");
         Preconditions.checkNotNull(sealedSegments, "sealedSegments");
         Preconditions.checkNotNull(newKeyRanges, "newKeyRanges");
