--- conflicted
+++ resolved
@@ -198,20 +198,12 @@
     public <T> RevisionedStreamClient<T> createRevisionedStreamClient(String streamName, Serializer<T> serializer,
                                                                       SynchronizerConfig config) {
         log.info("Creating revisioned stream client for stream: {} with synchronizer configuration: {}", streamName, config);
-<<<<<<< HEAD
         return createRevisionedStreamClient(getSegmentForRevisionedClient(scope, streamName), serializer, config);
-=======
-        return createRevisionedStreamClient(getSegmentForRevisionedClient(streamName), serializer, config);
->>>>>>> 177eed2f
     }
 
     private <T> RevisionedStreamClient<T> createRevisionedStreamClient(Segment segment, Serializer<T> serializer,
                                                                        SynchronizerConfig config) {
-<<<<<<< HEAD
         EventSegmentReader in = inFactory.createEventReaderForSegment(segment, config.getReadBufferSize());
-=======
-        EventSegmentReader in = inFactory.createEventReaderForSegment(segment);
->>>>>>> 177eed2f
         String delegationToken = Futures.getAndHandleExceptions(controller.getOrRefreshDelegationTokenFor(segment.getScope(),
                                                                                                           segment.getStreamName()), RuntimeException::new);
         ConditionalOutputStream cond = condFactory.createConditionalOutputStream(segment, delegationToken, config.getEventWriterConfig());
@@ -228,19 +220,12 @@
                                 SynchronizerConfig config) {
         log.info("Creating state synchronizer with stream: {} and configuration: {}", streamName, config);
         val serializer = new UpdateOrInitSerializer<>(updateSerializer, initialSerializer);
-<<<<<<< HEAD
         val segment = getSegmentForRevisionedClient(scope, streamName);
         return new StateSynchronizerImpl<StateT>(segment, createRevisionedStreamClient(segment, serializer, config));
     }
 
     private Segment getSegmentForRevisionedClient(String scope, String streamName) {
-=======
-        val segment = getSegmentForRevisionedClient(streamName);
-        return new StateSynchronizerImpl<StateT>(segment, createRevisionedStreamClient(segment, serializer, config));
-    }
-
-    private Segment getSegmentForRevisionedClient(String streamName) {
->>>>>>> 177eed2f
+        val segment = getSegmentForRevisionedClient(scope, streamName);
         // This validates if the stream exists and returns zero segments if the stream is sealed.
         StreamSegments currentSegments = Futures.getAndHandleExceptions(controller.getCurrentSegments(scope, streamName), InvalidStreamException::new);
         if ( currentSegments == null || currentSegments.getSegments().size() == 0) {
