/**
 * Copyright (c) 2017 Dell Inc., or its subsidiaries. All Rights Reserved.
 *
 * Licensed under the Apache License, Version 2.0 (the "License");
 * you may not use this file except in compliance with the License.
 * You may obtain a copy of the License at
 *
 *     http://www.apache.org/licenses/LICENSE-2.0
 */
package io.pravega.client.segment.impl;

import io.pravega.client.stream.Stream;
import io.pravega.client.stream.impl.StreamImpl;
import java.io.ObjectStreamException;
import java.io.Serializable;
<<<<<<< HEAD
import java.util.List;

import io.pravega.shared.segment.StreamSegmentNameUtils;
=======
>>>>>>> 3dfd9ba4
import lombok.Data;
import lombok.NonNull;

/**
 * An identifier for a segment of a stream.
 */
@Data
public class Segment implements Comparable<Segment>, Serializable {
    private static final long serialVersionUID = 1L;
    private final String scope;
    @NonNull
    private final String streamName;
    private final long segmentId;

    /**
     * Creates a new instance of Segment class.
     *
     * @param scope      The scope string the segment belongs to.
     * @param streamName The stream name that the segment belongs to.
     * @param number     ID number for the segment.
     */
    public Segment(String scope, String streamName, long number) {
        this.scope = scope;
        this.streamName = streamName;
        this.segmentId = number;
    }

    public String getScopedStreamName() {
        return StreamSegmentNameUtils.getScopedStreamName(scope, streamName);
    }

    public String getScopedName() {
        return StreamSegmentNameUtils.getQualifiedStreamSegmentName(scope, streamName, segmentId);
    }

    public Stream getStream() {
        return new StreamImpl(scope, streamName);
    }

    @Override
    public String toString() {
        return getScopedName();
    }
    
    @Override
    public String toString() {
        return getScopedName();
    }
    
    /**
     * Parses fully scoped name, and creates the segment.
     *
     * @param qualifiedName Fully scoped segment name
     * @return Segment name.
     */
    public static Segment fromScopedName(String qualifiedName) {
        if (StreamSegmentNameUtils.isTransactionSegment(qualifiedName)) {
            String originalSegmentName = StreamSegmentNameUtils.getParentStreamSegmentName(qualifiedName);
            return fromScopedName(originalSegmentName);
        } else {
            List<String> tokens = StreamSegmentNameUtils.extractSegmentTokens(qualifiedName);
            if (tokens.size() == 2) {
                String scope = null;
                String streamName = tokens.get(0);
                long segmentId = Long.parseLong(tokens.get(1));
                return new Segment(scope, streamName, segmentId);
            } else {
                String scope = tokens.get(0);
                String streamName = tokens.get(1);
                long segmentId = Long.parseLong(tokens.get(2));
                return new Segment(scope, streamName, segmentId);
            }
        }
    }
    
    @Override
    public int compareTo(Segment o) {
        int result = scope.compareTo(o.scope);
        if (result == 0) {
            result = streamName.compareTo(o.streamName);
        }
        if (result == 0) {
            result = Long.compare(segmentId, o.segmentId);
        }
        return result;
    }
    
    private Object writeReplace() throws ObjectStreamException {
        return new SerializedForm(getScopedName());
    }
    
    @Data
    private static class SerializedForm implements Serializable {
        private static final long serialVersionUID = 1L;
        private final String value;
        Object readResolve() throws ObjectStreamException {
            return Segment.fromScopedName(value);
        }
    }
}<|MERGE_RESOLUTION|>--- conflicted
+++ resolved
@@ -13,12 +13,9 @@
 import io.pravega.client.stream.impl.StreamImpl;
 import java.io.ObjectStreamException;
 import java.io.Serializable;
-<<<<<<< HEAD
 import java.util.List;
 
 import io.pravega.shared.segment.StreamSegmentNameUtils;
-=======
->>>>>>> 3dfd9ba4
 import lombok.Data;
 import lombok.NonNull;
 
@@ -63,11 +60,6 @@
         return getScopedName();
     }
     
-    @Override
-    public String toString() {
-        return getScopedName();
-    }
-    
     /**
      * Parses fully scoped name, and creates the segment.
      *
@@ -80,12 +72,12 @@
             return fromScopedName(originalSegmentName);
         } else {
             List<String> tokens = StreamSegmentNameUtils.extractSegmentTokens(qualifiedName);
-            if (tokens.size() == 2) {
+            if (tokens.size() == 2) { // scope not present
                 String scope = null;
                 String streamName = tokens.get(0);
                 long segmentId = Long.parseLong(tokens.get(1));
                 return new Segment(scope, streamName, segmentId);
-            } else {
+            } else { // scope present
                 String scope = tokens.get(0);
                 String streamName = tokens.get(1);
                 long segmentId = Long.parseLong(tokens.get(2));
