/**
 * Copyright (c) Dell Inc., or its subsidiaries. All Rights Reserved.
 * <p>
 * Licensed under the Apache License, Version 2.0 (the "License");
 * you may not use this file except in compliance with the License.
 * You may obtain a copy of the License at
 * <p>
 * http://www.apache.org/licenses/LICENSE-2.0
 */
package io.pravega.client.segment.impl;

import static com.google.common.base.Preconditions.checkState;

import java.util.AbstractMap;
import java.util.AbstractMap.SimpleImmutableEntry;
import java.util.ArrayDeque;
import java.util.ArrayList;
import java.util.Collections;
import java.util.List;
import java.util.Map;
import java.util.Map.Entry;
import java.util.UUID;
import java.util.concurrent.CompletableFuture;
import java.util.concurrent.CompletionException;
import java.util.concurrent.atomic.AtomicBoolean;
import java.util.function.Consumer;
import java.util.stream.Collectors;

import javax.annotation.concurrent.GuardedBy;

import com.google.common.annotations.VisibleForTesting;
import com.google.common.base.Preconditions;

import io.pravega.auth.InvalidTokenException;
import io.pravega.auth.TokenExpiredException;
import io.pravega.client.connection.impl.ClientConnection;
import io.pravega.client.connection.impl.ConnectionPool;
import io.pravega.client.connection.impl.Flow;
import io.pravega.client.connection.impl.RawClient;
import io.pravega.client.security.auth.DelegationTokenProvider;
import io.pravega.client.control.impl.Controller;
import io.pravega.client.stream.impl.PendingEvent;
import io.pravega.common.Exceptions;
import io.pravega.common.concurrent.Futures;
import io.pravega.common.util.Retry;
import io.pravega.common.util.Retry.RetryWithBackoff;
import io.pravega.common.util.ReusableFutureLatch;
import io.pravega.common.util.ReusableLatch;
import io.pravega.shared.NameUtils;
import io.pravega.shared.protocol.netty.Append;
import io.pravega.shared.protocol.netty.ConnectionFailedException;
import io.pravega.shared.protocol.netty.FailingReplyProcessor;
import io.pravega.shared.protocol.netty.PravegaNodeUri;
import io.pravega.shared.protocol.netty.WireCommand;
import io.pravega.shared.protocol.netty.WireCommands;
import io.pravega.shared.protocol.netty.WireCommands.AppendSetup;
import io.pravega.shared.protocol.netty.WireCommands.DataAppended;
import io.pravega.shared.protocol.netty.WireCommands.KeepAlive;
import io.pravega.shared.protocol.netty.WireCommands.NoSuchSegment;
import io.pravega.shared.protocol.netty.WireCommands.SegmentIsSealed;
import io.pravega.shared.protocol.netty.WireCommands.SetupAppend;
import io.pravega.shared.protocol.netty.WireCommands.WrongHost;
import lombok.Getter;
import lombok.RequiredArgsConstructor;
import lombok.ToString;
import lombok.extern.slf4j.Slf4j;


/**
 * Tracks inflight events, and manages reconnects automatically.
 *
 * @see SegmentOutputStream
 */
@RequiredArgsConstructor
@Slf4j
@ToString(of = {"segmentName", "writerId", "state"})
class SegmentOutputStreamImpl implements SegmentOutputStream {

    @Getter
    private final String segmentName;
    @VisibleForTesting
    @Getter
    private final boolean useConnectionPooling;
    private final Controller controller;
    private final ConnectionPool connectionPool;
    private final UUID writerId;
    private final Consumer<Segment> resendToSuccessorsCallback;
    private final State state = new State();
    private final ResponseProcessor responseProcessor = new ResponseProcessor();
    private final RetryWithBackoff retrySchedule;
    private final Object writeOrderLock = new Object();
    private final DelegationTokenProvider tokenProvider;
    @VisibleForTesting
    @Getter
    private final long requestId = Flow.create().asLong();
    private final AtomicBoolean createBeforeUsing = new AtomicBoolean(false);

    /**
     * Internal object that tracks the state of the connection.
     * All mutations of data occur inside of this class. All operations are protected by the lock object.
     * No calls to external classes occur. No network calls occur via any methods in this object.
     * Note: In a failure scenario SegmentOutputStreamImpl.State#failConnection can be invoked before
     * SegmentOutputStreamImpl.State#newConnection is invoked as we do not want connection setup and teardown to occur
     * within the scope of the lock.
     */
    @ToString(of = {"closed", "exception", "eventNumber"})
    private final class State {
        private final Object lock = new Object();
        @GuardedBy("lock")
        private boolean closed = false;
        @GuardedBy("lock")
        private ClientConnection connection;
        @GuardedBy("lock")
        private CompletableFuture<Void> connectionSetupCompleted;
        @GuardedBy("lock")
        private Throwable exception = null;
        @GuardedBy("lock")
        private final ArrayDeque<Entry<Long, PendingEvent>> inflight = new ArrayDeque<>();
        @GuardedBy("lock")
        private long eventNumber = 0;
        @GuardedBy("lock")
        private long segmentLength = -1;
        private final ReusableFutureLatch<ClientConnection> setupConnection = new ReusableFutureLatch<>();
        private final ReusableLatch waitingInflight = new ReusableLatch(true);
        private final AtomicBoolean needSuccessors = new AtomicBoolean();

        /**
         * Block until all events are acked by the server.
         */
        private void waitForInflight() {
            Exceptions.handleInterrupted(() -> waitingInflight.await());
        }

        private boolean isAlreadySealed() {
            synchronized (lock) {
                return connection == null && exception != null && exception instanceof SegmentSealedException;
            }
        }

        private int getNumInflight() {
            synchronized (lock) {
                return inflight.size();
            }
        }

        private long getLastSegmentLength() {
            synchronized (lock) {
                return segmentLength;
            }
        }

        private void noteSegmentLength(long newLength) {
            synchronized (lock) {
                segmentLength = Math.max(segmentLength, newLength);
            }
        }

        private void connectionSetupComplete(ClientConnection connection) {
            CompletableFuture<Void> toComplete;
            synchronized (lock) {
                toComplete = connectionSetupCompleted;
            }
            if (toComplete != null) {
                toComplete.complete(null);
                setupConnection.release(connection);
            }
        }

        /**
         * @return The current connection (May be null if not connected)
         */
        private ClientConnection getConnection() {
            synchronized (lock) {
                return connection;
            }
        }

        /**
         * @param newConnection The new connection that has been established that should used going forward.
         * @return Returns a future that will complete when setup is finished or fail if it cannot be.
         */
        private CompletableFuture<Void> newConnection(ClientConnection newConnection) {
            CompletableFuture<Void> result = new CompletableFuture<Void>();
            synchronized (lock) {
                connectionSetupCompleted = result;
                connection = newConnection;
                exception = null;
            }
            return result;
        }

        /**
         * @param throwable Error that has occurred that needs to be handled by tearing down the connection.
         */
        private void failConnection(Throwable throwable) {
            ClientConnection oldConnection = null;
            CompletableFuture<Void> oldConnectionSetupCompleted = null;
            boolean failSetupConnection = false;
            synchronized (lock) {
                if (connection != null) {
                    if (connectionSetupCompleted.isDone()) {
                        failSetupConnection = true;
                    } else {
                        oldConnectionSetupCompleted = connectionSetupCompleted;
                    }
                    oldConnection = connection;
                }
                log.info("Handling exception {} for connection {} on writer {}. SetupCompleted: {}, Closed: {}",
                        throwable, connection, writerId, connectionSetupCompleted == null ? null : connectionSetupCompleted.isDone(), closed);
                if (exception == null) {
                    exception = throwable;
                }
                connection = null;
                connectionSetupCompleted = null;
                if (closed || throwable instanceof SegmentSealedException) {
                    waitingInflight.release();
                }
                if (!closed) {
                    String message = throwable.getMessage() == null ? throwable.getClass().toString() : throwable.getMessage();
                    log.warn("Connection for segment {} on writer {} failed due to: {}", segmentName, writerId, message);
                }
            }
            if (throwable instanceof SegmentSealedException || throwable instanceof NoSuchSegmentException
                    || throwable instanceof InvalidTokenException) {
                setupConnection.releaseExceptionally(throwable);
            } else if (failSetupConnection) {
                setupConnection.releaseExceptionallyAndReset(throwable);
            }
            if (oldConnectionSetupCompleted != null) {
                oldConnectionSetupCompleted.completeExceptionally(throwable);
            }
            if (oldConnection != null) {
                oldConnection.close();
            }
        }

        /**
         * Add event to the infight
         * @return The EventNumber for the event.
         */
        private long addToInflight(PendingEvent event) {
            synchronized (lock) {
                eventNumber += event.getEventCount();
                log.trace("Adding event {} to inflight on writer {}", eventNumber, writerId);
                inflight.addLast(new SimpleImmutableEntry<>(eventNumber, event));
                if (!needSuccessors.get()) {
                    waitingInflight.reset();
                }
                return eventNumber;
            }
        }

        /**
         * Remove all events with event numbers below the provided level from inflight and return them.
         */
        private List<PendingEvent> removeInflightBelow(long ackLevel) {
            synchronized (lock) {
                List<PendingEvent> result = new ArrayList<>();
                Entry<Long, PendingEvent> entry = inflight.peekFirst();
                while (entry != null && entry.getKey() <= ackLevel) {
                    inflight.pollFirst();
                    result.add(entry.getValue());
                    entry = inflight.peekFirst();
                }
                releaseIfEmptyInflight(); // release waitingInflight under the same re-entrant lock.
                return result;
            }
        }

        private Long getLowestInflight() {
            synchronized (lock) {
                Entry<Long, PendingEvent> entry = inflight.peekFirst();
                return entry == null ? null : entry.getKey();
            }
        }

        private void releaseIfEmptyInflight() {
            synchronized (lock) {
                if (inflight.isEmpty()) {
                    log.trace("Inflight empty for writer {}", writerId);
                    waitingInflight.release();
                }
            }
        }

        private List<Map.Entry<Long, PendingEvent>> getAllInflight() {
            synchronized (lock) {
                return new ArrayList<>(inflight);
            }
        }

        private List<PendingEvent> getAllInflightEvents() {
            synchronized (lock) {
                return inflight.stream().map(entry -> entry.getValue()).collect(Collectors.toList());
            }
        }

        private boolean isClosed() {
            synchronized (lock) {
                return closed;
            }
        }

        private void setClosed(boolean closed) {
            synchronized (lock) {
                this.closed = closed;
            }
        }

        private Throwable getException() {
            synchronized (lock) {
                return exception;
            }
        }
    }

    private final class ResponseProcessor extends FailingReplyProcessor {
        @Override
        public void connectionDropped() {
            failConnection(new ConnectionFailedException("Connection dropped for writer " + writerId));
        }

        @Override
        public void wrongHost(WrongHost wrongHost) {
            failConnection(new ConnectionFailedException(wrongHost.toString()));
        }

        /**
         * Invariants for segment sealed:
         *   - SegmentSealed callback and write will not run concurrently.
         *   - During the execution of the call back no new writes will be executed.
         * Once the segment Sealed callback is executed successfully
         *  - there will be no new writes to this segment.
         *  - any write to this segment will throw a SegmentSealedException.
         *
         * @param segmentIsSealed SegmentIsSealed WireCommand.
         */
        @Override
        public void segmentIsSealed(SegmentIsSealed segmentIsSealed) {
            log.info("Received SegmentSealed {} on writer {}", segmentIsSealed, writerId);
            invokeResendCallBack(segmentIsSealed);
        }

        @Override
        public void noSuchSegment(NoSuchSegment noSuchSegment) {
            log.info("Received noSuchSegment for writer {}", writerId);
            final String segment = noSuchSegment.getSegment();
            if (NameUtils.isTransactionSegment(segment)) {
                log.info("Transaction Segment: {} no longer exists since the txn is aborted. {}", noSuchSegment.getSegment(),
                        noSuchSegment.getServerStackTrace());
                //close the connection and update the exception to SegmentSealed.
                state.failConnection(new SegmentSealedException(segment));
            } else {
                state.failConnection(new NoSuchSegmentException(segment));
                log.info("Segment being written to {} by writer {} no longer exists due to Stream Truncation, resending to the newer segment. {}",
                        noSuchSegment.getSegment(), writerId, noSuchSegment.getServerStackTrace());
                invokeResendCallBack(noSuchSegment);
            }
        }

        @Override
        public void errorMessage(WireCommands.ErrorMessage errorMessage) {
            log.info("Received an errorMessage containing an unhandled {} on segment {}",
                    errorMessage.getErrorCode().getExceptionType().getSimpleName(),
                    errorMessage.getSegment());
            state.failConnection(errorMessage.getThrowableException());
        }

        @Override
        public void dataAppended(DataAppended dataAppended) {
            log.trace("Received dataAppended ack: {}", dataAppended);
            long ackLevel = dataAppended.getEventNumber();
            long previousAckLevel = dataAppended.getPreviousEventNumber();
            try {
                checkAckLevels(ackLevel, previousAckLevel);
                state.noteSegmentLength(dataAppended.getCurrentSegmentWriteOffset());
                ackUpTo(ackLevel);
            } catch (Exception e) {
                failConnection(e);
            }
        }

        @Override
        public void appendSetup(AppendSetup appendSetup) {
            log.info("Received appendSetup {}", appendSetup);
            long ackLevel = appendSetup.getLastEventNumber();
            ackUpTo(ackLevel);
            List<Append> toRetransmit = state.getAllInflight()
                                             .stream()
                                             .map(entry -> new Append(segmentName, writerId, entry.getKey(),
<<<<<<< HEAD
                                                     1,
                                                     entry.getValue().getData(),
                                                     null,
                                                     requestId
                                             ))
=======
                                                                      entry.getValue().getEventCount(),
                                                                      entry.getValue().getData(),
                                                                      null,
                                                                      requestId
                                                                      ))
>>>>>>> 5410d55b
                                             .collect(Collectors.toList());
            if (state.needSuccessors.get()) {
                log.warn("Segment cannot be appended because it is already sealed for writer {}", writerId);
                return;
            }
            ClientConnection connection = state.getConnection();
            if (connection == null) {
                log.warn("Connection setup could not be completed because connection is already failed for writer {}", writerId);
                return;
            }
            if (toRetransmit.isEmpty()) {
                log.info("Connection setup complete for writer {}", writerId);
                state.connectionSetupComplete(connection);
            } else {
                connection.sendAsync(toRetransmit, e -> {
                    if (e == null) {
                        state.connectionSetupComplete(connection);
                    } else {
                        failConnection(e);
                    }
                });
            }
        }

        private void invokeResendCallBack(WireCommand wireCommand) {
            if (state.needSuccessors.compareAndSet(false, true)) {
                Retry.indefinitelyWithExpBackoff(retrySchedule.getInitialMillis(), retrySchedule.getMultiplier(),
                        retrySchedule.getMaxDelay(),
                        t -> log.error(writerId + " to invoke resendToSuccessors callback: ", t))
                     .runInExecutor(() -> {
                         log.debug("Invoking resendToSuccessors call back for {} on writer {}", wireCommand, writerId);
                         resendToSuccessorsCallback.accept(Segment.fromScopedName(getSegmentName()));
                     }, connectionPool.getInternalExecutor())
                     .thenRun(() -> {
                         log.trace("Release inflight latch for writer {}", writerId);
                         state.waitingInflight.release();
                     });
            }
        }

        private void ackUpTo(long ackLevel) {
            final List<PendingEvent> pendingEvents = state.removeInflightBelow(ackLevel);
            // Complete the futures and release buffer in a different thread.
            connectionPool.getInternalExecutor().execute(() -> {
                for (PendingEvent toAck : pendingEvents) {
                    if (toAck.getAckFuture() != null) {
                        toAck.getAckFuture().complete(null);
                    }
                    toAck.getData().release();
                }
            });
        }

        private void checkAckLevels(long ackLevel, long previousAckLevel) {
            checkState(previousAckLevel < ackLevel, "Bad ack from server - previousAckLevel = %s, ackLevel = %s",
                    previousAckLevel, ackLevel);
            // we only care that the lowest in flight level is higher than previous ack level.
            // it may be higher by more than 1 (eg: in the case of a prior failed conditional appends).
            // this is because client never decrements eventNumber.
            Long lowest = state.getLowestInflight();
            checkState(lowest > previousAckLevel, "Missed ack from server - previousAckLevel = %s, ackLevel = %s, inFlightLevel = %s",
                    previousAckLevel, ackLevel, lowest);
        }

        @Override
        public void processingFailure(Exception error) {
            failConnection(error);
        }

        @Override
        public void authTokenCheckFailed(WireCommands.AuthTokenCheckFailed authTokenCheckFailed) {
            if (authTokenCheckFailed.isTokenExpired()) {
                failConnection(new TokenExpiredException(authTokenCheckFailed.getServerStackTrace()));
            } else {
                failConnection(new InvalidTokenException(authTokenCheckFailed.toString()));
            }
        }
    }

    public CompletableFuture<Void> create() {
        List<String> t = NameUtils.extractSegmentTokens(segmentName);

        Segment segment = new Segment(t.get(0), t.get(1), Long.parseLong(t.get(2)));
        RawClient client = new RawClient(controller, connectionPool, segment);

        return tokenProvider.retrieveToken()
                     .thenCompose(token -> {
                         final long requestId = client.getFlow().asLong();

                         return client.sendRequest(requestId,
                                 new WireCommands.CreateSegment(requestId,
                                         segmentName, WireCommands.CreateSegment.NO_SCALE, 0, token))
                               .thenAccept(reply -> {
                                   if (!(reply instanceof WireCommands.SegmentCreated)) {
                                       throw new RuntimeException("unable to create segment");
                                   }
                               });
                     });
    }

    /**
     * @see SegmentOutputStream#write(PendingEvent)
     *
     */
    @Override
    public void write(PendingEvent event) {
        //State is set to sealed during a Transaction abort and the segment writer should not throw an {@link IllegalStateException} in such a case.
        checkState(!state.isAlreadySealed() || NameUtils.isTransactionSegment(segmentName), "Segment: %s is already sealed", segmentName);
        synchronized (writeOrderLock) {
            ClientConnection connection;
            try {
                // if connection is null getConnection() establishes a connection and retransmits all events in inflight
                // list.
                connection = Futures.getThrowingException(getConnection());
            } catch (SegmentSealedException | NoSuchSegmentException e) {
                // Add the event to inflight, this will be resent to the successor during the execution of resendToSuccessorsCallback
                state.addToInflight(event);
                return;
            }
            long eventNumber = state.addToInflight(event);
            try {
                Append append = new Append(segmentName, writerId, eventNumber, event.getEventCount(), event.getData(), null, requestId);
                log.trace("Sending append request: {}", append);
                connection.send(append);
            } catch (ConnectionFailedException e) {
                log.warn("Failed writing event through writer " + writerId + "due to: ", e);
                reconnect(); // As the message is inflight, this will perform the retransmission.
            }
        }
    }

    /**
     * Establish a connection and wait for it to be setup. (Retries built in)
     */
    CompletableFuture<ClientConnection> getConnection() throws SegmentSealedException {
        if (state.isClosed()) {
            throw new IllegalStateException("SegmentOutputStream is already closed", state.getException());
        }
        if (state.needSuccessors.get()) {
            throw new SegmentSealedException(this.segmentName);
        }
        if (state.getConnection() == null) {
            reconnect();
        }
        CompletableFuture<ClientConnection> future = new CompletableFuture<>();
        state.setupConnection.register(future);
        return future;
    }

    /**
     * @see SegmentOutputStream#close()
     */
    @Override
    public void close() throws SegmentSealedException {
        if (state.isClosed()) {
            return;
        }
        log.debug("Closing writer: {}", writerId);
        // Wait until all the inflight events are written
        flush();
        state.setClosed(true);
        ClientConnection connection = state.getConnection();
        if (connection != null) {
            connection.close();
        }
    }

    /**
     * @see SegmentOutputStream#flush()
     */
    @Override
    public void flush() throws SegmentSealedException {
        int numInflight = state.getNumInflight();
        log.debug("Flushing writer: {} with {} inflight events", writerId, numInflight);
        if (numInflight != 0) {
            try {
                ClientConnection connection = Futures.getThrowingException(getConnection());
                connection.send(new KeepAlive());
            } catch (SegmentSealedException | NoSuchSegmentException e) {
                if (NameUtils.isTransactionSegment(segmentName)) {
                    log.warn("Exception observed during a flush on a transaction segment, this indicates that the transaction is " +
                            "committed/aborted. Details: {}", e.getMessage());
                    failConnection(e);
                } else {
                    log.info("Exception observed while obtaining connection during flush. Details: {} ", e.getMessage());
                }
            } catch (Exception e) {
                failConnection(e);
            }
            state.waitForInflight();
            Exceptions.checkNotClosed(state.isClosed(), this);
            /* SegmentSealedException is thrown if either of the below conditions are true
                 - resendToSuccessorsCallback has been invoked.
                 - the segment corresponds to an aborted Transaction.
             */
            if (state.needSuccessors.get() || (NameUtils.isTransactionSegment(segmentName) && state.isAlreadySealed())) {
                throw new SegmentSealedException(segmentName + " sealed for writer " + writerId);
            }
        }
    }

    private void failConnection(Throwable e) {
        if (e instanceof TokenExpiredException) {
            this.tokenProvider.signalTokenExpired();
        }
        log.warn("Failing connection for writer {} with exception {}", writerId, e.toString());
        state.failConnection(Exceptions.unwrap(e));
        reconnect();
    }

    @VisibleForTesting
    void reconnect() {
        if (state.isClosed()) {
            return;
        }
        log.debug("(Re)connect invoked, Segment: {}, writerID: {}", segmentName, writerId);
        state.setupConnection.registerAndRunReleaser(() -> {
            Retry.indefinitelyWithExpBackoff(retrySchedule.getInitialMillis(), retrySchedule.getMultiplier(),
                    retrySchedule.getMaxDelay(),
                    t -> log.warn(writerId + " Failed to connect: ", t))
                 .runAsync(() -> {
                     log.debug("Running reconnect for segment {} writer {}", segmentName, writerId);

                     if (state.isClosed() || state.needSuccessors.get()) {
                         // stop reconnect when writer is closed or resend inflight to successors has been triggered.
                         return CompletableFuture.completedFuture(null);
                     }
                     Preconditions.checkState(state.getConnection() == null);
                     log.info("Fetching endpoint for segment {}, writer {}", segmentName, writerId);

                     return controller.getEndpointForSegment(segmentName)
                                      // Establish and return a connection to segment store
                                      .thenComposeAsync((PravegaNodeUri uri) -> {
                                          log.info("Establishing connection to {} for {}, writerID: {}", uri, segmentName, writerId);
                                          return establishConnection(uri);
                                      }, connectionPool.getInternalExecutor())
                                      .thenCombineAsync(tokenProvider.retrieveToken(),
                                              AbstractMap.SimpleEntry<ClientConnection, String>::new,
                                              connectionPool.getInternalExecutor())
                                      .thenComposeAsync(pair -> {
                                          ClientConnection connection = pair.getKey();
                                          String token = pair.getValue();

                                          CompletableFuture<Void> connectionSetupFuture = state.newConnection(connection);
                                          SetupAppend cmd = new SetupAppend(requestId, writerId, segmentName, token);
                                          try {
                                              connection.send(cmd);
                                          } catch (ConnectionFailedException e1) {
                                              // This needs to be invoked here because call to failConnection from netty may occur before state.newConnection above.
                                              state.failConnection(e1);
                                              throw Exceptions.sneakyThrow(e1);
                                          }
                                          return connectionSetupFuture.exceptionally(t -> {
                                              Throwable exception = Exceptions.unwrap(t);
                                              if (exception instanceof InvalidTokenException) {
                                                  log.info("Ending reconnect attempts on writer {} to {} because token verification failed due to invalid token",
                                                          writerId, segmentName);
                                                  return null;
                                              }
                                              if (exception instanceof SegmentSealedException) {
                                                  log.info("Ending reconnect attempts on writer {} to {} because segment is sealed", writerId, segmentName);
                                                  return null;
                                              }
                                              if (exception instanceof NoSuchSegmentException) {
                                                  log.info("Ending reconnect attempts on writer {} to {} because segment is truncated", writerId, segmentName);
                                                  return null;
                                              }
                                              throw Exceptions.sneakyThrow(t);
                                          });

                                      }, connectionPool.getInternalExecutor());
                 }, connectionPool.getInternalExecutor());
        }, new CompletableFuture<ClientConnection>());
    }

    private CompletableFuture<ClientConnection> establishConnection(PravegaNodeUri uri) {
        if (useConnectionPooling) {
            return connectionPool.getClientConnection(Flow.from(requestId), uri, responseProcessor);
        } else {
            return connectionPool.getClientConnection(uri, responseProcessor);
        }
    }

    /**
     * This function is invoked by SegmentSealedCallback, i.e., when SegmentSealedCallback or getUnackedEventsOnSeal()
     * is invoked there are no writes happening to the Segment.
     * @see SegmentOutputStream#getUnackedEventsOnSeal()
     *
     */
    @Override
    public List<PendingEvent> getUnackedEventsOnSeal() {
        // close connection and update the exception to SegmentSealed, this ensures future writes receive a
        // SegmentSealedException.
        log.debug("GetUnackedEventsOnSeal called on {}", writerId);
        synchronized (writeOrderLock) {
            state.failConnection(new SegmentSealedException(this.segmentName));
            return Collections.unmodifiableList(state.getAllInflightEvents());
        }
    }

    @Override
    public long getLastObservedWriteOffset() {
        return state.getLastSegmentLength();
    }
}<|MERGE_RESOLUTION|>--- conflicted
+++ resolved
@@ -388,19 +388,11 @@
             List<Append> toRetransmit = state.getAllInflight()
                                              .stream()
                                              .map(entry -> new Append(segmentName, writerId, entry.getKey(),
-<<<<<<< HEAD
-                                                     1,
-                                                     entry.getValue().getData(),
-                                                     null,
-                                                     requestId
-                                             ))
-=======
                                                                       entry.getValue().getEventCount(),
                                                                       entry.getValue().getData(),
                                                                       null,
                                                                       requestId
                                                                       ))
->>>>>>> 5410d55b
                                              .collect(Collectors.toList());
             if (state.needSuccessors.get()) {
                 log.warn("Segment cannot be appended because it is already sealed for writer {}", writerId);
