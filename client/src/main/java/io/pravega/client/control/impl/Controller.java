--- conflicted
+++ resolved
@@ -138,11 +138,7 @@
      * @return A future which will throw if the operation fails, otherwise returning a boolean to
      *         indicate that the subscriber was updated in Stream Metadata.
      */
-<<<<<<< HEAD
-    CompletableFuture<Boolean> removeSubscriber(final String scope, final String streamName, final String subscriber);
-=======
     CompletableFuture<Boolean> deleteSubscriber(final String scope, final String streamName, final String subscriber);
->>>>>>> e48f7bd4
 
     /**
      * Get list of Subscribers for the Stream.
