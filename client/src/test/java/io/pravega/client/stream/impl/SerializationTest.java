/**
  * Copyright (c) 2018 Dell Inc., or its subsidiaries. All Rights Reserved.
 *
 * Licensed under the Apache License, Version 2.0 (the "License");
 * you may not use this file except in compliance with the License.
 * You may obtain a copy of the License at
 *
 *     http://www.apache.org/licenses/LICENSE-2.0
 */
package io.pravega.client.stream.impl;

import com.google.common.collect.ImmutableList;
import com.google.common.collect.ImmutableMap;
import io.pravega.client.segment.impl.Segment;
import io.pravega.client.state.InitialUpdate;
import io.pravega.client.state.Update;
import io.pravega.client.stream.Checkpoint;
import io.pravega.client.stream.EventPointer;
import io.pravega.client.stream.Position;
import io.pravega.client.stream.ReaderGroupConfig;
import io.pravega.client.stream.Sequence;
import io.pravega.client.stream.Stream;
import io.pravega.client.stream.StreamCut;
import io.pravega.client.stream.impl.ReaderGroupState.AcquireSegment;
import io.pravega.client.stream.impl.ReaderGroupState.AddReader;
import io.pravega.client.stream.impl.ReaderGroupState.CheckpointReader;
import io.pravega.client.stream.impl.ReaderGroupState.ClearCheckpointsBefore;
import io.pravega.client.stream.impl.ReaderGroupState.CompactReaderGroupState;
import io.pravega.client.stream.impl.ReaderGroupState.CompactReaderGroupState.CompactReaderGroupStateBuilder;
import io.pravega.client.stream.impl.ReaderGroupState.CreateCheckpoint;
import io.pravega.client.stream.impl.ReaderGroupState.ReaderGroupInitSerializer;
import io.pravega.client.stream.impl.ReaderGroupState.ReaderGroupStateInit;
import io.pravega.client.stream.impl.ReaderGroupState.ReaderGroupUpdateSerializer;
import io.pravega.client.stream.impl.ReaderGroupState.ReleaseSegment;
import io.pravega.client.stream.impl.ReaderGroupState.RemoveReader;
import io.pravega.client.stream.impl.ReaderGroupState.SegmentCompleted;
import io.pravega.client.stream.impl.ReaderGroupState.UpdateDistanceToTail;
import io.pravega.common.hash.RandomFactory;
import io.pravega.common.util.ByteArraySegment;
import java.io.ByteArrayInputStream;
import java.io.IOException;
import java.io.ObjectInputStream;
import java.io.ObjectOutputStream;
import java.nio.ByteBuffer;
import java.util.HashSet;
import java.util.List;
import java.util.Map;
import java.util.Random;
import java.util.concurrent.Callable;
import lombok.Cleanup;
import org.apache.commons.io.output.ByteArrayOutputStream;
import org.apache.commons.lang3.RandomStringUtils;
import org.junit.Test;

import static org.junit.Assert.assertEquals;
import static org.junit.Assert.assertNotEquals;

public class SerializationTest {
    
    private final Random r = RandomFactory.create();

    @Test
    public void testPosition() {
        PositionImpl pos = new PositionImpl(ImmutableMap.of(Segment.fromScopedName("foo/bar/1"), 2L));
        ByteBuffer bytes = pos.toBytes();
        Position pos2 = Position.fromBytes(bytes);
        assertEquals(pos, pos2);
    }
    
    @Test
    public void testStreamCut() {
        StreamCutImpl cut = new StreamCutImpl(Stream.of("Foo/Bar"), ImmutableMap.of(Segment.fromScopedName("Foo/Bar/1"), 3L));
        ByteBuffer bytes = cut.toBytes();
        StreamCut cut2 = StreamCut.fromBytes(bytes);
        assertEquals(cut, cut2);
        
        bytes = StreamCut.UNBOUNDED.toBytes();
        assertEquals(StreamCut.UNBOUNDED, StreamCut.fromBytes(bytes));
        assertNotEquals(cut, StreamCut.UNBOUNDED);
    }
    
    @Test
    public void testCheckpoint() {
        CheckpointImpl checkpoint = new CheckpointImpl("checkpoint", ImmutableMap.of(Segment.fromScopedName("Foo/Bar/1"), 3L));
        ByteBuffer bytes = checkpoint.toBytes();
        Checkpoint checkpoint2 = Checkpoint.fromBytes(bytes);
        assertEquals(checkpoint, checkpoint2);
    }
    
    @Test
    public void testEventPointer() {
        EventPointerImpl pointer = new EventPointerImpl(Segment.fromScopedName("foo/bar/1"), 1000L, 100);
        String string = pointer.toString();
        ByteBuffer bytes = pointer.toBytes();
        assertEquals(pointer, EventPointer.fromBytes(bytes));
        assertEquals(pointer, EventPointerImpl.fromString(string));
    }
    
    @Test
    public void testStream() {
        Stream stream = Stream.of("foo/bar");
        assertEquals("foo/bar", stream.getScopedName());  
    }
    
    @Test
    public void testSegment() {
<<<<<<< HEAD
        Segment segmnet = Segment.fromScopedName("foo/bar/2#secondary.0");
        assertEquals("foo/bar/2#secondary.0", segmnet.getScopedName());
=======
        Segment segmnet = Segment.fromScopedName("foo/bar/2#epoch.0");
        assertEquals("foo/bar/2#epoch.0", segmnet.getScopedName());
>>>>>>> 7d145638
    }
    
    @Test
    public void testSequence() throws IOException, ClassNotFoundException {
        Sequence sequence = Sequence.create(1, 2);
        ByteArrayOutputStream bout = new ByteArrayOutputStream();
        @Cleanup
        ObjectOutputStream oout = new ObjectOutputStream(bout);
        oout.writeObject(sequence);
        byte[] byteArray = bout.toByteArray();
        ObjectInputStream oin = new ObjectInputStream(new ByteArrayInputStream(byteArray));
        Object sequence2 = oin.readObject();
        assertEquals(sequence, sequence2);
    }

    @Test
    public void testReaderGroupInit() throws Exception {
        ReaderGroupInitSerializer initSerializer = new ReaderGroupInitSerializer();
        ReaderGroupConfig config = ReaderGroupConfig.builder()
                                                    .disableAutomaticCheckpoints()
                                                    .groupRefreshTimeMillis(r.nextInt(1000))
                                                    .stream(createSegment().getStream())
                                                    .build();
        verify(initSerializer, new ReaderGroupStateInit(config, createSegmentToLongMap(), createSegmentToLongMap()));
        CompactReaderGroupStateBuilder builder = new CompactReaderGroupState.CompactReaderGroupStateBuilder();
        builder.assignedSegments(createMap(this::createString, this::createSegmentToLongMap));
        builder.checkpointState(new CheckpointState.CheckpointStateBuilder().checkpoints(createList(this::createString))
                                                                            .lastCheckpointPosition(createSegmentToLongMap())
                                                                            .checkpointPositions(createMap(this::createString,
                                                                                                           this::createSegmentToLongMap))
                                                                            .uncheckpointedHosts(createMap(this::createString,
                                                                                                           this::createStringList))
                                                                            .build());
        builder.config(config);
        builder.distanceToTail(createMap(this::createString, r::nextLong));
        builder.endSegments(createSegmentToLongMap());
        builder.unassignedSegments(createSegmentToLongMap());
        builder.futureSegments(createMap(this::createSegment, () -> new HashSet<>(createLongList())));
        verify(initSerializer, builder.build());

    }
    
    @Test
    public void testReaderGroupUpdates() throws Exception {
        ReaderGroupUpdateSerializer serializer = new ReaderGroupUpdateSerializer();
        verify(serializer, new AddReader(createString()));
        verify(serializer, new RemoveReader(createString(), createSegmentToLongMap()));
        verify(serializer, new ReleaseSegment(createString(), createSegment(), r.nextLong()));
        verify(serializer, new AcquireSegment(createString(), createSegment()));
        verify(serializer, new UpdateDistanceToTail(createString(), r.nextLong()));
        verify(serializer, new SegmentCompleted(createString(), createSegment(),
                                                createMap(this::createSegment, this::createLongList)));
        verify(serializer, new CheckpointReader(createString(), createString(), createSegmentToLongMap()));
        verify(serializer, new CreateCheckpoint(createString()));
        verify(serializer, new ClearCheckpointsBefore(createString()));
    }
    
    private void verify(ReaderGroupInitSerializer serializer, InitialUpdate<ReaderGroupState> value) throws IOException {
        ByteArraySegment bytes = serializer.serialize(value);
        Update<ReaderGroupState> deserialized = serializer.deserialize(bytes);
        assertEquals(value, deserialized);
    }
    
    private void verify(ReaderGroupUpdateSerializer serializer, Update<ReaderGroupState> value) throws IOException {
        ByteArraySegment bytes = serializer.serialize(value);
        Update<ReaderGroupState> deserialized = serializer.deserialize(bytes);
        assertEquals(value, deserialized);
    }

    private List<Long> createLongList() throws Exception {
        return createList(r::nextLong);
    }
    
    private List<String> createStringList() throws Exception {
        return createList(this::createString);
    }

    private <V> List<V> createList(Callable<V> valueGen) throws Exception {
        int size = r.nextInt(3);
        ImmutableList.Builder<V> builder = ImmutableList.builder();
        for (int i = 0; i < size; i++) {
            builder.add(valueGen.call());
        }
        return builder.build();
    }

    private Map<Segment, Long> createSegmentToLongMap() throws Exception {
        return createMap(this::createSegment, r::nextLong);
    }

    private <K, V> Map<K, V> createMap(Callable<K> keyGen, Callable<V> valueGen) throws Exception {
        int size = r.nextInt(3);
        ImmutableMap.Builder<K, V> builder = ImmutableMap.builder();
        for (int i = 0; i < size; i++) {
            builder.put(keyGen.call(), valueGen.call());
        }
        return builder.build();
    }

    private Segment createSegment() {
        return new Segment(createString(), createString(), r.nextInt(100));
    }

    private String createString() {
        return RandomStringUtils.randomAlphabetic(5);
    }
}
<|MERGE_RESOLUTION|>--- conflicted
+++ resolved
@@ -104,13 +104,8 @@
     
     @Test
     public void testSegment() {
-<<<<<<< HEAD
-        Segment segmnet = Segment.fromScopedName("foo/bar/2#secondary.0");
-        assertEquals("foo/bar/2#secondary.0", segmnet.getScopedName());
-=======
         Segment segmnet = Segment.fromScopedName("foo/bar/2#epoch.0");
         assertEquals("foo/bar/2#epoch.0", segmnet.getScopedName());
->>>>>>> 7d145638
     }
     
     @Test
