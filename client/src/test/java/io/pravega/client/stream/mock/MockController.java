--- conflicted
+++ resolved
@@ -80,7 +80,11 @@
     private final Supplier<Long> idGenerator = () -> Flow.create().asLong();
     private final boolean callServer;
 
-<<<<<<< HEAD
+    private static class MockScope {
+        private final Map<Stream, StreamConfiguration> streams = new HashMap<>();
+        private final Map<KeyValueTableInfo, KeyValueTableConfiguration> keyValueTables = new HashMap<>();
+    }
+
     @Override
     @Synchronized
     public CompletableFuture<Boolean> checkScopeExists(String scopeName) {
@@ -108,11 +112,11 @@
                 return CompletableFuture.completedFuture(next);
             }
         };
-=======
-    private static class MockScope {
-        private final Map<Stream, StreamConfiguration> streams = new HashMap<>();
-        private final Map<KeyValueTableInfo, KeyValueTableConfiguration> keyValueTables = new HashMap<>();
->>>>>>> 37c5082b
+    }
+
+    @Override
+    public CompletableFuture<Boolean> checkStreamExists(String scopeName, String streamName) {
+        return CompletableFuture.completedFuture(this.createdScopes.get(scopeName).streams.containsKey(new StreamImpl(scopeName, streamName)));
     }
 
     @Override
@@ -154,11 +158,6 @@
 
         return createStreamInternal(scope, markStream, markStreamConfig)
                 .thenCompose(v -> createStreamInternal(scope, streamName, streamConfig));
-    }
-
-    @Override
-    public CompletableFuture<Boolean> checkStreamExists(String scopeName, String streamName) {
-        return CompletableFuture.completedFuture(createdStreams.containsKey(new StreamImpl(scopeName, streamName)));
     }
 
     private CompletableFuture<Boolean> createStreamInternal(String scope, String streamName, StreamConfiguration streamConfig) {
