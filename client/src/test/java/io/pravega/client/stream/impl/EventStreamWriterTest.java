/**
 * Copyright (c) 2017 Dell Inc., or its subsidiaries. All Rights Reserved.
 *
 * Licensed under the Apache License, Version 2.0 (the "License");
 * you may not use this file except in compliance with the License.
 * You may obtain a copy of the License at
 *
 *     http://www.apache.org/licenses/LICENSE-2.0
 */
package io.pravega.client.stream.impl;

import io.pravega.client.segment.impl.EndOfSegmentException;
import io.pravega.client.segment.impl.Segment;
import io.pravega.client.segment.impl.SegmentOutputStream;
import io.pravega.client.segment.impl.SegmentOutputStreamFactory;
import io.pravega.client.segment.impl.SegmentSealedException;
import io.pravega.client.segment.impl.SegmentTruncatedException;
import io.pravega.client.stream.EventStreamWriter;
import io.pravega.client.stream.EventWriterConfig;
import io.pravega.client.stream.Transaction;
import io.pravega.client.stream.TxnFailedException;
import io.pravega.client.stream.mock.MockSegmentIoStreams;
import io.pravega.common.Exceptions;
import io.pravega.common.util.ReusableLatch;
import io.pravega.test.common.AssertExtensions;
import io.pravega.test.common.ThreadPooledTestSuite;
import java.util.ArrayList;
import java.util.Collections;
import java.util.HashMap;
import java.util.List;
import java.util.Map;
import java.util.NavigableMap;
import java.util.TreeMap;
import java.util.UUID;
import java.util.concurrent.CompletableFuture;
import java.util.function.Consumer;
import javax.annotation.concurrent.NotThreadSafe;
import lombok.Cleanup;
import lombok.RequiredArgsConstructor;
import org.junit.Ignore;
import org.junit.Test;
import org.mockito.Mockito;

import static org.junit.Assert.assertEquals;
import static org.junit.Assert.assertTrue;
import static org.junit.Assert.fail;
import static org.mockito.ArgumentMatchers.any;
import static org.mockito.ArgumentMatchers.eq;

public class EventStreamWriterTest extends ThreadPooledTestSuite {
    
    @Test
    public void testWrite() {
        String scope = "scope";
        String streamName = "stream";
        StreamImpl stream = new StreamImpl(scope, streamName);
        Segment segment = new Segment(scope, streamName, 0);
        EventWriterConfig config = EventWriterConfig.builder().build();
        SegmentOutputStreamFactory streamFactory = Mockito.mock(SegmentOutputStreamFactory.class);
        Controller controller = Mockito.mock(Controller.class);
        Mockito.when(controller.getCurrentSegments(scope, streamName)).thenReturn(getSegmentsFuture(segment));
        MockSegmentIoStreams outputStream = new MockSegmentIoStreams(segment);
        Mockito.when(streamFactory.createOutputStreamForSegment(eq(segment), any(), any(), any())).thenReturn(outputStream);
        EventStreamWriter<String> writer = new EventStreamWriterImpl<>(stream, controller, streamFactory,
                new JavaSerializer<>(), config, executorService());
        writer.writeEvent("Foo");
        writer.writeEvent("Bar");
        writer.close();
        try {
            writer.writeEvent("fail");
            fail();
        } catch (IllegalStateException e) {
            // expected.
        }
    }

    private StreamSegments getSegments(Segment segment) {
        NavigableMap<Double, Segment> segments = new TreeMap<>();
        segments.put(1.0, segment);
        return new StreamSegments(segments, "");
    }
    
    private CompletableFuture<StreamSegments> getSegmentsFuture(Segment segment) {
        return CompletableFuture.completedFuture(getSegments(segment));
    }
    
    private CompletableFuture<StreamSegmentsWithPredecessors> getReplacement(Segment old, Segment repacement) {
        Map<SegmentWithRange, List<Long>> segments = new HashMap<>();
<<<<<<< HEAD
        segments.put(new SegmentWithRange(repacement, 0, 1), Collections.singletonList(old.getSegmentNumber()));
=======
        segments.put(new SegmentWithRange(repacement, 0, 1), Collections.singletonList(old.getSegmentId()));
>>>>>>> 7d145638
        return CompletableFuture.completedFuture(new StreamSegmentsWithPredecessors(segments, ""));
    }

    @Test
    public void testFailOnClose() throws SegmentSealedException {
        String scope = "scope";
        String streamName = "stream";
        StreamImpl stream = new StreamImpl(scope, streamName);
        Segment segment = new Segment(scope, streamName, 0);
        EventWriterConfig config = EventWriterConfig.builder().build();
        SegmentOutputStreamFactory streamFactory = Mockito.mock(SegmentOutputStreamFactory.class);
        Controller controller = Mockito.mock(Controller.class);
        Mockito.when(controller.getCurrentSegments(scope, streamName)).thenReturn(getSegmentsFuture(segment));
        SegmentOutputStream outputStream = Mockito.mock(SegmentOutputStream.class);
        Mockito.when(streamFactory.createOutputStreamForSegment(eq(segment), any(), any(), any())).thenReturn(outputStream);
        EventStreamWriter<String> writer = new EventStreamWriterImpl<>(stream, controller, streamFactory,
                new JavaSerializer<>(), config, executorService());
        Mockito.doThrow(new RuntimeException("Intentional exception")).when(outputStream).close();
        writer.writeEvent("Foo");
        writer.writeEvent("Bar");
        try {
            writer.close();
            fail();
        } catch (RuntimeException e) {
            // expected.
        }
        try {
            writer.writeEvent("fail");
            fail();
        } catch (IllegalStateException e) {
            // expected
        }
    }

    @NotThreadSafe
    @RequiredArgsConstructor
    private static final class FakeSegmentOutputStream implements SegmentOutputStream {
        private final Segment segment;
        private Consumer<Segment> callBackForSealed;
        private final ArrayList<PendingEvent> acked = new ArrayList<>();
        private final ArrayList<PendingEvent> unacked = new ArrayList<>();
        private boolean sealed = false;
 
        private void invokeSealedCallBack() {
            if (callBackForSealed != null) {
                callBackForSealed.accept(segment);
            }
        }

        @Override
        public void write(PendingEvent event) {
            unacked.add(event);
        }

        @Override
        public void close() throws SegmentSealedException {
        }

        @Override
        public void flush() throws SegmentSealedException  {
            if (!sealed) {
                acked.addAll(unacked);
                unacked.clear();
            } else {
                throw new SegmentSealedException("Segment already sealed");
            }
        }

        @Override
        public List<PendingEvent> getUnackedEventsOnSeal() {
            sealed = true;
            return Collections.unmodifiableList(unacked);
        }

        @Override
        public String getSegmentName() {
            return segment.getScopedName();
        }

    }

    @NotThreadSafe
    @RequiredArgsConstructor
    private static final class SealedSegmentOutputStream implements SegmentOutputStream {
        private final Segment segment;
        private Consumer<Segment> callBackForSealed;
        private final ArrayList<PendingEvent> writes = new ArrayList<>();
        private ReusableLatch flushLatch = new ReusableLatch();
        private void invokeSealedCallBack() {
            if (callBackForSealed != null) {
                callBackForSealed.accept(segment);
            }
        }

        private void releaseFlush() {
            flushLatch.release();
        }

        @Override
        public void write(PendingEvent event) {
            writes.add(event);
        }

        @Override
        public void close() throws SegmentSealedException {
            flush();
        }

        @Override
        public void flush() throws SegmentSealedException {
            //flushLatch is used to simulate a blocking Flush(). .
            Exceptions.handleInterrupted(() -> flushLatch.await());
            throw new SegmentSealedException(segment.toString());
        }

        @Override
        public List<PendingEvent> getUnackedEventsOnSeal() {
            return Collections.unmodifiableList(writes);
        }

        @Override
        public String getSegmentName() {
            return segment.getScopedName();
        }

    }

    @Test
    public void testEndOfSegment() {
        String scope = "scope";
        String streamName = "stream";
        String routingKey = "RoutingKey";
        StreamImpl stream = new StreamImpl(scope, streamName);
        Segment segment1 = new Segment(scope, streamName, 0);
        Segment segment2 = new Segment(scope, streamName, 1);
        EventWriterConfig config = EventWriterConfig.builder().build();
        SegmentOutputStreamFactory streamFactory = Mockito.mock(SegmentOutputStreamFactory.class);
        Controller controller = Mockito.mock(Controller.class);

        FakeSegmentOutputStream outputStream1 = new FakeSegmentOutputStream(segment1);
        FakeSegmentOutputStream outputStream2 = new FakeSegmentOutputStream(segment2);

        Mockito.when(streamFactory.createOutputStreamForSegment(eq(segment1), any(), any(), any())).thenAnswer(i -> {
            outputStream1.callBackForSealed = i.getArgument(1);
            return outputStream1;
        });
        Mockito.when(streamFactory.createOutputStreamForSegment(eq(segment2), any(), any(), any())).thenAnswer(i -> {
            outputStream2.callBackForSealed = i.getArgument(1);
            return outputStream2;
        });

        JavaSerializer<String> serializer = new JavaSerializer<>();
        Mockito.when(controller.getCurrentSegments(scope, streamName))
               .thenReturn(getSegmentsFuture(segment1))
               .thenReturn(getSegmentsFuture(segment2));
        @Cleanup
        EventStreamWriter<String> writer = new EventStreamWriterImpl<>(stream, controller, streamFactory, serializer,
                config, executorService());

        writer.writeEvent(routingKey, "Foo");

        Mockito.when(controller.getCurrentSegments(scope, streamName)).thenReturn(getSegmentsFuture(segment2));
        Mockito.when(controller.getSuccessors(segment1)).thenReturn(getReplacement(segment1, segment2));

        //invoke the sealed callback invocation simulating a netty call back with segment sealed exception.
        outputStream1.invokeSealedCallBack();

        writer.writeEvent(routingKey, "Bar");
        Mockito.verify(controller, Mockito.times(1)).getCurrentSegments(any(), any());

        assertEquals(1, outputStream2.acked.size());
        assertEquals(1, outputStream2.unacked.size());
        assertEquals("Foo", serializer.deserialize(outputStream2.acked.get(0).getData()));
        assertEquals("Bar", serializer.deserialize(outputStream2.unacked.get(0).getData()));
    }

    @Test
    public void testEndOfSegmentBackgroundRefresh() {
        String scope = "scope";
        String streamName = "stream";
        String routingKey = "RoutingKey";
        StreamImpl stream = new StreamImpl(scope, streamName);
        Segment segment1 = new Segment(scope, streamName, 0);
        Segment segment2 = new Segment(scope, streamName, 1);
        EventWriterConfig config = EventWriterConfig.builder().build();
        SegmentOutputStreamFactory streamFactory = Mockito.mock(SegmentOutputStreamFactory.class);
        Controller controller = Mockito.mock(Controller.class);

        FakeSegmentOutputStream outputStream1 = new FakeSegmentOutputStream(segment1);
        FakeSegmentOutputStream outputStream2 = new FakeSegmentOutputStream(segment2);

        Mockito.when(streamFactory.createOutputStreamForSegment(eq(segment1), any(), any(), any()))
                .thenAnswer(i -> {
                    outputStream1.callBackForSealed = i.getArgument(1);
                    return outputStream1;
                });
        Mockito.when(streamFactory.createOutputStreamForSegment(eq(segment2), any(), any(), any()))
                .thenAnswer(i -> {
                    outputStream2.callBackForSealed = i.getArgument(1);
                    return outputStream2;
                });

        JavaSerializer<String> serializer = new JavaSerializer<>();
        Mockito.when(controller.getCurrentSegments(scope, streamName))
                .thenReturn(getSegmentsFuture(segment1))
                .thenReturn(getSegmentsFuture(segment2));
        @Cleanup
        EventStreamWriter<String> writer = new EventStreamWriterImpl<>(stream, controller, streamFactory, serializer,
                config, executorService());

        writer.writeEvent(routingKey, "Foo");

        Mockito.when(controller.getCurrentSegments(scope, streamName)).thenReturn(getSegmentsFuture(segment2));
        Mockito.when(controller.getSuccessors(segment1)).thenReturn(getReplacement(segment1, segment2));

        writer.writeEvent(routingKey, "Bar");
        Mockito.verify(controller, Mockito.times(1)).getCurrentSegments(any(), any());

        assertEquals(2, outputStream1.unacked.size());
        assertEquals("Foo", serializer.deserialize(outputStream1.unacked.get(0).getData()));
        assertEquals("Bar", serializer.deserialize(outputStream1.unacked.get(1).getData()));

        outputStream1.invokeSealedCallBack(); // simulate a segment sealed callback.
        writer.writeEvent(routingKey, "TestData");
        //This time the actual handleLogSealed is invoked and the resend method resends data to outputStream2.
        assertEquals(2, outputStream2.acked.size());
        assertEquals("Foo", serializer.deserialize(outputStream2.acked.get(0).getData()));
        assertEquals("Bar", serializer.deserialize(outputStream2.acked.get(1).getData()));
        assertEquals(1, outputStream2.unacked.size());
        assertEquals("TestData", serializer.deserialize(outputStream2.unacked.get(0).getData()));

    }

    @Test
    @Ignore
    public void testNoNextSegment() {
        fail();
    }

    @Test
    public void testTxn() throws TxnFailedException {
        String scope = "scope";
        String streamName = "stream";
        StreamImpl stream = new StreamImpl(scope, streamName);
        Segment segment = new Segment(scope, streamName, 0);
        UUID txid = UUID.randomUUID();
        EventWriterConfig config = EventWriterConfig.builder().transactionTimeoutTime(0).transactionTimeoutScaleGracePeriod(0).build();
        SegmentOutputStreamFactory streamFactory = Mockito.mock(SegmentOutputStreamFactory.class);
        Controller controller = Mockito.mock(Controller.class);
        Mockito.when(controller.getCurrentSegments(scope, streamName)).thenReturn(getSegmentsFuture(segment));
        FakeSegmentOutputStream outputStream = new FakeSegmentOutputStream(segment);
        FakeSegmentOutputStream bad = new FakeSegmentOutputStream(segment);
        Mockito.when(controller.createTransaction(stream, 0, 0))
               .thenReturn(CompletableFuture.completedFuture(new TxnSegments(getSegments(segment), txid)));
        Mockito.when(streamFactory.createOutputStreamForTransaction(eq(segment), eq(txid), any(), any(), any()))
                .thenReturn(outputStream);
        Mockito.when(streamFactory.createOutputStreamForSegment(eq(segment), any(), any(), any())).thenReturn(bad);

        JavaSerializer<String> serializer = new JavaSerializer<>();
        @Cleanup
        EventStreamWriter<String> writer = new EventStreamWriterImpl<>(stream, controller, streamFactory, serializer,
                config, executorService());
        Transaction<String> txn = writer.beginTxn();
        txn.writeEvent("Foo");
        Mockito.verify(controller).getCurrentSegments(any(), any());
        assertTrue(bad.unacked.isEmpty());
        assertEquals(1, outputStream.unacked.size());
        outputStream.unacked.get(0).getAckFuture().complete(null);
        txn.flush();
        assertTrue(bad.unacked.isEmpty());
        assertTrue(outputStream.unacked.isEmpty());
    }

    @Test
    public void testTxnFailed() {
        String scope = "scope";
        String streamName = "stream";
        StreamImpl stream = new StreamImpl(scope, streamName);
        Segment segment = new Segment(scope, streamName, 0);
        UUID txid = UUID.randomUUID();
        EventWriterConfig config = EventWriterConfig.builder().transactionTimeoutTime(0).transactionTimeoutScaleGracePeriod(0).build();
        SegmentOutputStreamFactory streamFactory = Mockito.mock(SegmentOutputStreamFactory.class);
        Controller controller = Mockito.mock(Controller.class);
        Mockito.when(controller.getCurrentSegments(scope, streamName)).thenReturn(getSegmentsFuture(segment));
        FakeSegmentOutputStream outputStream = new FakeSegmentOutputStream(segment);
        FakeSegmentOutputStream bad = new FakeSegmentOutputStream(segment);
        Mockito.when(controller.createTransaction(stream, 0,  0))
               .thenReturn(CompletableFuture.completedFuture(new TxnSegments(getSegments(segment), txid)));
        Mockito.when(streamFactory.createOutputStreamForTransaction(eq(segment), eq(txid), any(), any(), any()))
                .thenReturn(outputStream);
        Mockito.when(streamFactory.createOutputStreamForSegment(eq(segment), any(), any(), any())).thenReturn(bad);

        JavaSerializer<String> serializer = new JavaSerializer<>();
        @Cleanup
        EventStreamWriter<String> writer = new EventStreamWriterImpl<>(stream, controller, streamFactory, serializer,
                config, executorService());
        Transaction<String> txn = writer.beginTxn();
        outputStream.invokeSealedCallBack();
        try {
            txn.writeEvent("Foo");
        } catch (TxnFailedException e) {
            // Expected
        }
        Mockito.verify(controller).getCurrentSegments(any(), any());
        assertTrue(bad.unacked.isEmpty());
        assertEquals(1, outputStream.unacked.size());
    }

    @Test
    public void testFlush() {
        String scope = "scope";
        String streamName = "stream";
        StreamImpl stream = new StreamImpl(scope, streamName);
        Segment segment = new Segment(scope, streamName, 0);
        EventWriterConfig config = EventWriterConfig.builder().build();
        SegmentOutputStreamFactory streamFactory = Mockito.mock(SegmentOutputStreamFactory.class);
        Controller controller = Mockito.mock(Controller.class);
        FakeSegmentOutputStream outputStream = new FakeSegmentOutputStream(segment);
        Mockito.when(controller.getCurrentSegments(scope, streamName)).thenReturn(getSegmentsFuture(segment));
        Mockito.when(streamFactory.createOutputStreamForSegment(eq(segment), any(), any(), any())).thenReturn(outputStream);

        JavaSerializer<String> serializer = new JavaSerializer<>();
        @Cleanup
        EventStreamWriter<String> writer = new EventStreamWriterImpl<>(stream, controller, streamFactory, serializer,
                config, executorService());
        writer.writeEvent("Foo");
        Mockito.verify(controller).getCurrentSegments(any(), any());
        assertTrue(outputStream.unacked.size() > 0);
        writer.flush();
        assertTrue(outputStream.unacked.isEmpty());
    }
    
    @Test
    public void testSealInvokesFlush() {
        String scope = "scope";
        String streamName = "stream";
        StreamImpl stream = new StreamImpl(scope, streamName);
        Segment segment1 = new Segment(scope, streamName, 0);
        Segment segment2 = new Segment(scope, streamName, 1);
        EventWriterConfig config = EventWriterConfig.builder().build();

        SegmentOutputStreamFactory streamFactory = Mockito.mock(SegmentOutputStreamFactory.class);
        Controller controller = Mockito.mock(Controller.class);
        FakeSegmentOutputStream outputStream1 = new FakeSegmentOutputStream(segment1);
        FakeSegmentOutputStream outputStream2 = new FakeSegmentOutputStream(segment2);
        Mockito.when(controller.getCurrentSegments(scope, streamName))
                .thenReturn(getSegmentsFuture(segment1));
        Mockito.when(controller.getSuccessors(segment1)).thenReturn(getReplacement(segment1, segment2));
        Mockito.when(streamFactory.createOutputStreamForSegment(eq(segment1), any(), any(), any())).thenAnswer(i -> {
            outputStream1.callBackForSealed = i.getArgument(1);
            return outputStream1;
        });
        Mockito.when(streamFactory.createOutputStreamForSegment(eq(segment2), any(), any(), any())).thenAnswer(i -> {
            outputStream2.callBackForSealed = i.getArgument(1);
            return outputStream2;
        });
        JavaSerializer<String> serializer = new JavaSerializer<>();
        @Cleanup
        EventStreamWriter<String> writer = new EventStreamWriterImpl<>(stream, controller, streamFactory, serializer,
                config, executorService());
        writer.writeEvent("Foo");
        Mockito.verify(controller).getCurrentSegments(any(), any());
        assertEquals(1, outputStream1.unacked.size());
        assertEquals(0, outputStream1.acked.size());
        outputStream1.invokeSealedCallBack();
        assertEquals(0, outputStream2.unacked.size());
        assertEquals(1, outputStream2.acked.size());
    }

    @Test
    public void testSegmentSealedInFlush() throws EndOfSegmentException, SegmentTruncatedException {
        String scope = "scope";
        String streamName = "stream";
        StreamImpl stream = new StreamImpl(scope, streamName);
        Segment segment1 = new Segment(scope, streamName, 0);
        Segment segment2 = new Segment(scope, streamName, 1);
        EventWriterConfig config = EventWriterConfig.builder().build();

        SegmentOutputStreamFactory streamFactory = Mockito.mock(SegmentOutputStreamFactory.class);
        Controller controller = Mockito.mock(Controller.class);
        FakeSegmentOutputStream outputStream = new FakeSegmentOutputStream(segment1);
        Mockito.when(controller.getCurrentSegments(scope, streamName))
               .thenReturn(getSegmentsFuture(segment1));
        Mockito.when(controller.getSuccessors(segment1)).thenReturn(getReplacement(segment1, segment2));
        Mockito.when(streamFactory.createOutputStreamForSegment(eq(segment1), any(), any(), any()))
                .thenAnswer(i -> {
                    outputStream.callBackForSealed = i.getArgument(1);
                    return outputStream;
                });
        JavaSerializer<String> serializer = new JavaSerializer<>();
        @Cleanup
        EventStreamWriter<String> writer = new EventStreamWriterImpl<>(stream, controller, streamFactory, serializer,
                config, executorService());
        writer.writeEvent("Foo");
        Mockito.verify(controller).getCurrentSegments(any(), any());
        assertTrue(outputStream.unacked.size() > 0);

        MockSegmentIoStreams outputStream2 = new MockSegmentIoStreams(segment2);
        Mockito.when(streamFactory.createOutputStreamForSegment(eq(segment2), any(), any(), any())).thenReturn(outputStream2);
        outputStream.invokeSealedCallBack();

        writer.flush();

        Mockito.verify(controller, Mockito.times(1)).getCurrentSegments(any(), any());
        assertTrue(outputStream2.fetchCurrentSegmentLength() > 0);
        assertEquals(serializer.serialize("Foo"), outputStream2.read());
    }

    @Test
    public void testRetryFlushSegmentSealed() throws EndOfSegmentException, SegmentTruncatedException {
        String scope = "scope";
        String streamName = "stream";
        StreamImpl stream = new StreamImpl(scope, streamName);
        Segment segment1 = new Segment(scope, streamName, 0);
        Segment segment2 = new Segment(scope, streamName, 1);
        EventWriterConfig config = EventWriterConfig.builder().build();

        SegmentOutputStreamFactory streamFactory = Mockito.mock(SegmentOutputStreamFactory.class);
        Controller controller = Mockito.mock(Controller.class);
        SealedSegmentOutputStream outputStream = new SealedSegmentOutputStream(segment1);
        Mockito.when(controller.getCurrentSegments(scope, streamName))
                .thenReturn(getSegmentsFuture(segment1));
        Mockito.when(controller.getSuccessors(segment1)).thenReturn(getReplacement(segment1, segment2));
        Mockito.when(streamFactory.createOutputStreamForSegment(eq(segment1), any(), any(), any()))
                .thenAnswer(i -> {
                    outputStream.callBackForSealed = i.getArgument(1);
                    return outputStream;
                });
        JavaSerializer<String> serializer = new JavaSerializer<>();
        @Cleanup
        EventStreamWriter<String> writer = new EventStreamWriterImpl<>(stream, controller, streamFactory, serializer,
                config, executorService());
        writer.writeEvent("Foo");
        Mockito.verify(controller).getCurrentSegments(any(), any());
        assertTrue(outputStream.getUnackedEventsOnSeal().size() > 0);

        MockSegmentIoStreams outputStream2 = new MockSegmentIoStreams(segment2);
        Mockito.when(streamFactory.createOutputStreamForSegment(eq(segment2), any(), any(), any())).thenReturn(outputStream2);

        AssertExtensions.assertBlocks(() -> {
            writer.flush(); // blocking on flush.
        }, () -> {
            outputStream.releaseFlush(); // trigger release with a segmentSealedException.
            outputStream.invokeSealedCallBack(); // trigger Sealed Segment call back.
        });

        Mockito.verify(controller, Mockito.times(1)).getCurrentSegments(any(), any());
        assertTrue(outputStream2.fetchCurrentSegmentLength() > 0);
        assertEquals(serializer.serialize("Foo"), outputStream2.read());
    }

    /**
     * This tests lock release ordering. If a write happens after a flush starts, it should block on the flush while the seal proceeds.
     */
    @Test(timeout = 10000)
    public void testWriteBetweenSeals() throws EndOfSegmentException, SegmentTruncatedException {
        String scope = "scope";
        String streamName = "stream";
        StreamImpl stream = new StreamImpl(scope, streamName);
        Segment segment1 = new Segment(scope, streamName, 0);
        Segment segment2 = new Segment(scope, streamName, 1);
        EventWriterConfig config = EventWriterConfig.builder().build();

        SegmentOutputStreamFactory streamFactory = Mockito.mock(SegmentOutputStreamFactory.class);
        Controller controller = Mockito.mock(Controller.class);
        SealedSegmentOutputStream outputStream = new SealedSegmentOutputStream(segment1);
        Mockito.when(controller.getCurrentSegments(scope, streamName))
                .thenReturn(getSegmentsFuture(segment1));
        Mockito.when(controller.getSuccessors(segment1)).thenReturn(getReplacement(segment1, segment2));
        Mockito.when(streamFactory.createOutputStreamForSegment(eq(segment1), any(), any(), any()))
                .thenAnswer(i -> {
                    outputStream.callBackForSealed = i.getArgument(1);
                    return outputStream;
                });
        JavaSerializer<String> serializer = new JavaSerializer<>();
        @Cleanup
        EventStreamWriter<String> writer = new EventStreamWriterImpl<>(stream, controller, streamFactory, serializer,
                config, executorService());
        writer.writeEvent("Foo");
        Mockito.verify(controller).getCurrentSegments(any(), any());

        MockSegmentIoStreams outputStream2 = new MockSegmentIoStreams(segment2);
        Mockito.when(streamFactory.createOutputStreamForSegment(eq(segment2), any(), any(), any())).thenReturn(outputStream2);

        AssertExtensions.assertBlocks(() -> {
            writer.flush(); // blocking on flush.
        }, () -> {
            AssertExtensions.assertBlocks(() -> {
                writer.writeEvent("foo");
            }, () -> {
                outputStream.releaseFlush(); // trigger release with a segmentSealedException.
                outputStream.invokeSealedCallBack(); // trigger Sealed Segment call back.
            });
        });

        Mockito.verify(controller, Mockito.times(1)).getCurrentSegments(any(), any());
        assertTrue(outputStream2.fetchCurrentSegmentLength() > 0);
        assertEquals(serializer.serialize("Foo"), outputStream2.read());
    }
    
    @Test
    public void testRetryCloseSegmentSealed() throws EndOfSegmentException, SegmentTruncatedException {
        String scope = "scope";
        String streamName = "stream";
        StreamImpl stream = new StreamImpl(scope, streamName);
        Segment segment1 = new Segment(scope, streamName, 0);
        Segment segment2 = new Segment(scope, streamName, 1);
        EventWriterConfig config = EventWriterConfig.builder().build();

        SegmentOutputStreamFactory streamFactory = Mockito.mock(SegmentOutputStreamFactory.class);
        Controller controller = Mockito.mock(Controller.class);
        SealedSegmentOutputStream outputStream = new SealedSegmentOutputStream(segment1);
        Mockito.when(controller.getCurrentSegments(scope, streamName))
                .thenReturn(getSegmentsFuture(segment1));
        Mockito.when(controller.getSuccessors(segment1)).thenReturn(getReplacement(segment1, segment2));
        Mockito.when(streamFactory.createOutputStreamForSegment(eq(segment1), any(), any(), any()))
                .thenAnswer(i -> {
                    outputStream.callBackForSealed = i.getArgument(1);
                    return outputStream;
                });
        JavaSerializer<String> serializer = new JavaSerializer<>();
        @Cleanup
        EventStreamWriter<String> writer = new EventStreamWriterImpl<>(stream, controller, streamFactory, serializer,
                config, executorService());
        writer.writeEvent("Foo");
        Mockito.verify(controller).getCurrentSegments(any(), any());
        assertTrue(outputStream.getUnackedEventsOnSeal().size() > 0);

        MockSegmentIoStreams outputStream2 = new MockSegmentIoStreams(segment2);
        Mockito.when(streamFactory.createOutputStreamForSegment(eq(segment2), any(), any(), any())).thenReturn(outputStream2);

        AssertExtensions.assertBlocks(() -> {
            writer.close(); // closed invokes flush internally; this call is blocking on flush.
        }, () -> {
            outputStream.releaseFlush(); // trigger release with a segmentSealedException.
            outputStream.invokeSealedCallBack(); // trigger Sealed Segment call back.
        });

        Mockito.verify(controller, Mockito.times(1)).getCurrentSegments(any(), any());
        assertTrue(outputStream2.fetchCurrentSegmentLength() > 0);
        assertTrue(outputStream2.isClosed());
        //the connection to outputStream is closed with the failConnection during SegmentSealed Callback.
        assertEquals(serializer.serialize("Foo"), outputStream2.read());
    }

    @Test
    public void testSegmentSealedInClose() throws EndOfSegmentException, SegmentTruncatedException {
        String scope = "scope";
        String streamName = "stream";
        StreamImpl stream = new StreamImpl(scope, streamName);
        Segment segment1 = new Segment(scope, streamName, 0);
        Segment segment2 = new Segment(scope, streamName, 1);
        EventWriterConfig config = EventWriterConfig.builder().build();

        SegmentOutputStreamFactory streamFactory = Mockito.mock(SegmentOutputStreamFactory.class);
        Controller controller = Mockito.mock(Controller.class);
        FakeSegmentOutputStream outputStream1 = new FakeSegmentOutputStream(segment1);
        Mockito.when(controller.getCurrentSegments(scope, streamName))
                .thenReturn(getSegmentsFuture(segment1));
        Mockito.when(controller.getSuccessors(segment1)).thenReturn(getReplacement(segment1, segment2));
        Mockito.when(streamFactory.createOutputStreamForSegment(eq(segment1), any(), any(), any()))
                .thenAnswer(i -> {
                    outputStream1.callBackForSealed = i.getArgument(1);
                    return outputStream1;
                });
        JavaSerializer<String> serializer = new JavaSerializer<>();
        @Cleanup
        EventStreamWriter<String> writer = new EventStreamWriterImpl<>(stream, controller, streamFactory, serializer,
                config, executorService());
        writer.writeEvent("Foo");
        Mockito.verify(controller).getCurrentSegments(any(), any());
        assertTrue(outputStream1.unacked.size() > 0);

        MockSegmentIoStreams outputStream2 = new MockSegmentIoStreams(segment2);
        Mockito.when(streamFactory.createOutputStreamForSegment(eq(segment2), any(), any(), any())).thenReturn(outputStream2);
        outputStream1.invokeSealedCallBack();

        writer.close();

        Mockito.verify(controller, Mockito.times(1)).getCurrentSegments(any(), any());
        assertTrue(outputStream2.fetchCurrentSegmentLength() > 0);
        assertEquals(serializer.serialize("Foo"), outputStream2.read());
    }

    @Test
    public void testSegmentSealedInSegmentSealed() {
        String scope = "scope";
        String streamName = "stream";
        String routingKey = "RoutingKey";
        StreamImpl stream = new StreamImpl(scope, streamName);
        Segment segment1 = new Segment(scope, streamName, 0);
        Segment segment2 = new Segment(scope, streamName, 1);
        Segment segment3 = new Segment(scope, streamName, 2);
        EventWriterConfig config = EventWriterConfig.builder().build();

        SegmentOutputStreamFactory streamFactory = Mockito.mock(SegmentOutputStreamFactory.class);
        Controller controller = Mockito.mock(Controller.class);
        FakeSegmentOutputStream outputStream1 = new FakeSegmentOutputStream(segment1);
        FakeSegmentOutputStream outputStream2 = new FakeSegmentOutputStream(segment2);
        FakeSegmentOutputStream outputStream3 = new FakeSegmentOutputStream(segment3);
        Mockito.when(controller.getCurrentSegments(scope, streamName))
               .thenReturn(getSegmentsFuture(segment1));
        Mockito.when(controller.getSuccessors(segment1)).thenReturn(getReplacement(segment1, segment2));
        Mockito.when(controller.getSuccessors(segment2)).thenReturn(getReplacement(segment2, segment3));

        Mockito.when(streamFactory.createOutputStreamForSegment(eq(segment1), any(), any(), any()))
                .thenAnswer(i -> {
                    outputStream1.callBackForSealed = i.getArgument(1);
                    return outputStream1;
                });
        Mockito.when(streamFactory.createOutputStreamForSegment(eq(segment2), any(), any(), any()))
                .thenAnswer(i -> {
                    outputStream2.callBackForSealed = i.getArgument(1);
                    return outputStream2;
                });
        Mockito.when(streamFactory.createOutputStreamForSegment(eq(segment3), any(), any(), any()))
                .thenAnswer(i -> {
                    outputStream3.callBackForSealed = i.getArgument(1);
                    return outputStream3;
                });
        JavaSerializer<String> serializer = new JavaSerializer<>();
        @Cleanup
        EventStreamWriter<String> writer = new EventStreamWriterImpl<>(stream, controller, streamFactory, serializer,
                config, executorService());
        writer.writeEvent(routingKey, "Foo");
        Mockito.verify(controller).getCurrentSegments(any(), any());
        assertEquals(1, outputStream1.unacked.size());
        assertTrue(outputStream2.getUnackedEventsOnSeal().isEmpty());

        outputStream1.invokeSealedCallBack();
        outputStream2.invokeSealedCallBack();

        writer.writeEvent(routingKey, "Bar");

        Mockito.verify(controller, Mockito.times(1)).getCurrentSegments(any(), any());

        assertEquals(0, outputStream2.acked.size());
        assertEquals(1, outputStream2.unacked.size());
        assertEquals("Foo", serializer.deserialize(outputStream2.unacked.get(0).getData()));
        assertEquals(1, outputStream3.acked.size());
        assertEquals(1, outputStream3.unacked.size());
        assertEquals("Foo", serializer.deserialize(outputStream3.acked.get(0).getData()));
        assertEquals("Bar", serializer.deserialize(outputStream3.unacked.get(0).getData()));
    }
}<|MERGE_RESOLUTION|>--- conflicted
+++ resolved
@@ -86,11 +86,7 @@
     
     private CompletableFuture<StreamSegmentsWithPredecessors> getReplacement(Segment old, Segment repacement) {
         Map<SegmentWithRange, List<Long>> segments = new HashMap<>();
-<<<<<<< HEAD
-        segments.put(new SegmentWithRange(repacement, 0, 1), Collections.singletonList(old.getSegmentNumber()));
-=======
         segments.put(new SegmentWithRange(repacement, 0, 1), Collections.singletonList(old.getSegmentId()));
->>>>>>> 7d145638
         return CompletableFuture.completedFuture(new StreamSegmentsWithPredecessors(segments, ""));
     }
 
