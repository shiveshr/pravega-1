/**
 * Copyright (c) 2017 Dell Inc., or its subsidiaries. All Rights Reserved.
 *
 * Licensed under the Apache License, Version 2.0 (the "License");
 * you may not use this file except in compliance with the License.
 * You may obtain a copy of the License at
 *
 *     http://www.apache.org/licenses/LICENSE-2.0
 */
package io.pravega.client.stream.impl;

import io.pravega.client.segment.impl.Segment;
import io.pravega.client.stream.EventPointer;
import java.io.IOException;
import org.junit.Test;

import static org.junit.Assert.assertEquals;
import static org.junit.Assert.assertTrue;

public class EventPointerTest {

    /**
     * Simple exercise of event pointers. The test case
     * creates an impl instance with some arbitrary values,
     * serializes the pointer, deserializes it, and asserts
     * that the values obtained are the expected ones.
     * @throws IOException 
     * @throws ClassNotFoundException 
     */
    @Test
    public void testEventPointerImpl() throws IOException, ClassNotFoundException {
        String scope = "testScope";
        String stream = "testStream";
        int segmentId = 1;
        Segment segment = new Segment(scope, stream, segmentId);
        EventPointer pointer = new EventPointerImpl(segment, 10L, 10);
        EventPointer pointerRead = EventPointer.fromBytes(pointer.toBytes());
        assertEquals(pointer, pointerRead);

        StringBuilder name = new StringBuilder();
        name.append(scope);
        name.append("/");
        name.append(stream);
        assertEquals(name.toString(), pointerRead.asImpl().getSegment().getScopedStreamName());

        name.append("/");
        name.append(segmentId);
<<<<<<< HEAD
        name.append("#secondary.0");
=======
        name.append("#epoch.0");
>>>>>>> 7d145638
        assertEquals(name.toString(), pointerRead.asImpl().getSegment().getScopedName());

        assertTrue(pointerRead.asImpl().getEventStartOffset() == 10L);
        assertTrue(pointerRead.asImpl().getEventLength() == 10);
    }
}<|MERGE_RESOLUTION|>--- conflicted
+++ resolved
@@ -45,11 +45,7 @@
 
         name.append("/");
         name.append(segmentId);
-<<<<<<< HEAD
-        name.append("#secondary.0");
-=======
         name.append("#epoch.0");
->>>>>>> 7d145638
         assertEquals(name.toString(), pointerRead.asImpl().getSegment().getScopedName());
 
         assertTrue(pointerRead.asImpl().getEventStartOffset() == 10L);
