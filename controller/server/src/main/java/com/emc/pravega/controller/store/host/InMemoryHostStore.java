/**
 * Licensed to the Apache Software Foundation (ASF) under one
 * or more contributor license agreements.  See the NOTICE file
 * distributed with this work for additional information
 * regarding copyright ownership.  The ASF licenses this file
 * to you under the Apache License, Version 2.0 (the
 * "License"); you may not use this file except in compliance
 * with the License.  You may obtain a copy of the License at
 * <p>
 * http://www.apache.org/licenses/LICENSE-2.0
 * <p>
 * Unless required by applicable law or agreed to in writing, software
 * distributed under the License is distributed on an "AS IS" BASIS,
 * WITHOUT WARRANTIES OR CONDITIONS OF ANY KIND, either express or implied.
 * See the License for the specific language governing permissions and
 * limitations under the License.
 */
package com.emc.pravega.controller.store.host;

<<<<<<< HEAD
import com.google.common.collect.Maps;

import java.util.*;
=======
import java.util.Collections;
import java.util.Map;
import java.util.Optional;
import java.util.Set;
>>>>>>> f89eef76
import java.util.stream.Collectors;

public class InMemoryHostStore implements HostControllerStore {
    private Map<Host, Set<Integer>> hostContainerMap;


    public InMemoryHostStore(Map<Host, Set<Integer>> hostContainerMap) {
        this.hostContainerMap = hostContainerMap;
    }

    @Override
    public Set<Host> getHosts() {
        return Collections.unmodifiableSet(hostContainerMap.keySet());
    }

    @Override
    public Set<Integer> getContainersForHost(Host host) {
        if (hostContainerMap.containsKey(host))
            return Collections.unmodifiableSet(hostContainerMap.get(host));
        else throw new HostNotFoundException(host);
    }

    @Override
    public Host getHostForContainer(int containerId) {
<<<<<<< HEAD
        Optional<Map.Entry<Host, Set<Integer>>> entry = hostContainerMap.entrySet().stream()
                .filter(x -> x.getValue().contains(containerId)).findAny();
        if(entry.isPresent())
            return entry.get().getKey();
        else throw new ContainerNotFoundException(containerId);
=======
        Optional<Host> hosts = hostContainerMap.entrySet().stream()
            .filter(x -> x.getValue().contains(containerId)).map(x -> x.getKey()).findAny();
        if (hosts.isPresent()) {
            return hosts.get();
        } else {
            throw new ContainerNotFoundException(containerId);
        }
>>>>>>> f89eef76
    }

    @Override
    public Integer getContainerCount() {
        return hostContainerMap.values().stream().flatMap(f -> f.stream()).collect(Collectors.toList()).size();
    }
}<|MERGE_RESOLUTION|>--- conflicted
+++ resolved
@@ -17,16 +17,10 @@
  */
 package com.emc.pravega.controller.store.host;
 
-<<<<<<< HEAD
-import com.google.common.collect.Maps;
-
-import java.util.*;
-=======
 import java.util.Collections;
 import java.util.Map;
 import java.util.Optional;
 import java.util.Set;
->>>>>>> f89eef76
 import java.util.stream.Collectors;
 
 public class InMemoryHostStore implements HostControllerStore {
@@ -51,21 +45,13 @@
 
     @Override
     public Host getHostForContainer(int containerId) {
-<<<<<<< HEAD
-        Optional<Map.Entry<Host, Set<Integer>>> entry = hostContainerMap.entrySet().stream()
-                .filter(x -> x.getValue().contains(containerId)).findAny();
-        if(entry.isPresent())
-            return entry.get().getKey();
-        else throw new ContainerNotFoundException(containerId);
-=======
         Optional<Host> hosts = hostContainerMap.entrySet().stream()
-            .filter(x -> x.getValue().contains(containerId)).map(x -> x.getKey()).findAny();
+                .filter(x -> x.getValue().contains(containerId)).map(x -> x.getKey()).findAny();
         if (hosts.isPresent()) {
             return hosts.get();
         } else {
             throw new ContainerNotFoundException(containerId);
         }
->>>>>>> f89eef76
     }
 
     @Override
