--- conflicted
+++ resolved
@@ -75,15 +75,10 @@
                 });
     }
 
-<<<<<<< HEAD
-    private CompletableFuture<Void> notifyAndDelete(OperationContext context, String scope, String stream) {
-        log.info("{}/{} deleting segments", scope, stream);
-        return streamMetadataStore.getScaleMetadata(scope, stream, 0L, Long.MAX_VALUE, context, executor)
-=======
+
     private CompletableFuture<Void> notifyAndDelete(OperationContext context, String scope, String stream, long requestId) {
         log.info(requestId, "{}/{} deleting segments", scope, stream);
-        return streamMetadataStore.getScaleMetadata(scope, stream, context, executor)
->>>>>>> ceb4d0a4
+        return streamMetadataStore.getScaleMetadata(scope, stream, 0L, Long.MAX_VALUE, context, executor)
                 .thenComposeAsync(scaleMetadata -> {
                     Set<Long> toDelete = new HashSet<>();
                     scaleMetadata.forEach(x -> toDelete.addAll(x.getSegments().stream().map(Segment::segmentId).collect(Collectors.toList())));
