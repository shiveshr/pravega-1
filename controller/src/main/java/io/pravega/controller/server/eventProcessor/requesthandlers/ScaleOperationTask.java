--- conflicted
+++ resolved
@@ -107,11 +107,7 @@
                                     throw new TaskExceptions.StartException("Scale Stream not started yet.");
                                 } else {
                                     future = streamMetadataStore.submitScale(scope, stream, scaleInput.getSegmentsToSeal(),
-<<<<<<< HEAD
-                                            new ArrayList<>(scaleInput.getNewRanges()), scaleInput.getScaleTime(), context, executor);
-=======
-                                            scaleInput.getNewRanges(), scaleInput.getScaleTime(), record, context, executor);
->>>>>>> 5302ef2e
+                                            new ArrayList<>(scaleInput.getNewRanges()), scaleInput.getScaleTime(), record, context, executor);
                                 }
                             }
                         } 
