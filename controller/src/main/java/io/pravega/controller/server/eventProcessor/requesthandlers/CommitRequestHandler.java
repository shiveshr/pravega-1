--- conflicted
+++ resolved
@@ -184,7 +184,7 @@
     }
 
     private CompletableFuture<VersionedMetadata<CommittingTransactionsRecord>> rollTransactions(String scope, String stream, EpochRecord txnEpoch, EpochRecord activeEpoch,
-                                                                                                VersionedMetadata<CommittingTransactionsRecord> existing, OperationContext context) {
+                                                       VersionedMetadata<CommittingTransactionsRecord> existing, OperationContext context) {
         CompletableFuture<VersionedMetadata<CommittingTransactionsRecord>> future = CompletableFuture.completedFuture(existing);
         if (!existing.getObject().isRollingTxnRecord()) {
             future = future.thenCompose(
@@ -202,13 +202,8 @@
         });
     }
 
-<<<<<<< HEAD
-    private CompletionStage<VersionedMetadata<CommittingTransactionsRecord>> runRollingTxn(String scope, String stream, EpochRecord txnEpoch,
+    private CompletionStage<Void> runRollingTxn(String scope, String stream, EpochRecord txnEpoch,
                             EpochRecord activeEpoch, VersionedMetadata<CommittingTransactionsRecord> existing, OperationContext context) {
-=======
-    private CompletionStage<Void> runRollingTxn(String scope, String stream, HistoryRecord txnEpoch,
-                            HistoryRecord activeEpoch, VersionedMetadata<CommittingTransactionsRecord> existing, OperationContext context) {
->>>>>>> 5302ef2e
         String delegationToken = streamMetadataTasks.retrieveDelegationToken();
         long timestamp = System.currentTimeMillis();
 
@@ -229,21 +224,13 @@
                     return streamMetadataStore.rollingTxnCreateDuplicateEpochs(scope, stream, sealedSegmentsMap,
                             timestamp, existing, context, executor);
                 })
-<<<<<<< HEAD
-                .thenCompose(versionedMetadata -> streamMetadataTasks.notifySealedSegments(scope, stream, activeEpochSegmentIds,
-=======
-                .thenCompose(v -> streamMetadataTasks.notifySealedSegments(scope, stream, activeEpoch.getSegments(),
->>>>>>> 5302ef2e
+                .thenCompose(v -> streamMetadataTasks.notifySealedSegments(scope, stream, activeEpochSegmentIds,
                         delegationToken)
                         .thenCompose(x -> streamMetadataTasks.getSealedSegmentsSize(scope, stream, activeEpochSegmentIds,
                                 delegationToken))
                         .thenCompose(sealedSegmentsMap -> {
                             log.debug("Rolling transaction, sealed active epoch {} for stream {}/{}", activeEpoch, scope, stream);
-<<<<<<< HEAD
-                            return streamMetadataStore.completeRollingTxn(scope, stream, sealedSegmentsMap, versionedMetadata,
-=======
-                            return streamMetadataStore.completeRollingTxn(scope, stream, sealedSegmentsMap, timestamp, existing,
->>>>>>> 5302ef2e
+                            return streamMetadataStore.completeRollingTxn(scope, stream, sealedSegmentsMap, existing,
                                     context, executor);
                         }));
     }
