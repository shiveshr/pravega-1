--- conflicted
+++ resolved
@@ -15,20 +15,15 @@
 import io.pravega.auth.AuthHandler;
 import io.pravega.client.stream.impl.ModelHelper;
 import io.pravega.common.Exceptions;
-import io.pravega.common.concurrent.Futures;
 import io.pravega.common.hash.RandomFactory;
 import io.pravega.common.tracing.RequestTag;
 import io.pravega.common.tracing.RequestTracker;
 import io.pravega.common.tracing.TagLogger;
 import io.pravega.controller.server.AuthResourceRepresentation;
 import io.pravega.controller.server.ControllerService;
-<<<<<<< HEAD
-import io.pravega.controller.server.rpc.auth.AuthHelper;
-import io.pravega.controller.store.stream.StoreException;
-=======
 import io.pravega.controller.server.rpc.auth.AuthContext;
 import io.pravega.controller.server.rpc.auth.GrpcAuthHelper;
->>>>>>> 5c38d07f
+import io.pravega.controller.store.stream.StoreException;
 import io.pravega.controller.store.task.LockFailedException;
 import io.pravega.controller.stream.api.grpc.v1.Controller;
 import io.pravega.controller.stream.api.grpc.v1.Controller.CreateScopeStatus;
@@ -65,6 +60,7 @@
 import java.util.List;
 import java.util.Map.Entry;
 import java.util.concurrent.CompletableFuture;
+import java.util.concurrent.CompletionException;
 import java.util.function.Function;
 import java.util.function.Supplier;
 import java.util.stream.Collectors;
@@ -422,31 +418,6 @@
         }
 
         authenticateExecuteAndProcessResults(
-<<<<<<< HEAD
-                () -> this.authHelper.checkAuthorization(AuthResourceRepresentation.ofScope(scopeName),
-                        AuthHandler.Permissions.READ),
-                delegationToken -> Futures.exceptionallyExpecting(controllerService.listStreams(
-                        scopeName, request.getContinuationToken().getToken(), listStreamsInScopeLimit),
-                        e -> Exceptions.unwrap(e) instanceof StoreException.DataNotFoundException, null)
-                                          .thenApply(response -> {
-                                              if (response == null) {
-                                                  return Controller.StreamsInScopeResponse.newBuilder().setStatus(Controller.StreamsInScopeResponse.Status.SCOPE_NOT_FOUND)
-                                                                                          .build();
-                                              } else {
-                                                  List<StreamInfo> streams = response.getKey().stream()
-                                                                                     .filter(streamName -> authHelper.isAuthorized(
-                                                                                             AuthResourceRepresentation.ofStreamInScope(scopeName, streamName),
-                                                                                             AuthHandler.Permissions.READ))
-                                                                                     .map(m -> StreamInfo.newBuilder().setScope(scopeName).setStream(m).build())
-                                                                                     .collect(Collectors.toList());
-                                                  return Controller.StreamsInScopeResponse.newBuilder().addAllStreams(streams)
-                                                                                          .setContinuationToken(Controller.ContinuationToken.newBuilder().setToken(
-                                                                                                  response.getValue()).build())
-                                                                                          .setStatus(Controller.StreamsInScopeResponse.Status.SUCCESS).build();
-                                              }
-                                          }),
-                        responseObserver, requestTag);
-=======
                 () -> {
                         String result = this.grpcAuthHelper.checkAuthorization(
                                 AuthResourceRepresentation.ofScope(scopeName),
@@ -456,34 +427,38 @@
                             AuthResourceRepresentation.ofScope(scopeName), result);
                         return result;
                 },
-                delegationToken -> controllerService.listStreams(scopeName, request.getContinuationToken().getToken(),
-                        listStreamsInScopeLimit)
-                        .thenApply(response -> {
-                             log.debug("response: {}", response);
-                             List<StreamInfo> streams = response.getKey().stream()
-                                     .filter(streamName -> {
-                                         String streamAuthResource =
-                                                 AuthResourceRepresentation.ofStreamInScope(scopeName, streamName);
-
-                                         boolean isAuthorized = grpcAuthHelper.isAuthorized(streamAuthResource,
-                                                 AuthHandler.Permissions.READ, ctx);
-                                         log.debug("Authorization for [{}] for READ permission was [{}]",
-                                                 streamAuthResource, isAuthorized);
-                                         return isAuthorized;
-                                     })
-                                     .map(m -> StreamInfo.newBuilder().setScope(scopeName).setStream(m).build())
-                                     .collect(Collectors.toList());
-                             return Controller.StreamsInScopeResponse.newBuilder().addAllStreams(streams)
-                                     .setContinuationToken(Controller.ContinuationToken.newBuilder().setToken(
-                                             response.getValue()).build()).build();
-                        })
-                        .exceptionally(e -> {
-                            log.error("Encountered error", e);
-                            return null;
-                        }),
-                responseObserver,
-                requestTag);
->>>>>>> 5c38d07f
+                delegationToken -> controllerService
+                        .listStreams(scopeName, request.getContinuationToken().getToken(), listStreamsInScopeLimit)
+                        .handle((response, ex) -> {
+                            if (ex != null) {
+                                if (Exceptions.unwrap(ex) instanceof StoreException.DataNotFoundException) {
+                                    return Controller.StreamsInScopeResponse.newBuilder().setStatus(Controller.StreamsInScopeResponse.Status.SCOPE_NOT_FOUND).build();
+                                } else {
+                                    throw new CompletionException(ex);
+                                }
+                            } else {
+                                log.debug("All streams in scope with continuation token: {}", response);
+                                List<StreamInfo> streams = response
+                                        .getKey().stream()
+                                        .filter(streamName -> {
+                                            String streamAuthResource =
+                                                    AuthResourceRepresentation.ofStreamInScope(scopeName, streamName);
+
+                                            boolean isAuthorized = grpcAuthHelper.isAuthorized(streamAuthResource,
+                                                    AuthHandler.Permissions.READ, ctx);
+                                            log.debug("Authorization for [{}] for READ permission was [{}]",
+                                                    streamAuthResource, isAuthorized);
+                                            return isAuthorized;
+                                        })
+                                        .map(m -> StreamInfo.newBuilder().setScope(scopeName).setStream(m).build())
+                                        .collect(Collectors.toList());
+                                return Controller.StreamsInScopeResponse
+                                        .newBuilder().addAllStreams(streams)
+                                        .setContinuationToken(Controller.ContinuationToken.newBuilder()
+                                                                                          .setToken(response.getValue()).build())
+                                        .setStatus(Controller.StreamsInScopeResponse.Status.SUCCESS).build();
+                            }
+                        }), responseObserver, requestTag);
     }
 
     @Override
