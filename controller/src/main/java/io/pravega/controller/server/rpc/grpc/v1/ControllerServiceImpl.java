--- conflicted
+++ resolved
@@ -366,17 +366,10 @@
     @Override
     public void listStreamsInScope(Controller.StreamsInScopeRequest request, StreamObserver<Controller.StreamsInScopeResponse> responseObserver) {
         String scope = request.getScope().getScope();
-<<<<<<< HEAD
-        RequestTag requestTag = requestTracker.initializeAndTrackRequestTag(requestIdGenerator.get(), "listStreamNamesInScope", scope);
-        log.info(requestTag.getRequestId(), "listStreamNamesInScope called for scope {}.", scope);
-        authenticateExecuteAndProcessResults(() -> this.authHelper.checkAuthorization(scope, AuthHandler.Permissions.READ),
-                delegationToken -> controllerService.listStreamNamesInScope(scope, request.getContinuationToken().getToken(), listStreamsInScopeLimit)
-=======
         RequestTag requestTag = requestTracker.initializeAndTrackRequestTag(requestIdGenerator.get(), "listStream", scope);
         log.info(requestTag.getRequestId(), "listStream called for scope {}.", scope);
         authenticateExecuteAndProcessResults(() -> this.authHelper.checkAuthorization(scope, AuthHandler.Permissions.READ),
                 delegationToken -> controllerService.listStreams(scope, request.getContinuationToken().getToken(), listStreamsInScopeLimit)
->>>>>>> b4155031
                                                     .thenApply(response -> {
                                                         List<StreamInfo> streams = response.getKey().stream()
                                                                                     .map(m -> StreamInfo.newBuilder().setScope(scope).setStream(m).build())
