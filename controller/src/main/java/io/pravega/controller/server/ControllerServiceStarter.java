/**
 * Copyright (c) 2017 Dell Inc., or its subsidiaries. All Rights Reserved.
 *
 * Licensed under the Apache License, Version 2.0 (the "License");
 * you may not use this file except in compliance with the License.
 * You may obtain a copy of the License at
 *
 *     http://www.apache.org/licenses/LICENSE-2.0
 */
package io.pravega.controller.server;

import com.google.common.annotations.VisibleForTesting;
import com.google.common.util.concurrent.AbstractIdleService;
import io.pravega.client.ClientConfig;
import io.pravega.client.netty.impl.ConnectionFactory;
import io.pravega.client.netty.impl.ConnectionFactoryImpl;
import io.pravega.common.LoggerHelpers;
import io.pravega.common.cluster.Cluster;
import io.pravega.common.cluster.ClusterType;
import io.pravega.common.cluster.Host;
import io.pravega.common.cluster.zkImpl.ClusterZKImpl;
import io.pravega.common.concurrent.ExecutorServiceHelpers;
import io.pravega.common.tracing.RequestTracker;
import io.pravega.common.util.BooleanUtils;
import io.pravega.controller.fault.ControllerClusterListener;
import io.pravega.controller.fault.FailoverSweeper;
import io.pravega.controller.fault.SegmentContainerMonitor;
import io.pravega.controller.fault.UniformContainerBalancer;
import io.pravega.controller.server.bucket.BucketManager;
import io.pravega.controller.server.bucket.BucketServiceFactory;
import io.pravega.controller.metrics.StreamMetrics;
import io.pravega.controller.metrics.TransactionMetrics;
import io.pravega.controller.server.bucket.PeriodicRetention;
import io.pravega.controller.server.bucket.PeriodicWatermarking;
import io.pravega.controller.server.eventProcessor.ControllerEventProcessors;
import io.pravega.controller.server.eventProcessor.LocalController;
import io.pravega.controller.server.rest.RESTServer;
import io.pravega.controller.server.rpc.auth.GrpcAuthHelper;
import io.pravega.controller.server.rpc.grpc.GRPCServer;
import io.pravega.controller.server.rpc.grpc.GRPCServerConfig;
import io.pravega.controller.store.checkpoint.CheckpointStore;
import io.pravega.controller.store.checkpoint.CheckpointStoreFactory;
import io.pravega.controller.store.client.StoreClient;
import io.pravega.controller.store.host.HostControllerStore;
import io.pravega.controller.store.host.HostStoreFactory;
import io.pravega.controller.store.stream.BucketStore;
import io.pravega.controller.store.stream.StreamMetadataStore;
import io.pravega.controller.store.stream.StreamStoreFactory;
import io.pravega.controller.store.task.TaskMetadataStore;
import io.pravega.controller.store.task.TaskStoreFactory;
import io.pravega.controller.task.Stream.RequestSweeper;
import io.pravega.controller.task.Stream.StreamMetadataTasks;
import io.pravega.controller.task.Stream.StreamTransactionMetadataTasks;
import io.pravega.controller.task.Stream.TxnSweeper;
import io.pravega.controller.task.TaskSweeper;
import io.pravega.controller.util.Config;
import java.net.InetAddress;
import java.net.URI;
import java.net.UnknownHostException;
import java.time.Duration;
import java.util.ArrayList;
import java.util.List;
import java.util.Optional;
import java.util.UUID;
import java.util.concurrent.CountDownLatch;
import java.util.concurrent.ScheduledExecutorService;
import java.util.concurrent.TimeUnit;
import java.util.concurrent.atomic.AtomicReference;

import lombok.extern.slf4j.Slf4j;
import org.apache.commons.lang3.StringUtils;
import org.apache.curator.framework.CuratorFramework;

/**
 * Creates the controller service, given the service configuration.
 */
@Slf4j
public class ControllerServiceStarter extends AbstractIdleService {
    private final ControllerServiceConfig serviceConfig;
    private final StoreClient storeClient;
    private final String objectId;

    private ScheduledExecutorService controllerExecutor;
    private ScheduledExecutorService retentionExecutor;
    private ScheduledExecutorService watermarkingExecutor;

    private ConnectionFactory connectionFactory;
    private StreamMetadataStore streamStore;
    private StreamMetadataTasks streamMetadataTasks;
    private StreamTransactionMetadataTasks streamTransactionMetadataTasks;
    private BucketManager retentionService;
    private BucketManager watermarkingService;
    private SegmentContainerMonitor monitor;
    private ControllerClusterListener controllerClusterListener;

    private ControllerService controllerService;

    private LocalController localController;
    private ControllerEventProcessors controllerEventProcessors;
    /**
     * ControllerReadyLatch is released once localController, streamTransactionMetadataTasks and controllerService
     * variables are initialized in the startUp method.
     */
    private final CountDownLatch controllerReadyLatch;

    private GRPCServer grpcServer;
    private RESTServer restServer;

    private Cluster cluster = null;

    private StreamMetrics streamMetrics;
    private TransactionMetrics transactionMetrics;
    private final AtomicReference<SegmentHelper> segmentHelperRef;
    
    public ControllerServiceStarter(ControllerServiceConfig serviceConfig, StoreClient storeClient) {
        this(serviceConfig, storeClient, null);
    }

    @VisibleForTesting
    ControllerServiceStarter(ControllerServiceConfig serviceConfig, StoreClient storeClient, SegmentHelper segmentHelper) {
        this.serviceConfig = serviceConfig;
        this.storeClient = storeClient;
        this.objectId = "ControllerServiceStarter";
        this.controllerReadyLatch = new CountDownLatch(1);
        this.segmentHelperRef = new AtomicReference<>(segmentHelper);
    }

    @Override
    protected void startUp() {
        long traceId = LoggerHelpers.traceEnterWithContext(log, this.objectId, "startUp");
        log.info("Initiating controller service startUp");

        log.info("Controller serviceConfig = {}", serviceConfig.toString());
        log.info("Event processors enabled = {}", serviceConfig.getEventProcessorConfig().isPresent());
        log.info("Cluster listener enabled = {}", serviceConfig.isControllerClusterListenerEnabled());
        log.info("    Host monitor enabled = {}", serviceConfig.getHostMonitorConfig().isHostMonitorEnabled());
        log.info("     gRPC server enabled = {}", serviceConfig.getGRPCServerConfig().isPresent());
        log.info("     REST server enabled = {}", serviceConfig.getRestServerConfig().isPresent());

        final BucketStore bucketStore;
        final TaskMetadataStore taskMetadataStore;
        final HostControllerStore hostStore;
        final CheckpointStore checkpointStore;

        try {
            //Initialize the executor service.
            controllerExecutor = ExecutorServiceHelpers.newScheduledThreadPool(serviceConfig.getThreadPoolSize(),
                                                                               "controllerpool");

            retentionExecutor = ExecutorServiceHelpers.newScheduledThreadPool(Config.RETENTION_THREAD_POOL_SIZE,
                                                                               "retentionpool");

            watermarkingExecutor = ExecutorServiceHelpers.newScheduledThreadPool(Config.WATERMARKING_THREAD_POOL_SIZE,
                                                                               "watermarkingpool");
            
            log.info("Creating the bucket store");
            bucketStore = StreamStoreFactory.createBucketStore(storeClient, controllerExecutor);

            log.info("Creating the task store");
            taskMetadataStore = TaskStoreFactory.createStore(storeClient, controllerExecutor);

            log.info("Creating the host store");
            hostStore = HostStoreFactory.createStore(serviceConfig.getHostMonitorConfig(), storeClient);

            log.info("Creating the checkpoint store");
            checkpointStore = CheckpointStoreFactory.create(storeClient);

            // On each controller process restart, we use a fresh hostId,
            // which is a combination of hostname and random GUID.
            String hostName = getHostName();
            Host host = new Host(hostName, getPort(), UUID.randomUUID().toString());

            // Create a RequestTracker instance to trace client requests end-to-end.
            GRPCServerConfig grpcServerConfig = serviceConfig.getGRPCServerConfig().get();
            RequestTracker requestTracker = new RequestTracker(grpcServerConfig.isRequestTracingEnabled());

            if (serviceConfig.getHostMonitorConfig().isHostMonitorEnabled()) {
                //Start the Segment Container Monitor.
                monitor = new SegmentContainerMonitor(hostStore, (CuratorFramework) storeClient.getClient(),
                        new UniformContainerBalancer(),
                        serviceConfig.getHostMonitorConfig().getHostMonitorMinRebalanceInterval());
                log.info("Starting segment container monitor");
                monitor.startAsync();
            }

<<<<<<< HEAD
            ClientConfig clientConfig = ClientConfig.builder()
                                                    .controllerURI(URI.create((grpcServerConfig.isTlsEnabled() ?
                                                                          "tls://" : "tcp://") + "localhost:" + grpcServerConfig.getPort()))
                                                    .trustStore(grpcServerConfig.getTlsTrustStore())
                                                    .validateHostName(false)
                                                    .build();
=======
            // This client config is used by the segment store helper (SegmentHelper) to connect to the segment store.
            ClientConfig.ClientConfigBuilder clientConfigBuilder = ClientConfig.builder()
                    .controllerURI(URI.create((serviceConfig.getGRPCServerConfig().get().isTlsEnabled() ?
                            "tls://" : "tcp://") + "localhost"))
                    .trustStore(serviceConfig.getGRPCServerConfig().get().getTlsTrustStore())
                    .validateHostName(false);
>>>>>>> 177eed2f

            Optional<Boolean> tlsEnabledForSegmentStore = BooleanUtils.extract(serviceConfig.getTlsEnabledForSegmentStore());
            if (tlsEnabledForSegmentStore.isPresent()) {
                clientConfigBuilder.enableTlsToSegmentStore(tlsEnabledForSegmentStore.get());
            }

            connectionFactory = new ConnectionFactoryImpl(clientConfigBuilder.build());
            segmentHelperRef.compareAndSet(null, new SegmentHelper(connectionFactory, hostStore));

            GrpcAuthHelper authHelper = new GrpcAuthHelper(serviceConfig.getGRPCServerConfig().get().isAuthorizationEnabled(),
                    serviceConfig.getGRPCServerConfig().get().getTokenSigningKey(),
                    serviceConfig.getGRPCServerConfig().get().getAccessTokenTTLInSeconds());

            SegmentHelper segmentHelper = segmentHelperRef.get();
            log.info("Creating the stream store");
            streamStore = StreamStoreFactory.createStore(storeClient, segmentHelper, authHelper, controllerExecutor);

            streamMetadataTasks = new StreamMetadataTasks(streamStore, bucketStore, taskMetadataStore,
                    segmentHelper, controllerExecutor, host.getHostId(), authHelper, requestTracker);
            streamTransactionMetadataTasks = new StreamTransactionMetadataTasks(streamStore,
                    segmentHelper, controllerExecutor, host.getHostId(), serviceConfig.getTimeoutServiceConfig(), authHelper);
<<<<<<< HEAD
            
            BucketServiceFactory bucketServiceFactory = new BucketServiceFactory(host.getHostId(), bucketStore, 1000);
            
            Duration executionDurationRetention = Duration.ofMinutes(Config.MINIMUM_RETENTION_FREQUENCY_IN_MINUTES);
=======

            BucketServiceFactory bucketServiceFactory = new BucketServiceFactory(host.getHostId(), bucketStore, 1000, retentionExecutor);
            Duration executionDuration = Duration.ofMinutes(Config.MINIMUM_RETENTION_FREQUENCY_IN_MINUTES);

>>>>>>> 177eed2f
            PeriodicRetention retentionWork = new PeriodicRetention(streamStore, streamMetadataTasks, retentionExecutor, requestTracker);
            retentionService = bucketServiceFactory.createRetentionService(executionDurationRetention, retentionWork::retention, retentionExecutor);

            log.info("starting background periodic service for retention");
            retentionService.startAsync();
            retentionService.awaitRunning();

            Duration executionDurationWatermarking = Duration.ofSeconds(Config.MINIMUM_WATERMARKING_FREQUENCY_IN_SECONDS);
            PeriodicWatermarking watermarkingWork = new PeriodicWatermarking(streamStore, bucketStore,
                    clientConfig, watermarkingExecutor);
            watermarkingService = bucketServiceFactory.createWatermarkingService(executionDurationWatermarking, 
                    watermarkingWork::watermark, watermarkingExecutor);

            log.info("starting background periodic service for watermarking");
            watermarkingService.startAsync();
            watermarkingService.awaitRunning();

            // Controller has a mechanism to track the currently active controller host instances. On detecting a failure of
            // any controller instance, the failure detector stores the failed HostId in a failed hosts directory (FH), and
            // invokes the taskSweeper.sweepOrphanedTasks for each failed host. When all resources under the failed hostId
            // are processed and deleted, that failed HostId is removed from FH folder.
            // Moreover, on controller process startup, it detects any hostIds not in the currently active set of
            // controllers and starts sweeping tasks orphaned by those hostIds.
            TaskSweeper taskSweeper = new TaskSweeper(taskMetadataStore, host.getHostId(), controllerExecutor,
                    streamMetadataTasks);

            TxnSweeper txnSweeper = new TxnSweeper(streamStore, streamTransactionMetadataTasks,
                    serviceConfig.getTimeoutServiceConfig().getMaxLeaseValue(), controllerExecutor);
            RequestSweeper requestSweeper = new RequestSweeper(streamStore, controllerExecutor,
                    streamMetadataTasks);

            if (serviceConfig.isControllerClusterListenerEnabled()) {
                cluster = new ClusterZKImpl((CuratorFramework) storeClient.getClient(), ClusterType.CONTROLLER);
            }

            streamMetrics = new StreamMetrics();
            transactionMetrics = new TransactionMetrics();
            controllerService = new ControllerService(streamStore, bucketStore, streamMetadataTasks,
                    streamTransactionMetadataTasks, segmentHelper, controllerExecutor, cluster, streamMetrics, transactionMetrics);

            // Setup event processors.
            setController(new LocalController(controllerService, grpcServerConfig.isAuthorizationEnabled(),
                    grpcServerConfig.getTokenSigningKey()));

            if (serviceConfig.getEventProcessorConfig().isPresent()) {
                // Create ControllerEventProcessor object.
                controllerEventProcessors = new ControllerEventProcessors(host.getHostId(),
                        serviceConfig.getEventProcessorConfig().get(), localController, checkpointStore, streamStore,
                        bucketStore, connectionFactory, streamMetadataTasks, streamTransactionMetadataTasks,
                        controllerExecutor);

                // Bootstrap and start it asynchronously.
                log.info("Starting event processors");
                controllerEventProcessors.bootstrap(streamTransactionMetadataTasks, streamMetadataTasks)
                        .thenAcceptAsync(x -> controllerEventProcessors.startAsync(), controllerExecutor);
            }

            // Setup and start controller cluster listener after all sweepers have been initialized.
            if (serviceConfig.isControllerClusterListenerEnabled()) {
                List<FailoverSweeper> failoverSweepers = new ArrayList<>();
                failoverSweepers.add(taskSweeper);
                failoverSweepers.add(txnSweeper);
                failoverSweepers.add(requestSweeper);
                if (serviceConfig.getEventProcessorConfig().isPresent()) {
                    assert controllerEventProcessors != null;
                    failoverSweepers.add(controllerEventProcessors);
                }

                controllerClusterListener = new ControllerClusterListener(host, cluster, controllerExecutor, failoverSweepers);

                log.info("Starting controller cluster listener");
                controllerClusterListener.startAsync();
            }

            // Start RPC server.
            if (serviceConfig.getGRPCServerConfig().isPresent()) {
                grpcServer = new GRPCServer(controllerService, grpcServerConfig, requestTracker);
                grpcServer.startAsync();
                log.info("Awaiting start of rpc server");
                grpcServer.awaitRunning();
            }

            // Start REST server.
            if (serviceConfig.getRestServerConfig().isPresent()) {
                restServer = new RESTServer(this.localController,
                        controllerService,
                        grpcServer.getAuthHandlerManager(),
                        serviceConfig.getRestServerConfig().get(),
                        connectionFactory);
                restServer.startAsync();
                log.info("Awaiting start of REST server");
                restServer.awaitRunning();
            }

            // Wait for controller event processors to start.
            if (serviceConfig.getEventProcessorConfig().isPresent()) {
                log.info("Awaiting start of controller event processors");
                controllerEventProcessors.awaitRunning();
            }

            // Wait for controller cluster listeners to start.
            if (serviceConfig.isControllerClusterListenerEnabled()) {
                log.info("Awaiting start of controller cluster listener");
                controllerClusterListener.awaitRunning();
            }
        } finally {
            LoggerHelpers.traceLeave(log, this.objectId, "startUp", traceId);
        }
    }

    @Override
    protected void shutDown() throws Exception {
        long traceId = LoggerHelpers.traceEnterWithContext(log, this.objectId, "shutDown");
        log.info("Initiating controller service shutDown");

        try {
            if (restServer != null) {
                restServer.stopAsync();
            }
            if (grpcServer != null) {
                grpcServer.stopAsync();
            }
            if (controllerEventProcessors != null) {
                log.info("Stopping controller event processors");
                controllerEventProcessors.stopAsync();
            }
            if (monitor != null) {
                log.info("Stopping the segment container monitor");
                monitor.stopAsync();
            }
            if (controllerClusterListener != null) {
                log.info("Stopping controller cluster listener");
                controllerClusterListener.stopAsync();
                log.info("Controller cluster listener shutdown");
            }

            if (retentionService != null) {
                log.info("Stopping auto retention service");
                retentionService.stopAsync();
            }

            if (watermarkingService != null) {
                log.info("Stopping watermarking service");
                watermarkingService.stopAsync();
            }

            log.info("Closing stream metadata tasks");
            streamMetadataTasks.close();

            log.info("Closing stream transaction metadata tasks");
            streamTransactionMetadataTasks.close();

            // Await termination of all services
            if (restServer != null) {
                log.info("Awaiting termination of REST server");
                restServer.awaitTerminated();
            }

            if (grpcServer != null) {
                log.info("Awaiting termination of gRPC server");
                grpcServer.awaitTerminated();
            }

            if (controllerEventProcessors != null) {
                log.info("Awaiting termination of controller event processors");
                controllerEventProcessors.awaitTerminated();
            }

            if (monitor != null) {
                log.info("Awaiting termination of segment container monitor");
                monitor.awaitTerminated();
            }

            if (controllerClusterListener != null) {
                log.info("Awaiting termination of controller cluster listener");
                controllerClusterListener.awaitTerminated();
            }

            if (retentionService != null) {
                log.info("Awaiting termination of auto retention");
                retentionService.awaitTerminated();
            }

            if (watermarkingService != null) {
                log.info("Awaiting termination of watermarking service");
                watermarkingService.awaitTerminated();
            }
        } catch (Exception e) {
            log.error("Controller Service Starter threw exception during shutdown", e);
            throw e;
        } finally {
            // We will stop our executors in `finally` so that even if an exception is thrown, we are not left with
            // lingering threads that prevent our process from exiting.

            // Next stop all executors
            log.info("Stopping controller executor");
            ExecutorServiceHelpers.shutdown(Duration.ofSeconds(5), controllerExecutor, retentionExecutor, watermarkingExecutor);

            if (cluster != null) {
                log.info("Closing controller cluster instance");
                cluster.close();
            }

            if (segmentHelperRef.get() != null) {
                log.info("closing segment helper");
                segmentHelperRef.get().close();
            }

            log.info("Closing connection factory");
            connectionFactory.close();

            log.info("Closing storeClient");
            storeClient.close();
            
            log.info("Closing store");
            streamStore.close();

            // Close metrics.
            if (streamMetrics != null) {
                streamMetrics.close();
            }

            if (transactionMetrics != null) {
                transactionMetrics.close();
            }

            log.info("Finishing controller service shutDown");
            LoggerHelpers.traceLeave(log, this.objectId, "shutDown", traceId);
        }
    }

    @VisibleForTesting
    public boolean awaitTasksModuleInitialization(long timeout, TimeUnit timeUnit) throws InterruptedException {
        controllerReadyLatch.await();
        return this.streamTransactionMetadataTasks.awaitInitialization(timeout, timeUnit);
    }

    @VisibleForTesting
    public ControllerService getControllerService() throws InterruptedException {
        controllerReadyLatch.await();
        return this.controllerService;
    }

    @VisibleForTesting
    public LocalController getController() throws InterruptedException {
        controllerReadyLatch.await();
        return this.localController;
    }

    private void setController(LocalController controller) {
        this.localController = controller;
        controllerReadyLatch.countDown();
    }

    private String getHostName() {
        String hostName = null;
        if (serviceConfig.getGRPCServerConfig().isPresent()) {
            hostName = serviceConfig.getGRPCServerConfig().get().getPublishedRPCHost().orElse(null);
        }

        if (StringUtils.isEmpty(hostName)) {
            try {
                hostName = InetAddress.getLocalHost().getHostAddress();
            } catch (UnknownHostException e) {
                log.warn("Failed to get host address, defaulting to localhost: {}", e);
                hostName = "localhost";
            }
        }
        return hostName;
    }

    private int getPort() {
        int port = 0;
        if (serviceConfig.getGRPCServerConfig().isPresent()) {
            port = serviceConfig.getGRPCServerConfig().get().getPublishedRPCPort().orElse(
                    serviceConfig.getGRPCServerConfig().get().getPort());
        }
        return port;
    }
}<|MERGE_RESOLUTION|>--- conflicted
+++ resolved
@@ -183,21 +183,12 @@
                 monitor.startAsync();
             }
 
-<<<<<<< HEAD
-            ClientConfig clientConfig = ClientConfig.builder()
-                                                    .controllerURI(URI.create((grpcServerConfig.isTlsEnabled() ?
-                                                                          "tls://" : "tcp://") + "localhost:" + grpcServerConfig.getPort()))
-                                                    .trustStore(grpcServerConfig.getTlsTrustStore())
-                                                    .validateHostName(false)
-                                                    .build();
-=======
             // This client config is used by the segment store helper (SegmentHelper) to connect to the segment store.
             ClientConfig.ClientConfigBuilder clientConfigBuilder = ClientConfig.builder()
                     .controllerURI(URI.create((serviceConfig.getGRPCServerConfig().get().isTlsEnabled() ?
                             "tls://" : "tcp://") + "localhost"))
                     .trustStore(serviceConfig.getGRPCServerConfig().get().getTlsTrustStore())
                     .validateHostName(false);
->>>>>>> 177eed2f
 
             Optional<Boolean> tlsEnabledForSegmentStore = BooleanUtils.extract(serviceConfig.getTlsEnabledForSegmentStore());
             if (tlsEnabledForSegmentStore.isPresent()) {
@@ -219,17 +210,10 @@
                     segmentHelper, controllerExecutor, host.getHostId(), authHelper, requestTracker);
             streamTransactionMetadataTasks = new StreamTransactionMetadataTasks(streamStore,
                     segmentHelper, controllerExecutor, host.getHostId(), serviceConfig.getTimeoutServiceConfig(), authHelper);
-<<<<<<< HEAD
             
             BucketServiceFactory bucketServiceFactory = new BucketServiceFactory(host.getHostId(), bucketStore, 1000);
             
             Duration executionDurationRetention = Duration.ofMinutes(Config.MINIMUM_RETENTION_FREQUENCY_IN_MINUTES);
-=======
-
-            BucketServiceFactory bucketServiceFactory = new BucketServiceFactory(host.getHostId(), bucketStore, 1000, retentionExecutor);
-            Duration executionDuration = Duration.ofMinutes(Config.MINIMUM_RETENTION_FREQUENCY_IN_MINUTES);
-
->>>>>>> 177eed2f
             PeriodicRetention retentionWork = new PeriodicRetention(streamStore, streamMetadataTasks, retentionExecutor, requestTracker);
             retentionService = bucketServiceFactory.createRetentionService(executionDurationRetention, retentionWork::retention, retentionExecutor);
 
@@ -239,7 +223,7 @@
 
             Duration executionDurationWatermarking = Duration.ofSeconds(Config.MINIMUM_WATERMARKING_FREQUENCY_IN_SECONDS);
             PeriodicWatermarking watermarkingWork = new PeriodicWatermarking(streamStore, bucketStore,
-                    clientConfig, watermarkingExecutor);
+                    clientConfigBuilder.build(), watermarkingExecutor);
             watermarkingService = bucketServiceFactory.createWatermarkingService(executionDurationWatermarking, 
                     watermarkingWork::watermark, watermarkingExecutor);
 
