/**
 * Copyright (c) 2017 Dell Inc., or its subsidiaries. All Rights Reserved.
 *
 * Licensed under the Apache License, Version 2.0 (the "License");
 * you may not use this file except in compliance with the License.
 * You may obtain a copy of the License at
 *
 *     http://www.apache.org/licenses/LICENSE-2.0
 */
package io.pravega.controller.server;

import com.google.common.annotations.VisibleForTesting;
import com.google.common.util.concurrent.AbstractIdleService;
import io.pravega.client.ClientConfig;
import io.pravega.client.netty.impl.ConnectionFactory;
import io.pravega.client.netty.impl.ConnectionFactoryImpl;
import io.pravega.common.LoggerHelpers;
import io.pravega.common.cluster.Cluster;
import io.pravega.common.cluster.ClusterType;
import io.pravega.common.cluster.Host;
import io.pravega.common.cluster.zkImpl.ClusterZKImpl;
import io.pravega.common.concurrent.ExecutorServiceHelpers;
import io.pravega.common.tracing.RequestTracker;
import io.pravega.controller.fault.ControllerClusterListener;
import io.pravega.controller.fault.FailoverSweeper;
import io.pravega.controller.fault.SegmentContainerMonitor;
import io.pravega.controller.fault.UniformContainerBalancer;
import io.pravega.controller.server.bucket.BucketManager;
import io.pravega.controller.server.bucket.BucketServiceFactory;
import io.pravega.controller.metrics.StreamMetrics;
import io.pravega.controller.metrics.TransactionMetrics;
import io.pravega.controller.server.bucket.PeriodicRetention;
import io.pravega.controller.server.eventProcessor.ControllerEventProcessors;
import io.pravega.controller.server.eventProcessor.LocalController;
import io.pravega.controller.server.rest.RESTServer;
import io.pravega.controller.server.rpc.auth.AuthHelper;
import io.pravega.controller.server.rpc.grpc.GRPCServer;
import io.pravega.controller.store.checkpoint.CheckpointStore;
import io.pravega.controller.store.checkpoint.CheckpointStoreFactory;
import io.pravega.controller.store.client.StoreClient;
import io.pravega.controller.store.host.HostControllerStore;
import io.pravega.controller.store.host.HostStoreFactory;
import io.pravega.controller.store.stream.BucketStore;
import io.pravega.controller.store.stream.StreamMetadataStore;
import io.pravega.controller.store.stream.StreamStoreFactory;
import io.pravega.controller.store.task.TaskMetadataStore;
import io.pravega.controller.store.task.TaskStoreFactory;
import io.pravega.controller.task.Stream.RequestSweeper;
import io.pravega.controller.task.Stream.StreamMetadataTasks;
import io.pravega.controller.task.Stream.StreamTransactionMetadataTasks;
import io.pravega.controller.task.Stream.TxnSweeper;
import io.pravega.controller.task.TaskSweeper;
import io.pravega.controller.util.Config;
import java.net.InetAddress;
import java.net.URI;
import java.net.UnknownHostException;
import java.time.Duration;
import java.util.ArrayList;
import java.util.List;
import java.util.UUID;
import java.util.concurrent.CountDownLatch;
import java.util.concurrent.ScheduledExecutorService;
import java.util.concurrent.TimeUnit;
import java.util.concurrent.atomic.AtomicReference;

import lombok.extern.slf4j.Slf4j;
import org.apache.commons.lang3.StringUtils;
import org.apache.curator.framework.CuratorFramework;

/**
 * Creates the controller service, given the service configuration.
 */
@Slf4j
public class ControllerServiceStarter extends AbstractIdleService {
    private final ControllerServiceConfig serviceConfig;
    private final StoreClient storeClient;
    private final String objectId;

    private ScheduledExecutorService controllerExecutor;
    private ScheduledExecutorService retentionExecutor;

    private ConnectionFactory connectionFactory;
    private StreamMetadataStore streamStore;
    private StreamMetadataTasks streamMetadataTasks;
    private StreamTransactionMetadataTasks streamTransactionMetadataTasks;
    private BucketManager retentionService;
    private SegmentContainerMonitor monitor;
    private ControllerClusterListener controllerClusterListener;

    private ControllerService controllerService;

    private LocalController localController;
    private ControllerEventProcessors controllerEventProcessors;
    /**
     * ControllerReadyLatch is released once localController, streamTransactionMetadataTasks and controllerService
     * variables are initialized in the startUp method.
     */
    private final CountDownLatch controllerReadyLatch;

    private GRPCServer grpcServer;
    private RESTServer restServer;

    private Cluster cluster = null;

    private StreamMetrics streamMetrics;
    private TransactionMetrics transactionMetrics;
    private final AtomicReference<SegmentHelper> segmentHelperRef;
    
    public ControllerServiceStarter(ControllerServiceConfig serviceConfig, StoreClient storeClient) {
        this(serviceConfig, storeClient, null);
    }

    @VisibleForTesting
    ControllerServiceStarter(ControllerServiceConfig serviceConfig, StoreClient storeClient, SegmentHelper segmentHelper) {
        this.serviceConfig = serviceConfig;
        this.storeClient = storeClient;
        this.objectId = "ControllerServiceStarter";
        this.controllerReadyLatch = new CountDownLatch(1);
        this.segmentHelperRef = new AtomicReference<>(segmentHelper);
    }

    @Override
    protected void startUp() {
        long traceId = LoggerHelpers.traceEnterWithContext(log, this.objectId, "startUp");
        log.info("Initiating controller service startUp");
        log.info("Event processors enabled = {}", serviceConfig.getEventProcessorConfig().isPresent());
        log.info("Cluster listener enabled = {}", serviceConfig.isControllerClusterListenerEnabled());
        log.info("    Host monitor enabled = {}", serviceConfig.getHostMonitorConfig().isHostMonitorEnabled());
        log.info("     gRPC server enabled = {}", serviceConfig.getGRPCServerConfig().isPresent());
        log.info("     REST server enabled = {}", serviceConfig.getRestServerConfig().isPresent());

        final BucketStore bucketStore;
        final TaskMetadataStore taskMetadataStore;
        final HostControllerStore hostStore;
        final CheckpointStore checkpointStore;

        try {
            //Initialize the executor service.
            controllerExecutor = ExecutorServiceHelpers.newScheduledThreadPool(serviceConfig.getThreadPoolSize(),
                                                                               "controllerpool");

            retentionExecutor = ExecutorServiceHelpers.newScheduledThreadPool(Config.RETENTION_THREAD_POOL_SIZE,
                                                                               "retentionpool");
            
            log.info("Creating the bucket store");
            bucketStore = StreamStoreFactory.createBucketStore(storeClient, controllerExecutor);

            log.info("Creating the task store");
            taskMetadataStore = TaskStoreFactory.createStore(storeClient, controllerExecutor);

            log.info("Creating the host store");
            hostStore = HostStoreFactory.createStore(serviceConfig.getHostMonitorConfig(), storeClient);

            log.info("Creating the checkpoint store");
            checkpointStore = CheckpointStoreFactory.create(storeClient);

            // On each controller process restart, we use a fresh hostId,
            // which is a combination of hostname and random GUID.
            String hostName = getHostName();
            Host host = new Host(hostName, getPort(), UUID.randomUUID().toString());

            // Create a RequestTracker instance to trace client requests end-to-end.
            RequestTracker requestTracker = new RequestTracker(serviceConfig.getGRPCServerConfig().get().isRequestTracingEnabled());

            if (serviceConfig.getHostMonitorConfig().isHostMonitorEnabled()) {
                //Start the Segment Container Monitor.
                monitor = new SegmentContainerMonitor(hostStore, (CuratorFramework) storeClient.getClient(),
                        new UniformContainerBalancer(),
                        serviceConfig.getHostMonitorConfig().getHostMonitorMinRebalanceInterval());
                log.info("Starting segment container monitor");
                monitor.startAsync();
            }

            ClientConfig clientConfig = ClientConfig.builder()
                                                    .controllerURI(URI.create((serviceConfig.getGRPCServerConfig().get().isTlsEnabled() ?
                                                                          "tls://" : "tcp://") + "localhost"))
                                                    .trustStore(serviceConfig.getGRPCServerConfig().get().getTlsTrustStore())
                                                    .validateHostName(false)
                                                    .build();

            connectionFactory = new ConnectionFactoryImpl(clientConfig);

            AuthHelper authHelper = new AuthHelper(serviceConfig.getGRPCServerConfig().get().isAuthorizationEnabled(),
                    serviceConfig.getGRPCServerConfig().get().getTokenSigningKey());
            
<<<<<<< HEAD
            segmentHelperRef.compareAndSet(null, new SegmentHelper(hostStore, connectionFactory, authHelper));
            SegmentHelper segmentHelper = segmentHelperRef.get();
            log.info("Creating the stream store");
            streamStore = StreamStoreFactory.createStore(storeClient, segmentHelper, controllerExecutor);

            streamMetadataTasks = new StreamMetadataTasks(streamStore, bucketStore, taskMetadataStore,
                    segmentHelper, controllerExecutor, host.getHostId(), requestTracker);
            streamTransactionMetadataTasks = new StreamTransactionMetadataTasks(streamStore,
                    segmentHelper, controllerExecutor, host.getHostId(), serviceConfig.getTimeoutServiceConfig());
=======
            segmentHelperRef.compareAndSet(null, new SegmentHelper(connectionFactory, hostStore));
            SegmentHelper segmentHelper = segmentHelperRef.get();
            log.info("Creating the stream store");
            streamStore = StreamStoreFactory.createStore(storeClient, segmentHelper, authHelper, controllerExecutor);

            streamMetadataTasks = new StreamMetadataTasks(streamStore, bucketStore, taskMetadataStore,
                    segmentHelper, controllerExecutor, host.getHostId(), authHelper, requestTracker);
            streamTransactionMetadataTasks = new StreamTransactionMetadataTasks(streamStore,
                    segmentHelper, controllerExecutor, host.getHostId(), serviceConfig.getTimeoutServiceConfig(), authHelper);
>>>>>>> d58e983d
            
            BucketServiceFactory bucketServiceFactory = new BucketServiceFactory(host.getHostId(), bucketStore, 1000, retentionExecutor);
            Duration executionDuration = Duration.ofMinutes(Config.MINIMUM_RETENTION_FREQUENCY_IN_MINUTES);

            PeriodicRetention retentionWork = new PeriodicRetention(streamStore, streamMetadataTasks, retentionExecutor, requestTracker);
            retentionService = bucketServiceFactory.createRetentionService(executionDuration, retentionWork::retention);

            log.info("starting background periodic service for retention");
            retentionService.startAsync();
            retentionService.awaitRunning();

            // Controller has a mechanism to track the currently active controller host instances. On detecting a failure of
            // any controller instance, the failure detector stores the failed HostId in a failed hosts directory (FH), and
            // invokes the taskSweeper.sweepOrphanedTasks for each failed host. When all resources under the failed hostId
            // are processed and deleted, that failed HostId is removed from FH folder.
            // Moreover, on controller process startup, it detects any hostIds not in the currently active set of
            // controllers and starts sweeping tasks orphaned by those hostIds.
            TaskSweeper taskSweeper = new TaskSweeper(taskMetadataStore, host.getHostId(), controllerExecutor,
                    streamMetadataTasks);

            TxnSweeper txnSweeper = new TxnSweeper(streamStore, streamTransactionMetadataTasks,
                    serviceConfig.getTimeoutServiceConfig().getMaxLeaseValue(), controllerExecutor);
            RequestSweeper requestSweeper = new RequestSweeper(streamStore, controllerExecutor,
                    streamMetadataTasks);

            if (serviceConfig.isControllerClusterListenerEnabled()) {
                cluster = new ClusterZKImpl((CuratorFramework) storeClient.getClient(), ClusterType.CONTROLLER);
            }

            streamMetrics = new StreamMetrics();
            transactionMetrics = new TransactionMetrics();
<<<<<<< HEAD
            controllerService = new ControllerService(streamStore, hostStore, streamMetadataTasks,
=======
            controllerService = new ControllerService(streamStore, streamMetadataTasks,
>>>>>>> d58e983d
                    streamTransactionMetadataTasks, segmentHelper, controllerExecutor, cluster, streamMetrics, transactionMetrics);

            // Setup event processors.
            setController(new LocalController(controllerService, serviceConfig.getGRPCServerConfig().get().isAuthorizationEnabled(),
                    serviceConfig.getGRPCServerConfig().get().getTokenSigningKey()));

            if (serviceConfig.getEventProcessorConfig().isPresent()) {
                // Create ControllerEventProcessor object.
                controllerEventProcessors = new ControllerEventProcessors(host.getHostId(),
                        serviceConfig.getEventProcessorConfig().get(), localController, checkpointStore, streamStore,
                        bucketStore, connectionFactory, streamMetadataTasks, streamTransactionMetadataTasks,
                        controllerExecutor);

                // Bootstrap and start it asynchronously.
                log.info("Starting event processors");
                controllerEventProcessors.bootstrap(streamTransactionMetadataTasks, streamMetadataTasks)
                        .thenAcceptAsync(x -> controllerEventProcessors.startAsync(), controllerExecutor);
            }

            // Setup and start controller cluster listener after all sweepers have been initialized.
            if (serviceConfig.isControllerClusterListenerEnabled()) {
                List<FailoverSweeper> failoverSweepers = new ArrayList<>();
                failoverSweepers.add(taskSweeper);
                failoverSweepers.add(txnSweeper);
                failoverSweepers.add(requestSweeper);
                if (serviceConfig.getEventProcessorConfig().isPresent()) {
                    assert controllerEventProcessors != null;
                    failoverSweepers.add(controllerEventProcessors);
                }

                controllerClusterListener = new ControllerClusterListener(host, cluster, controllerExecutor, failoverSweepers);

                log.info("Starting controller cluster listener");
                controllerClusterListener.startAsync();
            }

            // Start RPC server.
            if (serviceConfig.getGRPCServerConfig().isPresent()) {
                grpcServer = new GRPCServer(controllerService, serviceConfig.getGRPCServerConfig().get(), requestTracker);
                grpcServer.startAsync();
                log.info("Awaiting start of rpc server");
                grpcServer.awaitRunning();
            }

            // Start REST server.
            if (serviceConfig.getRestServerConfig().isPresent()) {
                restServer = new RESTServer(this.localController,
                        controllerService,
                        grpcServer.getPravegaAuthManager(),
                        serviceConfig.getRestServerConfig().get(),
                        connectionFactory);
                restServer.startAsync();
                log.info("Awaiting start of REST server");
                restServer.awaitRunning();
            }

            // Wait for controller event processors to start.
            if (serviceConfig.getEventProcessorConfig().isPresent()) {
                log.info("Awaiting start of controller event processors");
                controllerEventProcessors.awaitRunning();
            }

            // Wait for controller cluster listeners to start.
            if (serviceConfig.isControllerClusterListenerEnabled()) {
                log.info("Awaiting start of controller cluster listener");
                controllerClusterListener.awaitRunning();
            }
        } finally {
            LoggerHelpers.traceLeave(log, this.objectId, "startUp", traceId);
        }
    }

    @Override
    protected void shutDown() throws Exception {
        long traceId = LoggerHelpers.traceEnterWithContext(log, this.objectId, "shutDown");
        log.info("Initiating controller service shutDown");

        try {
            if (restServer != null) {
                restServer.stopAsync();
            }
            if (grpcServer != null) {
                grpcServer.stopAsync();
            }
            if (controllerEventProcessors != null) {
                log.info("Stopping controller event processors");
                controllerEventProcessors.stopAsync();
            }
            if (monitor != null) {
                log.info("Stopping the segment container monitor");
                monitor.stopAsync();
            }
            if (controllerClusterListener != null) {
                log.info("Stopping controller cluster listener");
                controllerClusterListener.stopAsync();
                log.info("Controller cluster listener shutdown");
            }

            if (retentionService != null) {
                log.info("Stopping auto retention service");
                retentionService.stopAsync();
            }

            log.info("Closing stream metadata tasks");
            streamMetadataTasks.close();

            log.info("Closing stream transaction metadata tasks");
            streamTransactionMetadataTasks.close();

            // Await termination of all services
            if (restServer != null) {
                log.info("Awaiting termination of REST server");
                restServer.awaitTerminated();
            }

            if (grpcServer != null) {
                log.info("Awaiting termination of gRPC server");
                grpcServer.awaitTerminated();
            }

            if (controllerEventProcessors != null) {
                log.info("Awaiting termination of controller event processors");
                controllerEventProcessors.awaitTerminated();
            }

            if (monitor != null) {
                log.info("Awaiting termination of segment container monitor");
                monitor.awaitTerminated();
            }

            if (controllerClusterListener != null) {
                log.info("Awaiting termination of controller cluster listener");
                controllerClusterListener.awaitTerminated();
            }

            if (retentionService != null) {
                log.info("Awaiting termination of auto retention");
                retentionService.awaitTerminated();
            }
        } catch (Exception e) {
            log.error("Controller Service Starter threw exception during shutdown", e);
            throw e;
        } finally {
            // We will stop our executors in `finally` so that even if an exception is thrown, we are not left with
            // lingering threads that prevent our process from exiting.

            // Next stop all executors
            log.info("Stopping controller executor");
            ExecutorServiceHelpers.shutdown(Duration.ofSeconds(5), controllerExecutor, retentionExecutor);

            if (cluster != null) {
                log.info("Closing controller cluster instance");
                cluster.close();
            }

            log.info("Closing connection factory");
            connectionFactory.close();

            log.info("Closing storeClient");
            storeClient.close();
            
            log.info("Closing store");
            streamStore.close();

            // Close metrics.
            if (streamMetrics != null) {
                streamMetrics.close();
            }

            if (transactionMetrics != null) {
                transactionMetrics.close();
            }

            LoggerHelpers.traceLeave(log, this.objectId, "shutDown", traceId);
        }
    }

    @VisibleForTesting
    public boolean awaitTasksModuleInitialization(long timeout, TimeUnit timeUnit) throws InterruptedException {
        controllerReadyLatch.await();
        return this.streamTransactionMetadataTasks.awaitInitialization(timeout, timeUnit);
    }

    @VisibleForTesting
    public ControllerService getControllerService() throws InterruptedException {
        controllerReadyLatch.await();
        return this.controllerService;
    }

    @VisibleForTesting
    public LocalController getController() throws InterruptedException {
        controllerReadyLatch.await();
        return this.localController;
    }

    private void setController(LocalController controller) {
        this.localController = controller;
        controllerReadyLatch.countDown();
    }

    private String getHostName() {
        String hostName = null;
        if (serviceConfig.getGRPCServerConfig().isPresent()) {
            hostName = serviceConfig.getGRPCServerConfig().get().getPublishedRPCHost().orElse(null);
        }

        if (StringUtils.isEmpty(hostName)) {
            try {
                hostName = InetAddress.getLocalHost().getHostAddress();
            } catch (UnknownHostException e) {
                log.warn("Failed to get host address, defaulting to localhost: {}", e);
                hostName = "localhost";
            }
        }
        return hostName;
    }

    private int getPort() {
        int port = 0;
        if (serviceConfig.getGRPCServerConfig().isPresent()) {
            port = serviceConfig.getGRPCServerConfig().get().getPublishedRPCPort().orElse(
                    serviceConfig.getGRPCServerConfig().get().getPort());
        }
        return port;
    }
}<|MERGE_RESOLUTION|>--- conflicted
+++ resolved
@@ -183,17 +183,6 @@
             AuthHelper authHelper = new AuthHelper(serviceConfig.getGRPCServerConfig().get().isAuthorizationEnabled(),
                     serviceConfig.getGRPCServerConfig().get().getTokenSigningKey());
             
-<<<<<<< HEAD
-            segmentHelperRef.compareAndSet(null, new SegmentHelper(hostStore, connectionFactory, authHelper));
-            SegmentHelper segmentHelper = segmentHelperRef.get();
-            log.info("Creating the stream store");
-            streamStore = StreamStoreFactory.createStore(storeClient, segmentHelper, controllerExecutor);
-
-            streamMetadataTasks = new StreamMetadataTasks(streamStore, bucketStore, taskMetadataStore,
-                    segmentHelper, controllerExecutor, host.getHostId(), requestTracker);
-            streamTransactionMetadataTasks = new StreamTransactionMetadataTasks(streamStore,
-                    segmentHelper, controllerExecutor, host.getHostId(), serviceConfig.getTimeoutServiceConfig());
-=======
             segmentHelperRef.compareAndSet(null, new SegmentHelper(connectionFactory, hostStore));
             SegmentHelper segmentHelper = segmentHelperRef.get();
             log.info("Creating the stream store");
@@ -203,7 +192,6 @@
                     segmentHelper, controllerExecutor, host.getHostId(), authHelper, requestTracker);
             streamTransactionMetadataTasks = new StreamTransactionMetadataTasks(streamStore,
                     segmentHelper, controllerExecutor, host.getHostId(), serviceConfig.getTimeoutServiceConfig(), authHelper);
->>>>>>> d58e983d
             
             BucketServiceFactory bucketServiceFactory = new BucketServiceFactory(host.getHostId(), bucketStore, 1000, retentionExecutor);
             Duration executionDuration = Duration.ofMinutes(Config.MINIMUM_RETENTION_FREQUENCY_IN_MINUTES);
@@ -235,11 +223,7 @@
 
             streamMetrics = new StreamMetrics();
             transactionMetrics = new TransactionMetrics();
-<<<<<<< HEAD
-            controllerService = new ControllerService(streamStore, hostStore, streamMetadataTasks,
-=======
             controllerService = new ControllerService(streamStore, streamMetadataTasks,
->>>>>>> d58e983d
                     streamTransactionMetadataTasks, segmentHelper, controllerExecutor, cluster, streamMetrics, transactionMetrics);
 
             // Setup event processors.
