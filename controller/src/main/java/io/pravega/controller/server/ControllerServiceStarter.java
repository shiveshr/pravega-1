/**
 * Copyright (c) 2017 Dell Inc., or its subsidiaries. All Rights Reserved.
 *
 * Licensed under the Apache License, Version 2.0 (the "License");
 * you may not use this file except in compliance with the License.
 * You may obtain a copy of the License at
 *
 *     http://www.apache.org/licenses/LICENSE-2.0
 */
package io.pravega.controller.server;

import com.google.common.annotations.VisibleForTesting;
import com.google.common.util.concurrent.AbstractIdleService;
import io.pravega.client.ClientConfig;
import io.pravega.client.netty.impl.ConnectionFactory;
import io.pravega.client.netty.impl.ConnectionFactoryImpl;
import io.pravega.common.LoggerHelpers;
import io.pravega.common.cluster.Cluster;
import io.pravega.common.cluster.ClusterType;
import io.pravega.common.cluster.Host;
import io.pravega.common.cluster.zkImpl.ClusterZKImpl;
import io.pravega.common.concurrent.ExecutorServiceHelpers;
import io.pravega.common.tracing.RequestTracker;
import io.pravega.common.util.BooleanUtils;
import io.pravega.controller.fault.ControllerClusterListener;
import io.pravega.controller.fault.FailoverSweeper;
import io.pravega.controller.fault.SegmentContainerMonitor;
import io.pravega.controller.fault.UniformContainerBalancer;
import io.pravega.controller.server.bucket.BucketManager;
import io.pravega.controller.server.bucket.BucketServiceFactory;
import io.pravega.controller.metrics.StreamMetrics;
import io.pravega.controller.metrics.TransactionMetrics;
import io.pravega.controller.server.bucket.PeriodicRetention;
import io.pravega.controller.server.eventProcessor.ControllerEventProcessors;
import io.pravega.controller.server.eventProcessor.LocalController;
import io.pravega.controller.server.rest.RESTServer;
import io.pravega.controller.server.rpc.auth.GrpcAuthHelper;
import io.pravega.controller.server.rpc.grpc.GRPCServer;
import io.pravega.controller.store.checkpoint.CheckpointStore;
import io.pravega.controller.store.checkpoint.CheckpointStoreFactory;
import io.pravega.controller.store.client.StoreClient;
import io.pravega.controller.store.client.StoreType;
import io.pravega.controller.store.host.HostControllerStore;
import io.pravega.controller.store.host.HostStoreFactory;
import io.pravega.controller.store.stream.BucketStore;
import io.pravega.controller.store.stream.StreamMetadataStore;
import io.pravega.controller.store.stream.StreamStoreFactory;
import io.pravega.controller.store.task.TaskMetadataStore;
import io.pravega.controller.store.task.TaskStoreFactory;
import io.pravega.controller.task.Stream.RequestSweeper;
import io.pravega.controller.task.Stream.StreamMetadataTasks;
import io.pravega.controller.task.Stream.StreamTransactionMetadataTasks;
import io.pravega.controller.task.Stream.TxnSweeper;
import io.pravega.controller.task.TaskSweeper;
import io.pravega.controller.util.Config;
import java.net.InetAddress;
import java.net.URI;
import java.net.UnknownHostException;
import java.time.Duration;
import java.util.ArrayList;
import java.util.List;
import java.util.Optional;
import java.util.UUID;
import java.util.concurrent.CompletableFuture;
import java.util.concurrent.CountDownLatch;
import java.util.concurrent.ScheduledExecutorService;
import java.util.concurrent.TimeUnit;

import lombok.AccessLevel;
import lombok.Getter;
import lombok.extern.slf4j.Slf4j;
import org.apache.commons.lang3.StringUtils;
import org.apache.curator.framework.CuratorFramework;

/**
 * Creates the controller service, given the service configuration.
 */
@Slf4j
public class ControllerServiceStarter extends AbstractIdleService {
    private final ControllerServiceConfig serviceConfig;
    private final StoreClient storeClient;
    private final String objectId;

    private ScheduledExecutorService controllerExecutor;
    private ScheduledExecutorService retentionExecutor;

    private ConnectionFactory connectionFactory;
    private StreamMetadataStore streamStore;
    private StreamMetadataTasks streamMetadataTasks;
    private StreamTransactionMetadataTasks streamTransactionMetadataTasks;
    private BucketManager retentionService;
    private SegmentContainerMonitor monitor;
    private ControllerClusterListener controllerClusterListener;
    private SegmentHelper segmentHelper;
    private ControllerService controllerService;

    private LocalController localController;
    private ControllerEventProcessors controllerEventProcessors;
    /**
     * ControllerReadyLatch is released once localController, streamTransactionMetadataTasks and controllerService
     * variables are initialized in the startUp method.
     */
    private final CountDownLatch controllerReadyLatch;

    private GRPCServer grpcServer;
    private RESTServer restServer;

    private Cluster cluster = null;

    private StreamMetrics streamMetrics;
    private TransactionMetrics transactionMetrics;
    private final Optional<SegmentHelper> segmentHelperRef;
    private final Optional<ConnectionFactory> connectionFactoryRef;
    private final Optional<StreamMetadataStore> streamMetadataStoreRef;
    
    @VisibleForTesting
    @Getter(AccessLevel.PACKAGE)
    private final CompletableFuture<Void> storeClientFailureFuture;
    
    public ControllerServiceStarter(ControllerServiceConfig serviceConfig, StoreClient storeClient) {
        this(serviceConfig, storeClient, null);
    }

    @VisibleForTesting
    ControllerServiceStarter(ControllerServiceConfig serviceConfig, StoreClient storeClient, SegmentHelper segmentHelper) {
        this(serviceConfig, storeClient, segmentHelper, null, null);
    }

    @VisibleForTesting
    ControllerServiceStarter(ControllerServiceConfig serviceConfig, StoreClient storeClient, SegmentHelper segmentHelper,
                             ConnectionFactory connectionFactory, StreamMetadataStore streamStore) {
        this.serviceConfig = serviceConfig;
        this.storeClient = storeClient;
        this.objectId = "ControllerServiceStarter";
        this.controllerReadyLatch = new CountDownLatch(1);
        this.segmentHelperRef = Optional.ofNullable(segmentHelper);
        this.connectionFactoryRef = Optional.ofNullable(connectionFactory);
        this.streamMetadataStoreRef = Optional.ofNullable(streamStore);
        this.storeClientFailureFuture = new CompletableFuture<>();
    }

    @Override
    protected void startUp() {
        long traceId = LoggerHelpers.traceEnterWithContext(log, this.objectId, "startUp");
        log.info("Initiating controller service startUp");

        log.info("Controller serviceConfig = {}", serviceConfig.toString());
        log.info("Event processors enabled = {}", serviceConfig.getEventProcessorConfig().isPresent());
        log.info("Cluster listener enabled = {}", serviceConfig.isControllerClusterListenerEnabled());
        log.info("    Host monitor enabled = {}", serviceConfig.getHostMonitorConfig().isHostMonitorEnabled());
        log.info("     gRPC server enabled = {}", serviceConfig.getGRPCServerConfig().isPresent());
        log.info("     REST server enabled = {}", serviceConfig.getRestServerConfig().isPresent());

        final BucketStore bucketStore;
        final TaskMetadataStore taskMetadataStore;
        final HostControllerStore hostStore;
        final CheckpointStore checkpointStore;

        try {
            //Initialize the executor service.
            controllerExecutor = ExecutorServiceHelpers.newScheduledThreadPool(serviceConfig.getThreadPoolSize(),
                                                                               "controllerpool");

            retentionExecutor = ExecutorServiceHelpers.newScheduledThreadPool(Config.RETENTION_THREAD_POOL_SIZE,
                                                                               "retentionpool");
            
            log.info("Creating the bucket store");
            bucketStore = StreamStoreFactory.createBucketStore(storeClient, controllerExecutor);

            log.info("Creating the task store");
            taskMetadataStore = TaskStoreFactory.createStore(storeClient, controllerExecutor);

            log.info("Creating the host store");
            hostStore = HostStoreFactory.createStore(serviceConfig.getHostMonitorConfig(), storeClient);

            log.info("Creating the checkpoint store");
            checkpointStore = CheckpointStoreFactory.create(storeClient);

            // On each controller process restart, we use a fresh hostId,
            // which is a combination of hostname and random GUID.
            String hostName = getHostName();
            Host host = new Host(hostName, getPort(), UUID.randomUUID().toString());

            // Create a RequestTracker instance to trace client requests end-to-end.
            RequestTracker requestTracker = new RequestTracker(serviceConfig.getGRPCServerConfig().get().isRequestTracingEnabled());

            if (serviceConfig.getHostMonitorConfig().isHostMonitorEnabled()) {
                //Start the Segment Container Monitor.
                monitor = new SegmentContainerMonitor(hostStore, (CuratorFramework) storeClient.getClient(),
                        new UniformContainerBalancer(),
                        serviceConfig.getHostMonitorConfig().getHostMonitorMinRebalanceInterval());
                log.info("Starting segment container monitor");
                monitor.startAsync();
            }

            // This client config is used by the segment store helper (SegmentHelper) to connect to the segment store.
            ClientConfig.ClientConfigBuilder clientConfigBuilder = ClientConfig.builder()
                    .controllerURI(URI.create((serviceConfig.getGRPCServerConfig().get().isTlsEnabled() ?
                            "tls://" : "tcp://") + "localhost"))
                    .trustStore(serviceConfig.getGRPCServerConfig().get().getTlsTrustStore())
                    .validateHostName(false);

<<<<<<< HEAD
            connectionFactory = connectionFactoryRef.orElse(new ConnectionFactoryImpl(clientConfig));
            segmentHelper = segmentHelperRef.orElse(new SegmentHelper(connectionFactory, hostStore));
=======
            Optional<Boolean> tlsEnabledForSegmentStore = BooleanUtils.extract(serviceConfig.getTlsEnabledForSegmentStore());
            if (tlsEnabledForSegmentStore.isPresent()) {
                clientConfigBuilder.enableTlsToSegmentStore(tlsEnabledForSegmentStore.get());
            }

            connectionFactory = new ConnectionFactoryImpl(clientConfigBuilder.build());
            segmentHelperRef.compareAndSet(null, new SegmentHelper(connectionFactory, hostStore));
>>>>>>> 177eed2f

            GrpcAuthHelper authHelper = new GrpcAuthHelper(serviceConfig.getGRPCServerConfig().get().isAuthorizationEnabled(),
                    serviceConfig.getGRPCServerConfig().get().getTokenSigningKey(),
                    serviceConfig.getGRPCServerConfig().get().getAccessTokenTTLInSeconds());
<<<<<<< HEAD
            
=======

            SegmentHelper segmentHelper = segmentHelperRef.get();
>>>>>>> 177eed2f
            log.info("Creating the stream store");
            streamStore = streamMetadataStoreRef.orElse(StreamStoreFactory.createStore(storeClient, segmentHelper, authHelper, controllerExecutor));

            streamMetadataTasks = new StreamMetadataTasks(streamStore, bucketStore, taskMetadataStore,
                    segmentHelper, controllerExecutor, host.getHostId(), authHelper, requestTracker);
            streamTransactionMetadataTasks = new StreamTransactionMetadataTasks(streamStore,
                    segmentHelper, controllerExecutor, host.getHostId(), serviceConfig.getTimeoutServiceConfig(), authHelper);

            BucketServiceFactory bucketServiceFactory = new BucketServiceFactory(host.getHostId(), bucketStore, 1000, retentionExecutor);
            Duration executionDuration = Duration.ofMinutes(Config.MINIMUM_RETENTION_FREQUENCY_IN_MINUTES);

            PeriodicRetention retentionWork = new PeriodicRetention(streamStore, streamMetadataTasks, retentionExecutor, requestTracker);
            retentionService = bucketServiceFactory.createRetentionService(executionDuration, retentionWork::retention);

            log.info("starting background periodic service for retention");
            retentionService.startAsync();
            retentionService.awaitRunning();

            // Controller has a mechanism to track the currently active controller host instances. On detecting a failure of
            // any controller instance, the failure detector stores the failed HostId in a failed hosts directory (FH), and
            // invokes the taskSweeper.sweepOrphanedTasks for each failed host. When all resources under the failed hostId
            // are processed and deleted, that failed HostId is removed from FH folder.
            // Moreover, on controller process startup, it detects any hostIds not in the currently active set of
            // controllers and starts sweeping tasks orphaned by those hostIds.
            TaskSweeper taskSweeper = new TaskSweeper(taskMetadataStore, host.getHostId(), controllerExecutor,
                    streamMetadataTasks);

            TxnSweeper txnSweeper = new TxnSweeper(streamStore, streamTransactionMetadataTasks,
                    serviceConfig.getTimeoutServiceConfig().getMaxLeaseValue(), controllerExecutor);
            RequestSweeper requestSweeper = new RequestSweeper(streamStore, controllerExecutor,
                    streamMetadataTasks);

            if (serviceConfig.isControllerClusterListenerEnabled()) {
                cluster = new ClusterZKImpl((CuratorFramework) storeClient.getClient(), ClusterType.CONTROLLER);
            }

            streamMetrics = new StreamMetrics();
            transactionMetrics = new TransactionMetrics();
            controllerService = new ControllerService(streamStore, streamMetadataTasks,
                    streamTransactionMetadataTasks, segmentHelper, controllerExecutor, cluster, streamMetrics, transactionMetrics);

            // Setup event processors.
            setController(new LocalController(controllerService, serviceConfig.getGRPCServerConfig().get().isAuthorizationEnabled(),
                    serviceConfig.getGRPCServerConfig().get().getTokenSigningKey()));

            CompletableFuture<Void> eventProcessorFuture = CompletableFuture.completedFuture(null); 
            if (serviceConfig.getEventProcessorConfig().isPresent()) {
                // Create ControllerEventProcessor object.
                controllerEventProcessors = new ControllerEventProcessors(host.getHostId(),
                        serviceConfig.getEventProcessorConfig().get(), localController, checkpointStore, streamStore,
                        bucketStore, connectionFactory, streamMetadataTasks, streamTransactionMetadataTasks,
                        controllerExecutor);

                // Bootstrap and start it asynchronously.
                log.info("Starting event processors");
                eventProcessorFuture = controllerEventProcessors.bootstrap(streamTransactionMetadataTasks, streamMetadataTasks)
                        .thenAcceptAsync(x -> controllerEventProcessors.startAsync(), controllerExecutor);
            }

            // Setup and start controller cluster listener after all sweepers have been initialized.
            if (serviceConfig.isControllerClusterListenerEnabled()) {
                List<FailoverSweeper> failoverSweepers = new ArrayList<>();
                failoverSweepers.add(taskSweeper);
                failoverSweepers.add(txnSweeper);
                failoverSweepers.add(requestSweeper);
                if (serviceConfig.getEventProcessorConfig().isPresent()) {
                    assert controllerEventProcessors != null;
                    failoverSweepers.add(controllerEventProcessors);
                }

                controllerClusterListener = new ControllerClusterListener(host, cluster, controllerExecutor, failoverSweepers);

                log.info("Starting controller cluster listener");
                controllerClusterListener.startAsync();
            }

            // Start RPC server.
            if (serviceConfig.getGRPCServerConfig().isPresent()) {
                grpcServer = new GRPCServer(controllerService, serviceConfig.getGRPCServerConfig().get(), requestTracker);
                grpcServer.startAsync();
                log.info("Awaiting start of rpc server");
                grpcServer.awaitRunning();
            }

            // Start REST server.
            if (serviceConfig.getRestServerConfig().isPresent()) {
                restServer = new RESTServer(this.localController,
                        controllerService,
                        grpcServer.getAuthHandlerManager(),
                        serviceConfig.getRestServerConfig().get(),
                        connectionFactory);
                restServer.startAsync();
                log.info("Awaiting start of REST server");
                restServer.awaitRunning();
            }

            // Wait for controller event processors to start.
            if (serviceConfig.getEventProcessorConfig().isPresent()) {
                log.info("Awaiting start of controller event processors");
                // if store client has failed because of session expiration, there are two possibilities where 
                // controllerEventProcessors.awaitRunning may be stuck forever -
                // 1. stream creation is retried indefinitely and cannot complete because of zk session expiration
                // 2. event writer after stream creation throws exception. 
                // In both of above cases controllerEventProcessors.startAsync may not get called. 
                CompletableFuture.anyOf(storeClientFailureFuture, 
                        eventProcessorFuture.thenAccept(x -> controllerEventProcessors.awaitRunning())).join();
            }

            // Wait for controller cluster listeners to start.
            if (serviceConfig.isControllerClusterListenerEnabled()) {
                log.info("Awaiting start of controller cluster listener");
                controllerClusterListener.awaitRunning();
            }
        } catch (Exception e) {
            log.error("Failed trying to start controller services", e);
            throw e;
        } finally {
            LoggerHelpers.traceLeave(log, this.objectId, "startUp", traceId);
        }
    }

    @Override
    protected void shutDown() throws Exception {
        long traceId = LoggerHelpers.traceEnterWithContext(log, this.objectId, "shutDown");
        log.info("Initiating controller service shutDown");

        try {
            if (restServer != null) {
                restServer.stopAsync();
            }
            if (grpcServer != null) {
                grpcServer.stopAsync();
            }
            if (controllerEventProcessors != null) {
                log.info("Stopping controller event processors");
                controllerEventProcessors.stopAsync();
            }
            if (monitor != null) {
                log.info("Stopping the segment container monitor");
                monitor.stopAsync();
            }
            if (controllerClusterListener != null) {
                log.info("Stopping controller cluster listener");
                controllerClusterListener.stopAsync();
                log.info("Controller cluster listener shutdown");
            }

            if (retentionService != null) {
                log.info("Stopping auto retention service");
                retentionService.stopAsync();
            }

            log.info("Closing stream metadata tasks");
            streamMetadataTasks.close();

            log.info("Closing stream transaction metadata tasks");
            streamTransactionMetadataTasks.close();

            // Await termination of all services
            if (restServer != null) {
                log.info("Awaiting termination of REST server");
                restServer.awaitTerminated();
            }

            if (grpcServer != null) {
                log.info("Awaiting termination of gRPC server");
                grpcServer.awaitTerminated();
            }

            if (controllerEventProcessors != null) {
                log.info("Awaiting termination of controller event processors");
                controllerEventProcessors.awaitTerminated();
            }

            if (monitor != null) {
                log.info("Awaiting termination of segment container monitor");
                monitor.awaitTerminated();
            }

            if (controllerClusterListener != null) {
                log.info("Awaiting termination of controller cluster listener");
                controllerClusterListener.awaitTerminated();
            }

            if (retentionService != null) {
                log.info("Awaiting termination of auto retention");
                retentionService.awaitTerminated();
            }
        } catch (Exception e) {
            log.error("Controller Service Starter threw exception during shutdown", e);
            throw e;
        } finally {
            // We will stop our executors in `finally` so that even if an exception is thrown, we are not left with
            // lingering threads that prevent our process from exiting.

            // Next stop all executors
            log.info("Stopping controller executor");
            ExecutorServiceHelpers.shutdown(Duration.ofSeconds(5), controllerExecutor, retentionExecutor);

            if (cluster != null) {
                log.info("Closing controller cluster instance");
                cluster.close();
            }

            if (segmentHelper != null) {
                log.info("closing segment helper");
                segmentHelper.close();
            }

            log.info("Closing connection factory");
            connectionFactory.close();

            log.info("Closing storeClient");
            storeClient.close();
            
            log.info("Closing store");
            streamStore.close();

            // Close metrics.
            if (streamMetrics != null) {
                streamMetrics.close();
            }

            if (transactionMetrics != null) {
                transactionMetrics.close();
            }

            log.info("Finishing controller service shutDown");
            LoggerHelpers.traceLeave(log, this.objectId, "shutDown", traceId);
        }
    }

    void notifySessionExpiration() {
        assert storeClient.getType().equals(StoreType.Zookeeper) || storeClient.getType().equals(StoreType.PravegaTable);
        storeClientFailureFuture.completeExceptionally(new SessionExpirationException("Zookeeper Session Expired"));
    }

    @VisibleForTesting
    public boolean awaitTasksModuleInitialization(long timeout, TimeUnit timeUnit) throws InterruptedException {
        controllerReadyLatch.await();
        return this.streamTransactionMetadataTasks.awaitInitialization(timeout, timeUnit);
    }

    @VisibleForTesting
    public ControllerService getControllerService() throws InterruptedException {
        controllerReadyLatch.await();
        return this.controllerService;
    }

    @VisibleForTesting
    public LocalController getController() throws InterruptedException {
        controllerReadyLatch.await();
        return this.localController;
    }

    private void setController(LocalController controller) {
        this.localController = controller;
        controllerReadyLatch.countDown();
    }

    private String getHostName() {
        String hostName = null;
        if (serviceConfig.getGRPCServerConfig().isPresent()) {
            hostName = serviceConfig.getGRPCServerConfig().get().getPublishedRPCHost().orElse(null);
        }

        if (StringUtils.isEmpty(hostName)) {
            try {
                hostName = InetAddress.getLocalHost().getHostAddress();
            } catch (UnknownHostException e) {
                log.warn("Failed to get host address, defaulting to localhost: {}", e);
                hostName = "localhost";
            }
        }
        return hostName;
    }

    private int getPort() {
        int port = 0;
        if (serviceConfig.getGRPCServerConfig().isPresent()) {
            port = serviceConfig.getGRPCServerConfig().get().getPublishedRPCPort().orElse(
                    serviceConfig.getGRPCServerConfig().get().getPort());
        }
        return port;
    }
}<|MERGE_RESOLUTION|>--- conflicted
+++ resolved
@@ -200,28 +200,18 @@
                     .trustStore(serviceConfig.getGRPCServerConfig().get().getTlsTrustStore())
                     .validateHostName(false);
 
-<<<<<<< HEAD
-            connectionFactory = connectionFactoryRef.orElse(new ConnectionFactoryImpl(clientConfig));
-            segmentHelper = segmentHelperRef.orElse(new SegmentHelper(connectionFactory, hostStore));
-=======
             Optional<Boolean> tlsEnabledForSegmentStore = BooleanUtils.extract(serviceConfig.getTlsEnabledForSegmentStore());
             if (tlsEnabledForSegmentStore.isPresent()) {
                 clientConfigBuilder.enableTlsToSegmentStore(tlsEnabledForSegmentStore.get());
             }
 
-            connectionFactory = new ConnectionFactoryImpl(clientConfigBuilder.build());
-            segmentHelperRef.compareAndSet(null, new SegmentHelper(connectionFactory, hostStore));
->>>>>>> 177eed2f
+            connectionFactory = connectionFactoryRef.orElse(new ConnectionFactoryImpl(clientConfigBuilder.build()));
+            segmentHelper = segmentHelperRef.orElse(new SegmentHelper(connectionFactory, hostStore));
 
             GrpcAuthHelper authHelper = new GrpcAuthHelper(serviceConfig.getGRPCServerConfig().get().isAuthorizationEnabled(),
                     serviceConfig.getGRPCServerConfig().get().getTokenSigningKey(),
                     serviceConfig.getGRPCServerConfig().get().getAccessTokenTTLInSeconds());
-<<<<<<< HEAD
-            
-=======
-
-            SegmentHelper segmentHelper = segmentHelperRef.get();
->>>>>>> 177eed2f
+
             log.info("Creating the stream store");
             streamStore = streamMetadataStoreRef.orElse(StreamStoreFactory.createStore(storeClient, segmentHelper, authHelper, controllerExecutor));
 
