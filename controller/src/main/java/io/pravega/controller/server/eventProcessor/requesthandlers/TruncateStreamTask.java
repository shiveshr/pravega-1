/**
 * Copyright (c) 2017 Dell Inc., or its subsidiaries. All Rights Reserved.
 *
 * Licensed under the Apache License, Version 2.0 (the "License");
 * you may not use this file except in compliance with the License.
 * You may obtain a copy of the License at
 *
 *     http://www.apache.org/licenses/LICENSE-2.0
 */
package io.pravega.controller.server.eventProcessor.requesthandlers;

import com.google.common.base.Preconditions;
import io.pravega.common.concurrent.Futures;
import io.pravega.common.tracing.TagLogger;
import io.pravega.controller.store.stream.OperationContext;
import io.pravega.controller.store.stream.StreamMetadataStore;
import io.pravega.controller.store.stream.VersionedMetadata;
import io.pravega.controller.store.stream.State;
import io.pravega.controller.store.stream.records.StreamTruncationRecord;
import io.pravega.controller.task.Stream.StreamMetadataTasks;
import io.pravega.shared.controller.event.TruncateStreamEvent;
import io.pravega.shared.metrics.DynamicLogger;
import io.pravega.shared.metrics.MetricsProvider;
import java.util.Map;
import java.util.Set;
import java.util.concurrent.CompletableFuture;
import java.util.concurrent.ScheduledExecutorService;
import java.util.stream.Collectors;
import org.slf4j.LoggerFactory;

import static io.pravega.shared.MetricsNames.TRUNCATED_SIZE;
import static io.pravega.shared.MetricsNames.nameFromStream;

/**
 * Request handler for performing truncation operations received from requeststream.
 */
public class TruncateStreamTask implements StreamTask<TruncateStreamEvent> {

    private static final TagLogger log = new TagLogger(LoggerFactory.getLogger(TruncateStreamTask.class));
    private static final DynamicLogger DYNAMIC_LOGGER = MetricsProvider.getDynamicLogger();

    private final StreamMetadataTasks streamMetadataTasks;
    private final StreamMetadataStore streamMetadataStore;
    private final ScheduledExecutorService executor;

    public TruncateStreamTask(final StreamMetadataTasks streamMetadataTasks,
                              final StreamMetadataStore streamMetadataStore,
                              final ScheduledExecutorService executor) {
        Preconditions.checkNotNull(streamMetadataStore);
        Preconditions.checkNotNull(streamMetadataTasks);
        Preconditions.checkNotNull(executor);
        this.streamMetadataTasks = streamMetadataTasks;
        this.streamMetadataStore = streamMetadataStore;
        this.executor = executor;
    }

    @Override
    public CompletableFuture<Void> execute(final TruncateStreamEvent request) {
        final OperationContext context = streamMetadataStore.createContext(request.getScope(), request.getStream());

        String scope = request.getScope();
        String stream = request.getStream();
        long requestId = request.getRequestId();

        return streamMetadataStore.getVersionedState(scope, stream, context, executor)
                .thenCompose(versionedState -> streamMetadataStore.getTruncationRecord(scope, stream, context, executor)
                        .thenCompose(versionedMetadata -> {
                            if (!versionedMetadata.getObject().isUpdating()) {
                                if (versionedState.getObject().equals(State.TRUNCATING)) {
                                    return Futures.toVoid(streamMetadataStore.updateVersionedState(scope, stream, State.ACTIVE,
                                            versionedState, context, executor));
                                } else {
                                    throw new TaskExceptions.StartException("Truncate Stream not started yet.");
                                }
                            } else {
                                return processTruncate(scope, stream, versionedMetadata, versionedState, context, requestId);
                            }
                        }));
    }

    private CompletableFuture<Void> processTruncate(String scope, String stream, VersionedMetadata<StreamTruncationRecord> versionedTruncationRecord,
                                                    VersionedMetadata<State> versionedState, OperationContext context, long requestId) {
        String delegationToken = this.streamMetadataTasks.retrieveDelegationToken();
        StreamTruncationRecord truncationRecord = versionedTruncationRecord.getObject();
        log.info(requestId, "Truncating stream {}/{} at stream cut: {}", scope, stream, truncationRecord.getStreamCut());
        return Futures.toVoid(streamMetadataStore.updateVersionedState(scope, stream, State.TRUNCATING, versionedState, context, executor)
<<<<<<< HEAD
                .thenCompose(update -> notifyTruncateSegments(scope, stream, truncationRecord.getStreamCut(), delegationToken)
                        .thenCompose(x -> notifyDeleteSegments(scope, stream, truncationRecord.getToDelete(), delegationToken))
                        .thenAccept(x -> DYNAMIC_LOGGER.reportGaugeValue(nameFromStream(TRUNCATED_SIZE, scope, stream), 
                                versionedTruncationRecord.getObject().getSizeTill()))
=======
                .thenCompose(update -> notifyTruncateSegments(scope, stream, truncationRecord.getStreamCut(), delegationToken, requestId)
                        .thenCompose(x -> notifyDeleteSegments(scope, stream, truncationRecord.getToDelete(), delegationToken, requestId))
                        .thenCompose(x -> streamMetadataStore.getSizeTillStreamCut(scope, stream, truncationRecord.getStreamCut(),
                                context, executor))
                        .thenAccept(truncatedSize -> DYNAMIC_LOGGER.reportGaugeValue(nameFromStream(TRUNCATED_SIZE, scope, stream), truncatedSize))
>>>>>>> ceb4d0a4
                        .thenCompose(deleted -> streamMetadataStore.completeTruncation(scope, stream, versionedTruncationRecord, context, executor))
                        .thenCompose(x -> streamMetadataStore.updateVersionedState(scope, stream, State.ACTIVE, update, context, executor))));
    }

    private CompletableFuture<Void> notifyDeleteSegments(String scope, String stream, Set<Long> segmentsToDelete,
                                                         String delegationToken, long requestId) {
        log.debug(requestId, "{}/{} deleting segments {}", scope, stream, segmentsToDelete);
        return Futures.allOf(segmentsToDelete.stream()
                .parallel()
                .map(segment -> streamMetadataTasks.notifyDeleteSegment(scope, stream, segment, delegationToken, requestId))
                .collect(Collectors.toList()));
    }

    private CompletableFuture<Void> notifyTruncateSegments(String scope, String stream, Map<Long, Long> streamCut,
                                                           String delegationToken, long requestId) {
        log.debug(requestId, "{}/{} truncating segments", scope, stream);
        return Futures.allOf(streamCut.entrySet().stream()
                .parallel()
                .map(segmentCut -> streamMetadataTasks.notifyTruncateSegment(scope, stream, segmentCut, delegationToken, requestId))
                .collect(Collectors.toList()));
    }

    @Override
    public CompletableFuture<Void> writeBack(TruncateStreamEvent event) {
        return streamMetadataTasks.writeEvent(event);
    }
}<|MERGE_RESOLUTION|>--- conflicted
+++ resolved
@@ -27,6 +27,8 @@
 import java.util.concurrent.ScheduledExecutorService;
 import java.util.stream.Collectors;
 import org.slf4j.LoggerFactory;
+
+import javax.ws.rs.HEAD;
 
 import static io.pravega.shared.MetricsNames.TRUNCATED_SIZE;
 import static io.pravega.shared.MetricsNames.nameFromStream;
@@ -84,18 +86,10 @@
         StreamTruncationRecord truncationRecord = versionedTruncationRecord.getObject();
         log.info(requestId, "Truncating stream {}/{} at stream cut: {}", scope, stream, truncationRecord.getStreamCut());
         return Futures.toVoid(streamMetadataStore.updateVersionedState(scope, stream, State.TRUNCATING, versionedState, context, executor)
-<<<<<<< HEAD
-                .thenCompose(update -> notifyTruncateSegments(scope, stream, truncationRecord.getStreamCut(), delegationToken)
-                        .thenCompose(x -> notifyDeleteSegments(scope, stream, truncationRecord.getToDelete(), delegationToken))
+                .thenCompose(update -> notifyTruncateSegments(scope, stream, truncationRecord.getStreamCut(), delegationToken, requestId)
+                        .thenCompose(x -> notifyDeleteSegments(scope, stream, truncationRecord.getToDelete(), delegationToken, requestId))
                         .thenAccept(x -> DYNAMIC_LOGGER.reportGaugeValue(nameFromStream(TRUNCATED_SIZE, scope, stream), 
                                 versionedTruncationRecord.getObject().getSizeTill()))
-=======
-                .thenCompose(update -> notifyTruncateSegments(scope, stream, truncationRecord.getStreamCut(), delegationToken, requestId)
-                        .thenCompose(x -> notifyDeleteSegments(scope, stream, truncationRecord.getToDelete(), delegationToken, requestId))
-                        .thenCompose(x -> streamMetadataStore.getSizeTillStreamCut(scope, stream, truncationRecord.getStreamCut(),
-                                context, executor))
-                        .thenAccept(truncatedSize -> DYNAMIC_LOGGER.reportGaugeValue(nameFromStream(TRUNCATED_SIZE, scope, stream), truncatedSize))
->>>>>>> ceb4d0a4
                         .thenCompose(deleted -> streamMetadataStore.completeTruncation(scope, stream, versionedTruncationRecord, context, executor))
                         .thenCompose(x -> streamMetadataStore.updateVersionedState(scope, stream, State.ACTIVE, update, context, executor))));
     }
