--- conflicted
+++ resolved
@@ -104,18 +104,13 @@
                         simpleEntries.add(new AbstractMap.SimpleEntry<>(segment.getKeyStart() + delta * i,
                                 segment.getKeyStart() + (delta * (i + 1))));
                     }
-<<<<<<< HEAD
-                    return postScaleRequest(request, Lists.newArrayList(segmentId), simpleEntries);
-                }, executor));
-=======
                     // add the last entry such that is key end matches original segments key end.
                     // This is because of doubles precision which may mean `start + n * ((end - start) / n)` may not equal `end`.
                     simpleEntries.add(new AbstractMap.SimpleEntry<>(segment.getKeyStart() + delta * (numOfSplits -1),
                             segment.getKeyEnd()));
 
                     return postScaleRequest(request, Lists.newArrayList(request.getSegmentNumber()), simpleEntries);
-                }, executor);
->>>>>>> e8fef4ee
+                }, executor));
     }
 
     private CompletableFuture<Void> processScaleDown(final AutoScaleEvent request, final ScalingPolicy policy, final OperationContext context) {
