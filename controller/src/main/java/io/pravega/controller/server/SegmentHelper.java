--- conflicted
+++ resolved
@@ -706,7 +706,7 @@
             @Override
             public void noSuchSegment(WireCommands.NoSuchSegment noSuchSegment) {
                 log.info(requestId, "deleteTableSegment {} NoSuchSegment.", qualifiedName);
-                result.complete(true);
+                result.completeExceptionally(new WireCommandFailedException(type, WireCommandFailedException.Reason.SegmentDoesNotExist));
             }
 
             @Override
@@ -994,7 +994,6 @@
 
         WireCommands.ReadTable request = new WireCommands.ReadTable(requestId, qualifiedName, retrieveDelegationToken(), keyList);
         sendRequestAsync(request, replyProcessor, result, ModelHelper.encode(uri));
-<<<<<<< HEAD
         return result;
     }
 
@@ -1159,8 +1158,6 @@
         WireCommands.ReadTableKeys cmd = new WireCommands.ReadTableKeys(requestId, qualifiedName, retrieveDelegationToken(),
                                                                         suggestedEntryCount, token.toBytes());
         sendRequestAsync(cmd, replyProcessor, result, ModelHelper.encode(uri));
-=======
->>>>>>> 1cd01ff5
         return result;
     }
 
