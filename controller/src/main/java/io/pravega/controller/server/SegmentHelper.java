/**
 * Copyright (c) 2017 Dell Inc., or its subsidiaries. All Rights Reserved.
 *
 * Licensed under the Apache License, Version 2.0 (the "License");
 * you may not use this file except in compliance with the License.
 * You may obtain a copy of the License at
 *
 *     http://www.apache.org/licenses/LICENSE-2.0
 */
package io.pravega.controller.server;

import com.google.common.base.Preconditions;
import com.google.common.cache.CacheBuilder;
import com.google.common.cache.CacheLoader;
import com.google.common.cache.LoadingCache;
import com.google.common.cache.RemovalListener;
import io.netty.buffer.ByteBuf;
import io.netty.util.ReferenceCounted;
import io.pravega.auth.AuthenticationException;
import io.pravega.client.netty.impl.ConnectionFactory;
import io.pravega.client.stream.ScalingPolicy;
import io.pravega.client.stream.impl.ModelHelper;
import io.pravega.client.tables.impl.IteratorState;
import io.pravega.client.tables.impl.KeyVersion;
import io.pravega.client.tables.impl.KeyVersionImpl;
import io.pravega.client.tables.impl.TableEntry;
import io.pravega.client.tables.impl.TableEntryImpl;
import io.pravega.client.tables.impl.TableKey;
import io.pravega.client.tables.impl.TableKeyImpl;
import io.pravega.client.tables.impl.TableSegment;
import io.pravega.common.cluster.Host;
import io.pravega.common.tracing.RequestTag;
import io.pravega.common.tracing.TagLogger;
import io.pravega.controller.server.rpc.auth.AuthHelper;
import io.pravega.controller.store.host.HostControllerStore;
import io.pravega.controller.store.stream.records.RecordHelper;
import io.pravega.controller.stream.api.grpc.v1.Controller;
import io.pravega.controller.stream.api.grpc.v1.Controller.TxnStatus;
import io.pravega.controller.util.Config;
import io.pravega.shared.protocol.netty.ConnectionFailedException;
import io.pravega.shared.protocol.netty.FailingReplyProcessor;
import io.pravega.shared.protocol.netty.PravegaNodeUri;
import io.pravega.shared.protocol.netty.ReplyProcessor;
import io.pravega.shared.protocol.netty.WireCommand;
import io.pravega.shared.protocol.netty.WireCommandType;
import io.pravega.shared.protocol.netty.WireCommands;
<<<<<<< HEAD
=======
import org.apache.commons.lang3.tuple.ImmutablePair;
import org.apache.commons.lang3.tuple.Pair;
import org.slf4j.LoggerFactory;
>>>>>>> 0e57d104

import java.util.AbstractMap;
import java.util.ArrayList;
import java.util.LinkedList;
import java.util.List;
import java.util.Map;
import java.util.UUID;
import java.util.concurrent.CompletableFuture;
import java.util.concurrent.TimeUnit;
import java.util.concurrent.atomic.AtomicBoolean;
import java.util.concurrent.atomic.AtomicLong;
import java.util.function.Supplier;
import java.util.stream.Collectors;
<<<<<<< HEAD

import org.apache.commons.lang3.tuple.ImmutablePair;
import org.apache.commons.lang3.tuple.Pair;
import org.slf4j.LoggerFactory;
=======
>>>>>>> 0e57d104

import static io.netty.buffer.Unpooled.wrappedBuffer;
import static io.pravega.shared.segment.StreamSegmentNameUtils.*;

public class SegmentHelper {

    private static final TagLogger log = new TagLogger(LoggerFactory.getLogger(SegmentHelper.class));

    private final Supplier<Long> idGenerator = new AtomicLong(0)::incrementAndGet;
    private final HostControllerStore hostStore;
    private final AuthHelper authHelper;
<<<<<<< HEAD
    private final LoadingCache<PravegaNodeUri, PravegaConnectionManager> cache;
=======
    // cache of connection manager for segment store nodes.
    // Pravega Connection Manager maintains a pool of connection for a segment store and returns a connection from 
    // the pool on the need basis. 
    private final LoadingCache<PravegaNodeUri, SegmentHelperConnectionManager> cache;
>>>>>>> 0e57d104

    public SegmentHelper(HostControllerStore hostControllerStore, ConnectionFactory clientCF, AuthHelper authHelper) {
        this.hostStore = hostControllerStore;
        this.authHelper = authHelper;
        cache = CacheBuilder.newBuilder()
                            .maximumSize(Config.HOST_STORE_CONTAINER_COUNT)
<<<<<<< HEAD
                            // if a host is not accessed for 2 minutes, remove it from the cache
                            .expireAfterAccess(2, TimeUnit.MINUTES)
                            .removalListener((RemovalListener<PravegaNodeUri, PravegaConnectionManager>) removalNotification -> {
                                // Whenever a connection manager is evicted from the cache call shutdown on it. 
                                removalNotification.getValue().shutdown();
                            })
                            .build(new CacheLoader<PravegaNodeUri, PravegaConnectionManager>() {
                                @Override
                                public PravegaConnectionManager load(PravegaNodeUri nodeUri) throws Exception {
                                    return new PravegaConnectionManager(nodeUri, clientCF);
=======
                            // if a host is not accessed for 5 minutes, remove it from the cache
                            .expireAfterAccess(5, TimeUnit.MINUTES)
                            .removalListener((RemovalListener<PravegaNodeUri, SegmentHelperConnectionManager>) removalNotification -> {
                                // Whenever a connection manager is evicted from the cache call shutdown on it. 
                                removalNotification.getValue().shutdown();
                            })
                            .build(new CacheLoader<PravegaNodeUri, SegmentHelperConnectionManager>() {
                                @Override
                                public SegmentHelperConnectionManager load(PravegaNodeUri nodeUri) throws Exception {
                                    return new SegmentHelperConnectionManager(nodeUri, clientCF);
>>>>>>> 0e57d104
                                }
                            });
    }

    public Controller.NodeUri getSegmentUri(final String scope,
                                            final String stream,
                                            final long segmentId) {
        final Host host = hostStore.getHostForSegment(scope, stream, segmentId);
        return Controller.NodeUri.newBuilder().setEndpoint(host.getIpAddr()).setPort(host.getPort()).build();
    }

    public CompletableFuture<Boolean> createSegment(final String scope,
                                                    final String stream,
                                                    final long segmentId,
                                                    final ScalingPolicy policy,
                                                    final String controllerToken,
                                                    final long clientRequestId) {
        final CompletableFuture<Boolean> result = new CompletableFuture<>();
        final String qualifiedStreamSegmentName = getQualifiedStreamSegmentName(scope, stream, segmentId);
        final Controller.NodeUri uri = getSegmentUri(scope, stream, segmentId);
        final WireCommandType type = WireCommandType.CREATE_SEGMENT;
        final long requestId = (clientRequestId == RequestTag.NON_EXISTENT_ID) ? idGenerator.get() : clientRequestId;

        final FailingReplyProcessor replyProcessor = new FailingReplyProcessor() {
            @Override
            public void connectionDropped() {
                log.warn(requestId, "CreateSegment {} Connection dropped", qualifiedStreamSegmentName);
                result.completeExceptionally(
                        new WireCommandFailedException(type, WireCommandFailedException.Reason.ConnectionDropped));
            }

            @Override
            public void wrongHost(WireCommands.WrongHost wrongHost) {
                log.warn(requestId, "CreateSegment {} wrong host", qualifiedStreamSegmentName);
                result.completeExceptionally(new WireCommandFailedException(type, WireCommandFailedException.Reason.UnknownHost));
            }

            @Override
            public void segmentAlreadyExists(WireCommands.SegmentAlreadyExists segmentAlreadyExists) {
                log.info(requestId, "CreateSegment {} segmentAlreadyExists", qualifiedStreamSegmentName);
                result.complete(true);
            }

            @Override
            public void segmentCreated(WireCommands.SegmentCreated segmentCreated) {
                log.info(requestId, "CreateSegment {} SegmentCreated", qualifiedStreamSegmentName);
                result.complete(true);
            }

            @Override
            public void processingFailure(Exception error) {
                log.error(requestId, "CreateSegment {} threw exception", qualifiedStreamSegmentName, error);
                result.completeExceptionally(error);
            }

            @Override
            public void authTokenCheckFailed(WireCommands.AuthTokenCheckFailed authTokenCheckFailed) {
                result.completeExceptionally(
                        new WireCommandFailedException(new AuthenticationException(authTokenCheckFailed.toString()),
                                type, WireCommandFailedException.Reason.AuthFailed));
            }
        };

        Pair<Byte, Integer> extracted = extractFromPolicy(policy);

        WireCommands.CreateSegment request = new WireCommands.CreateSegment(requestId, qualifiedStreamSegmentName,
                extracted.getLeft(), extracted.getRight(), controllerToken);
        sendRequestAsync(request, replyProcessor, result, ModelHelper.encode(uri));
        return result;
    }

    public CompletableFuture<Boolean> truncateSegment(final String scope,
                                                      final String stream,
                                                      final long segmentId,
                                                      final long offset,
                                                      final String delegationToken,
                                                      final long clientRequestId) {
        final CompletableFuture<Boolean> result = new CompletableFuture<>();
        final Controller.NodeUri uri = getSegmentUri(scope, stream, segmentId);
        final String qualifiedName = getQualifiedStreamSegmentName(scope, stream, segmentId);
        final WireCommandType type = WireCommandType.TRUNCATE_SEGMENT;
        final long requestId = (clientRequestId == RequestTag.NON_EXISTENT_ID) ? idGenerator.get() : clientRequestId;

        final FailingReplyProcessor replyProcessor = new FailingReplyProcessor() {

            @Override
            public void connectionDropped() {
                log.warn(requestId, "truncateSegment {} Connection dropped", qualifiedName);
                result.completeExceptionally(
                        new WireCommandFailedException(type, WireCommandFailedException.Reason.ConnectionDropped));
            }

            @Override
            public void wrongHost(WireCommands.WrongHost wrongHost) {
                log.warn(requestId, "truncateSegment {} Wrong host", qualifiedName);
                result.completeExceptionally(new WireCommandFailedException(type, WireCommandFailedException.Reason.UnknownHost));
            }

            @Override
            public void segmentTruncated(WireCommands.SegmentTruncated segmentTruncated) {
                log.info(requestId, "truncateSegment {} SegmentTruncated", qualifiedName);
                result.complete(true);
            }
            
            @Override
            public void segmentIsTruncated(WireCommands.SegmentIsTruncated segmentIsTruncated) {
                log.info(requestId, "truncateSegment {} SegmentIsTruncated", qualifiedName);
                result.complete(true);
            }

            @Override
            public void processingFailure(Exception error) {
                log.error(requestId, "truncateSegment {} error", qualifiedName, error);
                result.completeExceptionally(error);
            }

            @Override
            public void authTokenCheckFailed(WireCommands.AuthTokenCheckFailed authTokenCheckFailed) {
                result.completeExceptionally(
                        new WireCommandFailedException(new AuthenticationException(authTokenCheckFailed.toString()),
                                type, WireCommandFailedException.Reason.AuthFailed));
            }
        };

        WireCommands.TruncateSegment request = new WireCommands.TruncateSegment(requestId, qualifiedName, offset, delegationToken);
        sendRequestAsync(request, replyProcessor, result, ModelHelper.encode(uri));
        return result;
    }

    public CompletableFuture<Boolean> deleteSegment(final String scope,
                                                    final String stream,
                                                    final long segmentId,
                                                    final String delegationToken,
                                                    final long clientRequestId) {
        final CompletableFuture<Boolean> result = new CompletableFuture<>();
        final Controller.NodeUri uri = getSegmentUri(scope, stream, segmentId);
        final String qualifiedName = getQualifiedStreamSegmentName(scope, stream, segmentId);
        final WireCommandType type = WireCommandType.DELETE_SEGMENT;
        final long requestId = (clientRequestId == RequestTag.NON_EXISTENT_ID) ? idGenerator.get() : clientRequestId;

        final FailingReplyProcessor replyProcessor = new FailingReplyProcessor() {

            @Override
            public void connectionDropped() {
                log.warn(requestId, "deleteSegment {} Connection dropped", qualifiedName);
                result.completeExceptionally(
                        new WireCommandFailedException(type, WireCommandFailedException.Reason.ConnectionDropped));
            }

            @Override
            public void wrongHost(WireCommands.WrongHost wrongHost) {
                log.warn(requestId, "deleteSegment {} wrong host", qualifiedName);
                result.completeExceptionally(new WireCommandFailedException(type, WireCommandFailedException.Reason.UnknownHost));
            }

            @Override
            public void noSuchSegment(WireCommands.NoSuchSegment noSuchSegment) {
                log.info(requestId, "deleteSegment {} NoSuchSegment", qualifiedName);
                result.complete(true);
            }

            @Override
            public void segmentDeleted(WireCommands.SegmentDeleted segmentDeleted) {
                log.info(requestId, "deleteSegment {} SegmentDeleted", qualifiedName);
                result.complete(true);
            }

            @Override
            public void processingFailure(Exception error) {
                log.error(requestId, "deleteSegment {} failed", qualifiedName, error);
                result.completeExceptionally(error);
            }

            @Override
            public void authTokenCheckFailed(WireCommands.AuthTokenCheckFailed authTokenCheckFailed) {
                result.completeExceptionally(
                        new WireCommandFailedException(new AuthenticationException(authTokenCheckFailed.toString()),
                                type, WireCommandFailedException.Reason.AuthFailed));
            }
        };

        WireCommands.DeleteSegment request = new WireCommands.DeleteSegment(requestId, qualifiedName, delegationToken);
        sendRequestAsync(request, replyProcessor, result, ModelHelper.encode(uri));
        return result;
    }

    /**
     * This method sends segment sealed message for the specified segment.
     *
     * @param scope               stream scope
     * @param stream              stream name
     * @param segmentId           number of segment to be sealed
     * @param delegationToken     the token to be presented to segmentstore.
     * @param clientRequestId     client-generated id for end-to-end tracing
     * @return void
     */
    public CompletableFuture<Boolean> sealSegment(final String scope,
                                                  final String stream,
                                                  final long segmentId,
                                                  final String delegationToken,
                                                  final long clientRequestId) {
        final Controller.NodeUri uri = getSegmentUri(scope, stream, segmentId);
        final String qualifiedName = getQualifiedStreamSegmentName(scope, stream, segmentId);
        final long requestId = (clientRequestId == RequestTag.NON_EXISTENT_ID) ? idGenerator.get() : clientRequestId;
        return sealSegment(qualifiedName, uri, delegationToken, requestId);
    }

    private CompletableFuture<Boolean> sealSegment(final String qualifiedName,
                                                   final Controller.NodeUri uri,
                                                   final String delegationToken,
                                                   long requestId) {
        final CompletableFuture<Boolean> result = new CompletableFuture<>();
        final WireCommandType type = WireCommandType.SEAL_SEGMENT;
        final FailingReplyProcessor replyProcessor = new FailingReplyProcessor() {
            @Override
            public void connectionDropped() {
                log.warn(requestId, "sealSegment {} connectionDropped", qualifiedName);
                result.completeExceptionally(
                        new WireCommandFailedException(type, WireCommandFailedException.Reason.ConnectionDropped));
            }

            @Override
            public void wrongHost(WireCommands.WrongHost wrongHost) {
                log.warn(requestId, "sealSegment {} wrongHost", qualifiedName);
                result.completeExceptionally(
                        new WireCommandFailedException(type, WireCommandFailedException.Reason.UnknownHost));
            }

            @Override
            public void segmentSealed(WireCommands.SegmentSealed segmentSealed) {
                log.info(requestId, "sealSegment {} segmentSealed", qualifiedName);
                result.complete(true);
            }

            @Override
            public void segmentIsSealed(WireCommands.SegmentIsSealed segmentIsSealed) {
                log.info(requestId, "sealSegment {} SegmentIsSealed", qualifiedName);
                result.complete(true);
            }

            @Override
            public void processingFailure(Exception error) {
                log.error(requestId, "sealSegment {} failed", qualifiedName, error);
                result.completeExceptionally(error);
            }

            @Override
            public void authTokenCheckFailed(WireCommands.AuthTokenCheckFailed authTokenCheckFailed) {
                result.completeExceptionally(
                        new WireCommandFailedException(new AuthenticationException(authTokenCheckFailed.toString()),
                                type, WireCommandFailedException.Reason.AuthFailed));
            }
        };

        WireCommands.SealSegment request = new WireCommands.SealSegment(requestId, qualifiedName, delegationToken);
        sendRequestAsync(request, replyProcessor, result, ModelHelper.encode(uri));
        return result;
    }

    public CompletableFuture<UUID> createTransaction(final String scope,
                                                     final String stream,
                                                     final long segmentId,
                                                     final UUID txId,
                                                     final String delegationToken) {
        final Controller.NodeUri uri = getSegmentUri(scope, stream, segmentId);
        final String transactionName = getTransactionName(scope, stream, segmentId, txId);

        final CompletableFuture<UUID> result = new CompletableFuture<>();
        final WireCommandType type = WireCommandType.CREATE_SEGMENT;
        final FailingReplyProcessor replyProcessor = new FailingReplyProcessor() {

            @Override
            public void connectionDropped() {
                log.warn("createTransaction {} connectionDropped", transactionName);
                result.completeExceptionally(new WireCommandFailedException(type, WireCommandFailedException.Reason.ConnectionDropped));
            }

            @Override
            public void wrongHost(WireCommands.WrongHost wrongHost) {
                log.warn("createTransaction {} wrong host", transactionName);
                result.completeExceptionally(new WireCommandFailedException(type, WireCommandFailedException.Reason.UnknownHost));
            }

            @Override
            public void segmentCreated(WireCommands.SegmentCreated transactionCreated) {
                log.debug("createTransaction {} TransactionCreated", transactionName);

                result.complete(txId);
            }

            @Override
            public void segmentAlreadyExists(WireCommands.SegmentAlreadyExists segmentAlreadyExists) {
                log.debug("createTransaction {} TransactionCreated", transactionName);
                result.complete(txId);
            }

            @Override
            public void processingFailure(Exception error) {
                log.error("createTransaction {} failed", transactionName, error);
                result.completeExceptionally(error);
            }

            @Override
            public void authTokenCheckFailed(WireCommands.AuthTokenCheckFailed authTokenCheckFailed) {
                result.completeExceptionally(
                        new WireCommandFailedException(new AuthenticationException(authTokenCheckFailed.toString()),
                                type, WireCommandFailedException.Reason.AuthFailed));
            }
        };

        WireCommands.CreateSegment request = new WireCommands.CreateSegment(idGenerator.get(), transactionName,
                WireCommands.CreateSegment.NO_SCALE, 0, delegationToken);
        sendRequestAsync(request, replyProcessor, result, ModelHelper.encode(uri));
        return result;
    }

    private String getTransactionName(String scope, String stream, long segmentId, UUID txId) {
        // Transaction segments are created against a logical primary such that all transaction segments become mergeable.
        // So we will erase secondary id while creating transaction's qualified name.
        long generalizedSegmentId = RecordHelper.generalizedSegmentId(segmentId, txId);

        final String qualifiedName = getQualifiedStreamSegmentName(scope, stream, generalizedSegmentId);
        return getTransactionNameFromId(qualifiedName, txId);
    }

    public CompletableFuture<TxnStatus> commitTransaction(final String scope,
                                                          final String stream,
                                                          final long targetSegmentId,
                                                          final long sourceSegmentId,
                                                          final UUID txId,
                                                          final String delegationToken) {
        Preconditions.checkArgument(getSegmentNumber(targetSegmentId) == getSegmentNumber(sourceSegmentId));
        final Controller.NodeUri uri = getSegmentUri(scope, stream, sourceSegmentId);
        final String qualifiedNameTarget = getQualifiedStreamSegmentName(scope, stream, targetSegmentId);
        final String transactionName = getTransactionName(scope, stream, sourceSegmentId, txId);
        final CompletableFuture<TxnStatus> result = new CompletableFuture<>();
        final WireCommandType type = WireCommandType.MERGE_SEGMENTS;
        final FailingReplyProcessor replyProcessor = new FailingReplyProcessor() {

            @Override
            public void connectionDropped() {
                log.warn("commitTransaction {} connection dropped", transactionName);
                result.completeExceptionally(
                        new WireCommandFailedException(type, WireCommandFailedException.Reason.ConnectionDropped));
            }

            @Override
            public void wrongHost(WireCommands.WrongHost wrongHost) {
                log.warn("commitTransaction {} wrongHost", transactionName);
                result.completeExceptionally(
                        new WireCommandFailedException(type, WireCommandFailedException.Reason.UnknownHost));
            }

            @Override
            public void segmentsMerged(WireCommands.SegmentsMerged segmentsMerged) {
                log.debug("commitTransaction {} TransactionCommitted", transactionName);
                result.complete(TxnStatus.newBuilder().setStatus(TxnStatus.Status.SUCCESS).build());
            }

            @Override
            public void noSuchSegment(WireCommands.NoSuchSegment noSuchSegment) {
                if (noSuchSegment.getSegment().equals(transactionName)) {
                    log.info("commitTransaction {} NoSuchSegment", transactionName);
                    result.complete(TxnStatus.newBuilder().setStatus(TxnStatus.Status.SUCCESS).build());
                } else {
                    log.warn("commitTransaction {} Source Segment not found", noSuchSegment.getSegment());
                    result.complete(TxnStatus.newBuilder().setStatus(TxnStatus.Status.FAILURE).build());
                }
            }

            @Override
            public void processingFailure(Exception error) {
                log.error("commitTransaction {} failed", transactionName, error);
                result.completeExceptionally(error);
            }

            @Override
            public void authTokenCheckFailed(WireCommands.AuthTokenCheckFailed authTokenCheckFailed) {
                result.completeExceptionally(
                        new WireCommandFailedException(new AuthenticationException(authTokenCheckFailed.toString()),
                                type, WireCommandFailedException.Reason.AuthFailed)
                );
            }
        };

        WireCommands.MergeSegments request = new WireCommands.MergeSegments(idGenerator.get(),
                qualifiedNameTarget, transactionName, delegationToken);
        sendRequestAsync(request, replyProcessor, result, ModelHelper.encode(uri));
        return result;
    }

    public CompletableFuture<TxnStatus> abortTransaction(final String scope,
                                                         final String stream,
                                                         final long segmentId,
                                                         final UUID txId,
                                                         final String delegationToken) {
        final String transactionName = getTransactionName(scope, stream, segmentId, txId);
        final Controller.NodeUri uri = getSegmentUri(scope, stream, segmentId);
        final CompletableFuture<TxnStatus> result = new CompletableFuture<>();
        final WireCommandType type = WireCommandType.DELETE_SEGMENT;
        final FailingReplyProcessor replyProcessor = new FailingReplyProcessor() {

            @Override
            public void connectionDropped() {
                log.warn("abortTransaction {} connectionDropped", transactionName);
                result.completeExceptionally(new WireCommandFailedException(type, WireCommandFailedException.Reason.ConnectionDropped));
            }

            @Override
            public void wrongHost(WireCommands.WrongHost wrongHost) {
                log.warn("abortTransaction {} wrongHost", transactionName);
                result.completeExceptionally(new WireCommandFailedException(type, WireCommandFailedException.Reason.UnknownHost));
            }

            @Override
            public void segmentDeleted(WireCommands.SegmentDeleted transactionAborted) {
                log.debug("abortTransaction {} transactionAborted", transactionName);
                result.complete(TxnStatus.newBuilder().setStatus(TxnStatus.Status.SUCCESS).build());
            }

            @Override
            public void noSuchSegment(WireCommands.NoSuchSegment noSuchSegment) {
                log.info("abortTransaction {} NoSuchSegment", transactionName);
                result.complete(TxnStatus.newBuilder().setStatus(TxnStatus.Status.SUCCESS).build());
            }

            @Override
            public void processingFailure(Exception error) {
                log.info("abortTransaction {} failed", transactionName, error);
                result.completeExceptionally(error);
            }

            @Override
            public void authTokenCheckFailed(WireCommands.AuthTokenCheckFailed authTokenCheckFailed) {
                result.completeExceptionally(
                        new WireCommandFailedException(new AuthenticationException(authTokenCheckFailed.toString()),
                                type, WireCommandFailedException.Reason.AuthFailed));
            }
        };

        WireCommands.DeleteSegment request = new WireCommands.DeleteSegment(idGenerator.get(), transactionName, delegationToken);
        sendRequestAsync(request, replyProcessor, result, ModelHelper.encode(uri));
        return result;
    }

    public CompletableFuture<Void> updatePolicy(String scope, String stream, ScalingPolicy policy, long segmentId,
                                                final String delegationToken, long clientRequestId) {
        final String qualifiedName = getQualifiedStreamSegmentName(scope, stream, segmentId);
        final CompletableFuture<Void> result = new CompletableFuture<>();
        final Controller.NodeUri uri = getSegmentUri(scope, stream, segmentId);
        final WireCommandType type = WireCommandType.UPDATE_SEGMENT_POLICY;
        final long requestId = (clientRequestId == RequestTag.NON_EXISTENT_ID) ? idGenerator.get() : clientRequestId;

        final FailingReplyProcessor replyProcessor = new FailingReplyProcessor() {

            @Override
            public void connectionDropped() {
                log.warn(requestId, "updatePolicy {} connectionDropped", qualifiedName);
                result.completeExceptionally(new WireCommandFailedException(type, WireCommandFailedException.Reason.ConnectionDropped));
            }

            @Override
            public void wrongHost(WireCommands.WrongHost wrongHost) {
                log.warn(requestId, "updatePolicy {} wrongHost", qualifiedName);
                result.completeExceptionally(new WireCommandFailedException(type, WireCommandFailedException.Reason.UnknownHost));
            }

            @Override
            public void segmentPolicyUpdated(WireCommands.SegmentPolicyUpdated policyUpdated) {
                log.info(requestId, "updatePolicy {} SegmentPolicyUpdated", qualifiedName);
                result.complete(null);
            }

            @Override
            public void processingFailure(Exception error) {
                log.error(requestId, "updatePolicy {} failed", qualifiedName, error);
                result.completeExceptionally(error);
            }

            @Override
            public void authTokenCheckFailed(WireCommands.AuthTokenCheckFailed authTokenCheckFailed) {
                result.completeExceptionally(
                        new WireCommandFailedException(new AuthenticationException(authTokenCheckFailed.toString()),
                                type, WireCommandFailedException.Reason.AuthFailed));
            }
        };

        Pair<Byte, Integer> extracted = extractFromPolicy(policy);

        WireCommands.UpdateSegmentPolicy request = new WireCommands.UpdateSegmentPolicy(requestId,
                qualifiedName, extracted.getLeft(), extracted.getRight(), delegationToken);
        sendRequestAsync(request, replyProcessor, result, ModelHelper.encode(uri));
        return result;
    }

    public CompletableFuture<WireCommands.StreamSegmentInfo> getSegmentInfo(String scope, String stream, long segmentId,
                                                                            final String delegationToken) {
        final CompletableFuture<WireCommands.StreamSegmentInfo> result = new CompletableFuture<>();
        final String qualifiedName = getQualifiedStreamSegmentName(scope, stream, segmentId);
        final Controller.NodeUri uri = getSegmentUri(scope, stream, segmentId);

        final WireCommandType type = WireCommandType.GET_STREAM_SEGMENT_INFO;
        final FailingReplyProcessor replyProcessor = new FailingReplyProcessor() {

            @Override
            public void connectionDropped() {
                log.warn("getSegmentInfo {} connectionDropped", qualifiedName);
                result.completeExceptionally(new WireCommandFailedException(type, WireCommandFailedException.Reason.ConnectionDropped));
            }

            @Override
            public void wrongHost(WireCommands.WrongHost wrongHost) {
                log.warn("getSegmentInfo {} WrongHost", qualifiedName);
                result.completeExceptionally(new WireCommandFailedException(type, WireCommandFailedException.Reason.UnknownHost));
            }

            @Override
            public void streamSegmentInfo(WireCommands.StreamSegmentInfo streamInfo) {
                log.debug("getSegmentInfo {} got response", qualifiedName);
                result.complete(streamInfo);
            }

            @Override
            public void processingFailure(Exception error) {
                log.error("getSegmentInfo {} failed", qualifiedName, error);
                result.completeExceptionally(error);
            }

            @Override
            public void authTokenCheckFailed(WireCommands.AuthTokenCheckFailed authTokenCheckFailed) {
                result.completeExceptionally(
                        new WireCommandFailedException(new AuthenticationException(authTokenCheckFailed.toString()),
                                type, WireCommandFailedException.Reason.AuthFailed));
            }
        };

        WireCommands.GetStreamSegmentInfo request = new WireCommands.GetStreamSegmentInfo(idGenerator.get(),
                qualifiedName, delegationToken);
        sendRequestAsync(request, replyProcessor, result, ModelHelper.encode(uri));
        return result;
    }

    /**
     * This method sends a WireCommand to create a table segment.
     *
     * @param scope               Stream scope.
     * @param stream              Stream name.
     * @param delegationToken     The token to be presented to the segmentstore.
     * @param clientRequestId     Request id.
     * @return A CompletableFuture that, when completed normally, will indicate the table segment creation completed
     * successfully. If the operation failed, the future will be failed with the causing exception. If the exception
     * can be retried then the future will be failed with {@link WireCommandFailedException}.
     */
    public CompletableFuture<Boolean> createTableSegment(final String scope,
                                                         final String stream,
                                                         final String delegationToken,
                                                         final long clientRequestId) {
        final CompletableFuture<Boolean> result = new CompletableFuture<>();
        final String qualifiedStreamSegmentName = getQualifiedStreamSegmentName(scope, stream, 0L);
        final Controller.NodeUri uri = getSegmentUri(scope, stream, 0L);
        final WireCommandType type = WireCommandType.CREATE_TABLE_SEGMENT;
        final long requestId = (clientRequestId == RequestTag.NON_EXISTENT_ID) ? idGenerator.get() : clientRequestId;

        final FailingReplyProcessor replyProcessor = new FailingReplyProcessor() {
            @Override
            public void connectionDropped() {
                log.warn(requestId, "CreateTableSegment {} Connection dropped", qualifiedStreamSegmentName);
                result.completeExceptionally(
                        new WireCommandFailedException(type, WireCommandFailedException.Reason.ConnectionDropped));
            }

            @Override
            public void wrongHost(WireCommands.WrongHost wrongHost) {
                log.warn(requestId, "CreateTableSegment {} wrong host", qualifiedStreamSegmentName);
                result.completeExceptionally(new WireCommandFailedException(type, WireCommandFailedException.Reason.UnknownHost));
            }

            @Override
            public void segmentAlreadyExists(WireCommands.SegmentAlreadyExists segmentAlreadyExists) {
                log.info(requestId, "CreateTableSegment {} segmentAlreadyExists", qualifiedStreamSegmentName);
                result.complete(true);
            }

            @Override
            public void segmentCreated(WireCommands.SegmentCreated segmentCreated) {
                log.info(requestId, "CreateTableSegment {} SegmentCreated", qualifiedStreamSegmentName);
                result.complete(true);
            }

            @Override
            public void processingFailure(Exception error) {
                log.error(requestId, "CreateTableSegment {} threw exception", qualifiedStreamSegmentName, error);
                result.completeExceptionally(error);
            }

            @Override
            public void authTokenCheckFailed(WireCommands.AuthTokenCheckFailed authTokenCheckFailed) {
                result.completeExceptionally(
                        new WireCommandFailedException(new AuthenticationException(authTokenCheckFailed.toString()),
                                                       type, WireCommandFailedException.Reason.AuthFailed));
            }
        };

        WireCommands.CreateTableSegment request = new WireCommands.CreateTableSegment(requestId, qualifiedStreamSegmentName, delegationToken);
        sendRequestAsync(request, replyProcessor, result, ModelHelper.encode(uri));
        return result;
    }

    /**
     * This method sends a WireCommand to delete a table segment.
     *
     * @param scope               Stream scope.
     * @param stream              Stream name.
     * @param mustBeEmpty         Flag to check if the table segment should be empty before deletion.
     * @param delegationToken     The token to be presented to the segmentstore.
     * @param clientRequestId     Request id.
     * @return A CompletableFuture that, when completed normally, will indicate the table segment deletion completed
     * successfully. If the operation failed, the future will be failed with the causing exception. If the exception
     * can be retried then the future will be failed with {@link WireCommandFailedException}.
     */
    public CompletableFuture<Boolean> deleteTableSegment(final String scope,
                                                         final String stream,
                                                         final boolean mustBeEmpty,
                                                         final String delegationToken,
                                                         final long clientRequestId) {
        final CompletableFuture<Boolean> result = new CompletableFuture<>();
        final Controller.NodeUri uri = getSegmentUri(scope, stream, 0L);
        final String qualifiedName = getQualifiedStreamSegmentName(scope, stream, 0L);
        final WireCommandType type = WireCommandType.DELETE_TABLE_SEGMENT;
        final long requestId = (clientRequestId == RequestTag.NON_EXISTENT_ID) ? idGenerator.get() : clientRequestId;

        final FailingReplyProcessor replyProcessor = new FailingReplyProcessor() {

            @Override
            public void connectionDropped() {
                log.warn(requestId, "deleteTableSegment {} Connection dropped.", qualifiedName);
                result.completeExceptionally(
                        new WireCommandFailedException(type, WireCommandFailedException.Reason.ConnectionDropped));
            }

            @Override
            public void wrongHost(WireCommands.WrongHost wrongHost) {
                log.warn(requestId, "deleteTableSegment {} wrong host.", qualifiedName);
                result.completeExceptionally(new WireCommandFailedException(type, WireCommandFailedException.Reason.UnknownHost));
            }

            @Override
            public void noSuchSegment(WireCommands.NoSuchSegment noSuchSegment) {
                log.info(requestId, "deleteTableSegment {} NoSuchSegment.", qualifiedName);
                result.completeExceptionally(new WireCommandFailedException(type, WireCommandFailedException.Reason.SegmentDoesNotExist));
            }

            @Override
            public void segmentDeleted(WireCommands.SegmentDeleted segmentDeleted) {
                log.info(requestId, "deleteTableSegment {} SegmentDeleted.", qualifiedName);
                result.complete(true);
            }

            @Override
            public void tableSegmentNotEmpty(WireCommands.TableSegmentNotEmpty tableSegmentNotEmpty) {
                log.warn(requestId, "deleteTableSegment {} TableSegmentNotEmpty.", qualifiedName);
                result.completeExceptionally(new WireCommandFailedException(type, WireCommandFailedException.Reason.TableSegmentNotEmpty));
            }

            @Override
            public void processingFailure(Exception error) {
                log.error(requestId, "deleteTableSegment {} failed.", qualifiedName, error);
                result.completeExceptionally(error);
            }

            @Override
            public void authTokenCheckFailed(WireCommands.AuthTokenCheckFailed authTokenCheckFailed) {
                result.completeExceptionally(
                        new WireCommandFailedException(new AuthenticationException(authTokenCheckFailed.toString()),
                                type, WireCommandFailedException.Reason.AuthFailed));
            }
        };

        WireCommands.DeleteTableSegment request = new WireCommands.DeleteTableSegment(requestId, qualifiedName, mustBeEmpty, delegationToken);
        sendRequestAsync(request, replyProcessor, result, ModelHelper.encode(uri));
        return result;
    }

    /**
     * This method sends a WireCommand to update table entries.
     *
     * @param scope               Stream scope.
     * @param stream              Stream name.
     * @param entries             List of {@link TableEntry}s to be updated.
     * @param delegationToken     The token to be presented to the segmentstore.
     * @param clientRequestId     Request id.
     * @return A CompletableFuture that, when completed normally, will contain the current versions of each {@link TableEntry}
     * If the operation failed, the future will be failed with the causing exception. If the exception can be retried
     * then the future will be failed with {@link WireCommandFailedException}.
     */
    public CompletableFuture<List<KeyVersion>> updateTableEntries(final String scope,
                                                                  final String stream,
                                                                  final List<TableEntry<byte[], byte[]>> entries,
                                                                  final String delegationToken,
                                                                  final long clientRequestId) {
        final CompletableFuture<List<KeyVersion>> result = new CompletableFuture<>();
        final Controller.NodeUri uri = getSegmentUri(scope, stream, 0L);
        final String qualifiedName = getQualifiedStreamSegmentName(scope, stream, 0L);
        final WireCommandType type = WireCommandType.UPDATE_TABLE_ENTRIES;
        final long requestId = (clientRequestId == RequestTag.NON_EXISTENT_ID) ? idGenerator.get() : clientRequestId;

        final FailingReplyProcessor replyProcessor = new FailingReplyProcessor() {

            @Override
            public void connectionDropped() {
                log.warn(requestId, "updateTableEntries {} Connection dropped", qualifiedName);
                result.completeExceptionally(new WireCommandFailedException(type, WireCommandFailedException.Reason.ConnectionDropped));
            }

            @Override
            public void wrongHost(WireCommands.WrongHost wrongHost) {
                log.warn(requestId, "updateTableEntries {} wrong host", qualifiedName);
                result.completeExceptionally(new WireCommandFailedException(type, WireCommandFailedException.Reason.UnknownHost));
            }

            @Override
            public void noSuchSegment(WireCommands.NoSuchSegment noSuchSegment) {
                log.warn(requestId, "updateTableEntries {} NoSuchSegment", qualifiedName);
                result.completeExceptionally(new WireCommandFailedException(type, WireCommandFailedException.Reason.SegmentDoesNotExist));
            }

            @Override
            public void tableEntriesUpdated(WireCommands.TableEntriesUpdated tableEntriesUpdated) {
                log.info(requestId, "updateTableEntries request for {} tableSegment completed.", qualifiedName);
                result.complete(tableEntriesUpdated.getUpdatedVersions().stream().map(KeyVersionImpl::new).collect(Collectors.toList()));
            }

            @Override
            public void tableKeyDoesNotExist(WireCommands.TableKeyDoesNotExist tableKeyDoesNotExist) {
                log.warn(requestId, "updateTableEntries request for {} tableSegment failed with TableKeyDoesNotExist.", qualifiedName);
                result.completeExceptionally(new WireCommandFailedException(type, WireCommandFailedException.Reason.TableKeyDoesNotExist));
            }

            @Override
            public void tableKeyBadVersion(WireCommands.TableKeyBadVersion tableKeyBadVersion) {
                log.warn(requestId, "updateTableEntries request for {} tableSegment failed with TableKeyBadVersion.", qualifiedName);
                result.completeExceptionally(new WireCommandFailedException(type, WireCommandFailedException.Reason.TableKeyBadVersion));
            }

            @Override
            public void processingFailure(Exception error) {
                log.error(requestId, "updateTableEntries {} failed", qualifiedName, error);
                result.completeExceptionally(error);
            }

            @Override
            public void authTokenCheckFailed(WireCommands.AuthTokenCheckFailed authTokenCheckFailed) {
                result.completeExceptionally(
                        new WireCommandFailedException(new AuthenticationException(authTokenCheckFailed.toString()),
                                type, WireCommandFailedException.Reason.AuthFailed));
            }
        };

        List<ByteBuf> buffersToRelease = new LinkedList<>();
        List<Map.Entry<WireCommands.TableKey, WireCommands.TableValue>> wireCommandEntries = entries.stream().map(te -> {
            final WireCommands.TableKey key = convertToWireCommand(te.getKey());
            ByteBuf valueBuffer = wrappedBuffer(te.getValue());
            buffersToRelease.add(key.getData());
            buffersToRelease.add(valueBuffer);
            final WireCommands.TableValue value = new WireCommands.TableValue(valueBuffer);
            return new AbstractMap.SimpleImmutableEntry<>(key, value);
        }).collect(Collectors.toList());

        WireCommands.UpdateTableEntries request = new WireCommands.UpdateTableEntries(requestId, qualifiedName, delegationToken,
                                                                                      new WireCommands.TableEntries(wireCommandEntries));
        sendRequestAsync(request, replyProcessor, result, ModelHelper.encode(uri));
        return result
                .whenComplete((r, e) -> buffersToRelease.forEach(ReferenceCounted::release));
    }

    /**
     * This method sends a WireCommand to remove table keys.
     *
     * @param scope               Stream scope.
     * @param stream              Stream name.
     * @param keys                List of {@link TableKey}s to be removed. Only if all the elements in the list has version as
     *                            {@link KeyVersion#NOT_EXISTS} then an unconditional update/removal is performed. Else an atomic conditional
     *                            update (removal) is performed.
     * @param delegationToken     The token to be presented to the segmentstore.
     * @param clientRequestId     Request id.
     * @return A CompletableFuture that will complete normally when the provided keys are deleted.
     * If the operation failed, the future will be failed with the causing exception. If the exception can be
     * retried then the future will be failed with {@link WireCommandFailedException}.
     */
    public CompletableFuture<Void> removeTableKeys(final String scope,
                                                   final String stream,
                                                   final List<TableKey<byte[]>> keys,
                                                   final String delegationToken,
                                                   final long clientRequestId) {
        final CompletableFuture<Void> result = new CompletableFuture<>();
        final Controller.NodeUri uri = getSegmentUri(scope, stream, 0L);
        final String qualifiedName = getQualifiedStreamSegmentName(scope, stream, 0L);
        final WireCommandType type = WireCommandType.REMOVE_TABLE_KEYS;
        final long requestId = (clientRequestId == RequestTag.NON_EXISTENT_ID) ? idGenerator.get() : clientRequestId;

        final FailingReplyProcessor replyProcessor = new FailingReplyProcessor() {

            @Override
            public void connectionDropped() {
                log.warn(requestId, "removeTableKeys {} Connection dropped", qualifiedName);
                result.completeExceptionally(
                        new WireCommandFailedException(type, WireCommandFailedException.Reason.ConnectionDropped));
            }

            @Override
            public void wrongHost(WireCommands.WrongHost wrongHost) {
                log.warn(requestId, "removeTableKeys {} Wrong host", qualifiedName);
                result.completeExceptionally(new WireCommandFailedException(type, WireCommandFailedException.Reason.UnknownHost));
            }

            @Override
            public void noSuchSegment(WireCommands.NoSuchSegment noSuchSegment) {
                log.warn(requestId, "removeTableKeys {} NoSuchSegment", qualifiedName);
                result.completeExceptionally(new WireCommandFailedException(type, WireCommandFailedException.Reason.SegmentDoesNotExist));
            }

            @Override
            public void tableKeysRemoved(WireCommands.TableKeysRemoved tableKeysRemoved) {
                log.info(requestId, "removeTableKeys {} completed.", qualifiedName);
                result.complete(null);
            }

            @Override
            public void tableKeyDoesNotExist(WireCommands.TableKeyDoesNotExist tableKeyDoesNotExist) {
                log.info(requestId, "removeTableKeys request for {} tableSegment failed with TableKeyDoesNotExist.", qualifiedName);
                result.complete(null);
            }

            @Override
            public void tableKeyBadVersion(WireCommands.TableKeyBadVersion tableKeyBadVersion) {
                log.warn(requestId, "removeTableKeys request for {} tableSegment failed with TableKeyBadVersion.", qualifiedName);
                result.completeExceptionally(new WireCommandFailedException(type, WireCommandFailedException.Reason.TableKeyBadVersion));
            }

            @Override
            public void processingFailure(Exception error) {
                log.error(requestId, "removeTableKeys {} failed", qualifiedName, error);
                result.completeExceptionally(error);
            }

            @Override
            public void authTokenCheckFailed(WireCommands.AuthTokenCheckFailed authTokenCheckFailed) {
                result.completeExceptionally(
                        new WireCommandFailedException(new AuthenticationException(authTokenCheckFailed.toString()),
                                type, WireCommandFailedException.Reason.AuthFailed));
            }
        };

        List<ByteBuf> buffersToRelease = new ArrayList<>(keys.size());
        List<WireCommands.TableKey> keyList = keys.stream().map(x -> {
            WireCommands.TableKey key = convertToWireCommand(x);
            buffersToRelease.add(key.getData());
            return key;
        }).collect(Collectors.toList());

        WireCommands.RemoveTableKeys request = new WireCommands.RemoveTableKeys(requestId, qualifiedName, delegationToken, keyList);
        sendRequestAsync(request, replyProcessor, result, ModelHelper.encode(uri));
        return result
                .whenComplete((r, e) -> buffersToRelease.forEach(ReferenceCounted::release));
    }

    /**
     * This method sends a WireCommand to read table entries.
     *
     * @param scope               Stream scope.
     * @param stream              Stream name.
     * @param keys                List of {@link TableKey}s to be read. {@link TableKey#getVersion()} is not used
     *                            during this operation and the latest version is read.
     * @param delegationToken     The token to be presented to the segmentstore.
     * @param clientRequestId     Request id.
     * @return A CompletableFuture that, when completed normally, will contain a list of {@link TableEntry} with
     * a value corresponding to the latest version. If the operation failed, the future will be failed with the
     * causing exception. If the exception can be retried then the future will be failed with
     * {@link WireCommandFailedException}.
     */
    public CompletableFuture<List<TableEntry<byte[], byte[]>>> readTable(final String scope,
                                                                         final String stream,
                                                                         final List<TableKey<byte[]>> keys,
                                                                         final String delegationToken,
                                                                         final long clientRequestId) {
        final CompletableFuture<List<TableEntry<byte[], byte[]>>> result = new CompletableFuture<>();
        final Controller.NodeUri uri = getSegmentUri(scope, stream, 0L);
        final String qualifiedName = getQualifiedStreamSegmentName(scope, stream, 0L);
        final WireCommandType type = WireCommandType.READ_TABLE;
        final long requestId = (clientRequestId == RequestTag.NON_EXISTENT_ID) ? idGenerator.get() : clientRequestId;

        final FailingReplyProcessor replyProcessor = new FailingReplyProcessor() {

            @Override
            public void connectionDropped() {
                log.warn(requestId, "readTable {} Connection dropped", qualifiedName);
                result.completeExceptionally(
                        new WireCommandFailedException(type, WireCommandFailedException.Reason.ConnectionDropped));
            }

            @Override
            public void wrongHost(WireCommands.WrongHost wrongHost) {
                log.warn(requestId, "readTable {} wrong host", qualifiedName);
                result.completeExceptionally(new WireCommandFailedException(type, WireCommandFailedException.Reason.UnknownHost));
            }

            @Override
            public void noSuchSegment(WireCommands.NoSuchSegment noSuchSegment) {
                log.warn(requestId, "readTable {} NoSuchSegment", qualifiedName);
                result.completeExceptionally(new WireCommandFailedException(type, WireCommandFailedException.Reason.SegmentDoesNotExist));
            }

            @Override
            public void tableRead(WireCommands.TableRead tableRead) {
                log.debug(requestId, "readTable {} successful.", qualifiedName);
                AtomicBoolean allKeysFound = new AtomicBoolean(true);
                List<TableEntry<byte[], byte[]>> tableEntries = tableRead.getEntries().getEntries().stream()
                                                                         .map(e -> {
                                                                             WireCommands.TableKey k = e.getKey();
                                                                             TableKey<byte[]> tableKey =
                                                                                     new TableKeyImpl<>(getArray(k.getData()),
                                                                                             new KeyVersionImpl(k.getKeyVersion()));
                                                                             // Hack added to return KeyDoesNotExist if key version is Long.Min
                                                                             allKeysFound.compareAndSet(true, k.getKeyVersion() != WireCommands.TableKey.NO_VERSION);
                                                                             return new TableEntryImpl<>(tableKey, getArray(e.getValue().getData()));
                                                                         }).collect(Collectors.toList());
                if (allKeysFound.get()) {
                    result.complete(tableEntries);
                } else {
                    // Hack added to return KeyDoesNotExist if key version is Long.Min
                    result.completeExceptionally(new WireCommandFailedException(type, WireCommandFailedException.Reason.TableKeyDoesNotExist));
                }
            }

            @Override
            public void tableKeyDoesNotExist(WireCommands.TableKeyDoesNotExist tableKeyDoesNotExist) {
                log.warn(requestId, "readTable request for {} tableSegment failed with TableKeyDoesNotExist.", qualifiedName);
                result.completeExceptionally(new WireCommandFailedException(type, WireCommandFailedException.Reason.TableKeyDoesNotExist));
            }

            @Override
            public void processingFailure(Exception error) {
                log.error(requestId, "readTable {} failed", qualifiedName, error);
                result.completeExceptionally(error);
            }

            @Override
            public void authTokenCheckFailed(WireCommands.AuthTokenCheckFailed authTokenCheckFailed) {
                result.completeExceptionally(
                        new WireCommandFailedException(new AuthenticationException(authTokenCheckFailed.toString()),
                                type, WireCommandFailedException.Reason.AuthFailed));
            }
        };

        List<ByteBuf> buffersToRelease = new ArrayList<>();
        // the version is always NO_VERSION as read returns the latest version of value.
        List<WireCommands.TableKey> keyList = keys.stream().map(k -> {
            ByteBuf buffer = wrappedBuffer(k.getKey());
            buffersToRelease.add(buffer);
            return new WireCommands.TableKey(buffer, WireCommands.TableKey.NO_VERSION);
        }).collect(Collectors.toList());

        WireCommands.ReadTable request = new WireCommands.ReadTable(requestId, qualifiedName, delegationToken, keyList);
        sendRequestAsync(request, replyProcessor, result, ModelHelper.encode(uri));
        return result
                .whenComplete((r, e) -> {
                   buffersToRelease.forEach(ReferenceCounted::release); 
                });
    }

    /**
     * The method sends a WireCommand to iterate over table keys.
     * @param scope Stream scope.
     * @param stream Stream name.
     * @param suggestedKeyCount Suggested number of {@link TableKey}s to be returned by the SegmentStore.
     * @param state Last known state of the iterator.
     * @param delegationToken The token to be presented to the segmentstore.
     * @param clientRequestId Request id.
     * @return A CompletableFuture that will return the next set of {@link TableKey}s returned from the SegmentStore.
     */
    public CompletableFuture<TableSegment.IteratorItem<TableKey<byte[]>>> readTableKeys(final String scope,
                                                                                    final String stream,
                                                                                    final int suggestedKeyCount,
                                                                                    final IteratorState state,
                                                                                    final String delegationToken,
                                                                                    final long clientRequestId) {

        final Controller.NodeUri uri = getSegmentUri(scope, stream, 0L);
        final String qualifiedName = getQualifiedStreamSegmentName(scope, stream, 0L);
        final WireCommandType type = WireCommandType.READ_TABLE_KEYS;
        final long requestId = (clientRequestId == RequestTag.NON_EXISTENT_ID) ? idGenerator.get() : clientRequestId;
        final IteratorState token = (state == null) ? IteratorState.EMPTY : state;

        final CompletableFuture<TableSegment.IteratorItem<TableKey<byte[]>>> result = new CompletableFuture<>();
        final FailingReplyProcessor replyProcessor = new FailingReplyProcessor() {

            @Override
            public void connectionDropped() {
                log.warn(requestId, "readTableKeys {} Connection dropped", qualifiedName);
                result.completeExceptionally(
                        new WireCommandFailedException(type, WireCommandFailedException.Reason.ConnectionDropped));
            }

            @Override
            public void wrongHost(WireCommands.WrongHost wrongHost) {
                log.warn(requestId, "readTableKeys {} wrong host", qualifiedName);
                result.completeExceptionally(new WireCommandFailedException(type, WireCommandFailedException.Reason.UnknownHost));
            }

            @Override
            public void noSuchSegment(WireCommands.NoSuchSegment noSuchSegment) {
                log.warn(requestId, "readTableKeys {} NoSuchSegment", qualifiedName);
                result.completeExceptionally(new WireCommandFailedException(type, WireCommandFailedException.Reason.SegmentDoesNotExist));
            }

            @Override
            public void tableKeysRead(WireCommands.TableKeysRead tableKeysRead) {
                log.debug(requestId, "readTableKeys {} successful.", qualifiedName);
                final IteratorState state = IteratorState.fromBytes(tableKeysRead.getContinuationToken());
                final List<TableKey<byte[]>> keys =
                        tableKeysRead.getKeys().stream().map(k -> new TableKeyImpl<>(getArray(k.getData()),
                                                                                     new KeyVersionImpl(k.getKeyVersion()))).collect(Collectors.toList());
                result.complete(new TableSegment.IteratorItem<>(state, keys));
            }

            @Override
            public void tableKeyDoesNotExist(WireCommands.TableKeyDoesNotExist tableKeyDoesNotExist) {
                log.warn(requestId, "readTableKeys request for {} tableSegment failed with TableKeyDoesNotExist.", qualifiedName);
                result.completeExceptionally(new WireCommandFailedException(type, WireCommandFailedException.Reason.TableKeyDoesNotExist));
            }

            @Override
            public void processingFailure(Exception error) {
                log.error(requestId, "readTableKeys {} failed", qualifiedName, error);
                result.completeExceptionally(error);
            }

            @Override
            public void authTokenCheckFailed(WireCommands.AuthTokenCheckFailed authTokenCheckFailed) {
                result.completeExceptionally(
                        new WireCommandFailedException(new AuthenticationException(authTokenCheckFailed.toString()),
                                                       type, WireCommandFailedException.Reason.AuthFailed));
            }
        };

        WireCommands.ReadTableKeys cmd = new WireCommands.ReadTableKeys(requestId, qualifiedName, delegationToken, suggestedKeyCount,
                                                                        token.toBytes());
        sendRequestAsync(cmd, replyProcessor, result, ModelHelper.encode(uri));
        return result;
    }


    /**
     * The method sends a WireCommand to iterate over table entries.
     * @param scope Stream scope.
     * @param stream Stream name.
     * @param suggestedEntryCount Suggested number of {@link TableKey}s to be returned by the SegmentStore.
     * @param state Last known state of the iterator.
     * @param delegationToken The token to be presented to the segmentstore.
     * @param clientRequestId Request id.
     * @return A CompletableFuture that will return the next set of {@link TableKey}s returned from the SegmentStore.
     */
    public CompletableFuture<TableSegment.IteratorItem<TableEntry<byte[], byte[]>>> readTableEntries(final String scope,
                                                                               final String stream,
                                                                               final int suggestedEntryCount,
                                                                               final IteratorState state,
                                                                               final String delegationToken,
                                                                               final long clientRequestId) {

        final Controller.NodeUri uri = getSegmentUri(scope, stream, 0L);
        final String qualifiedName = getQualifiedStreamSegmentName(scope, stream, 0L);
        final WireCommandType type = WireCommandType.READ_TABLE_ENTRIES;
        final long requestId = (clientRequestId == RequestTag.NON_EXISTENT_ID) ? idGenerator.get() : clientRequestId;
        final IteratorState token = (state == null) ? IteratorState.EMPTY : state;

        final CompletableFuture<TableSegment.IteratorItem<TableEntry<byte[], byte[]>>> result = new CompletableFuture<>();
        final FailingReplyProcessor replyProcessor = new FailingReplyProcessor() {

            @Override
            public void connectionDropped() {
                log.warn(requestId, "readTableEntries {} Connection dropped", qualifiedName);
                result.completeExceptionally(
                        new WireCommandFailedException(type, WireCommandFailedException.Reason.ConnectionDropped));
            }

            @Override
            public void wrongHost(WireCommands.WrongHost wrongHost) {
                log.warn(requestId, "readTableEntries {} wrong host", qualifiedName);
                result.completeExceptionally(new WireCommandFailedException(type, WireCommandFailedException.Reason.UnknownHost));
            }

            @Override
            public void noSuchSegment(WireCommands.NoSuchSegment noSuchSegment) {
                log.warn(requestId, "readTableEntries {} NoSuchSegment", qualifiedName);
                result.completeExceptionally(new WireCommandFailedException(type, WireCommandFailedException.Reason.SegmentDoesNotExist));
            }

            @Override
            public void tableEntriesRead(WireCommands.TableEntriesRead tableEntriesRead) {
                log.debug(requestId, "readTableEntries {} successful.", qualifiedName);
                final IteratorState state = IteratorState.fromBytes(tableEntriesRead.getContinuationToken());
                final List<TableEntry<byte[], byte[]>> entries =
                        tableEntriesRead.getEntries().getEntries().stream()
                                        .map(e -> {
                                            WireCommands.TableKey k = e.getKey();
                                            TableKey<byte[]> tableKey = new TableKeyImpl<>(getArray(k.getData()),
                                                                                           new KeyVersionImpl(k.getKeyVersion()));
                                            return new TableEntryImpl<>(tableKey, getArray(e.getValue().getData()));
                                        }).collect(Collectors.toList());
                result.complete(new TableSegment.IteratorItem<>(state, entries));
            }

            @Override
            public void tableKeyDoesNotExist(WireCommands.TableKeyDoesNotExist tableKeyDoesNotExist) {
                log.warn(requestId, "readTableEntries request for {} tableSegment failed with TableKeyDoesNotExist.", qualifiedName);
                result.completeExceptionally(new WireCommandFailedException(type, WireCommandFailedException.Reason.TableKeyDoesNotExist));
            }

            @Override
            public void processingFailure(Exception error) {
                log.error(requestId, "readTableEntries {} failed", qualifiedName, error);
                result.completeExceptionally(error);
            }

            @Override
            public void authTokenCheckFailed(WireCommands.AuthTokenCheckFailed authTokenCheckFailed) {
                result.completeExceptionally(
                        new WireCommandFailedException(new AuthenticationException(authTokenCheckFailed.toString()),
                                type, WireCommandFailedException.Reason.AuthFailed));
            }
        };

        WireCommands.ReadTableEntries cmd = new WireCommands.ReadTableEntries(requestId, qualifiedName, delegationToken,
                                                                        suggestedEntryCount, token.toBytes());
        sendRequestAsync(cmd, replyProcessor, result, ModelHelper.encode(uri));
        return result;
    }

    private byte[] getArray(ByteBuf buf) {
        final byte[] bytes = new byte[buf.readableBytes()];
        final int readerIndex = buf.readerIndex();
        buf.getBytes(readerIndex, bytes);
        buf.release();
        return bytes;
    }

    private WireCommands.TableKey convertToWireCommand(final TableKey<byte[]> k) {
        WireCommands.TableKey key;
        if (k.getVersion() == null) {
            // unconditional update.
            key = new WireCommands.TableKey(wrappedBuffer(k.getKey()), WireCommands.TableKey.NO_VERSION);
        } else {
            key = new WireCommands.TableKey(wrappedBuffer(k.getKey()), k.getVersion().getSegmentVersion());
        }
        return key;
    }

    private <ResultT> void sendRequestAsync(final WireCommand request, final ReplyProcessor replyProcessor,
                                            final CompletableFuture<ResultT> resultFuture,
                                            final PravegaNodeUri uri) {
        // get connection manager for the segment store node from the cache. 
<<<<<<< HEAD
        PravegaConnectionManager connectionManager = cache.getUnchecked(uri);
        // take a new connection from the connection manager
        CompletableFuture<PravegaConnectionManager.ConnectionObject> connectionFuture = connectionManager.getConnection(replyProcessor);
=======
        SegmentHelperConnectionManager connectionManager = cache.getUnchecked(uri);
        // take a new connection from the connection manager
        CompletableFuture<SegmentHelperConnectionManager.ConnectionObject> connectionFuture = connectionManager.getConnection(replyProcessor);
>>>>>>> 0e57d104
        connectionFuture.whenComplete((connection, e) -> {
            if (connection == null || e != null) {
                ConnectionFailedException cause = e != null ? new ConnectionFailedException(e) : new ConnectionFailedException();
                resultFuture.completeExceptionally(new WireCommandFailedException(cause,
                        request.getType(),
                        WireCommandFailedException.Reason.ConnectionFailed));
            } else {                
<<<<<<< HEAD
                connection.getConnection().sendAsync(request, cfe -> {
                    if (cfe != null) {
                        Throwable cause = Exceptions.unwrap(cfe);
                        if (cause instanceof ConnectionFailedException) {
                            resultFuture.completeExceptionally(new WireCommandFailedException(cause, request.getType(), WireCommandFailedException.Reason.ConnectionFailed));
                        } else {
                            resultFuture.completeExceptionally(new RuntimeException(cause));
                        }                        
                    }
                });                
=======
                connection.sendAsync(request, resultFuture);
>>>>>>> 0e57d104
            }
        });
        resultFuture.whenComplete((result, e) -> {
            // when processing completes, return the connection back to connection manager asynchronously.
            // Note: If result future is complete, connectionFuture is definitely complete. 
            connectionFuture.thenAccept(connectionManager::returnConnection);
        });
    }

    private Pair<Byte, Integer> extractFromPolicy(ScalingPolicy policy) {
        final int desiredRate;
        final byte rateType;
        if (policy.getScaleType().equals(ScalingPolicy.ScaleType.FIXED_NUM_SEGMENTS)) {
            desiredRate = 0;
            rateType = WireCommands.CreateSegment.NO_SCALE;
        } else {
            desiredRate = Math.toIntExact(policy.getTargetRate());
            if (policy.getScaleType().equals(ScalingPolicy.ScaleType.BY_RATE_IN_KBYTES_PER_SEC)) {
                rateType = WireCommands.CreateSegment.IN_KBYTES_PER_SEC;
            } else {
                rateType = WireCommands.CreateSegment.IN_EVENTS_PER_SEC;
            }
        }

        return new ImmutablePair<>(rateType, desiredRate);
    }

    public String retrieveMasterToken() {
        return authHelper.retrieveMasterToken();
    }
}<|MERGE_RESOLUTION|>--- conflicted
+++ resolved
@@ -44,12 +44,9 @@
 import io.pravega.shared.protocol.netty.WireCommand;
 import io.pravega.shared.protocol.netty.WireCommandType;
 import io.pravega.shared.protocol.netty.WireCommands;
-<<<<<<< HEAD
-=======
 import org.apache.commons.lang3.tuple.ImmutablePair;
 import org.apache.commons.lang3.tuple.Pair;
 import org.slf4j.LoggerFactory;
->>>>>>> 0e57d104
 
 import java.util.AbstractMap;
 import java.util.ArrayList;
@@ -63,13 +60,6 @@
 import java.util.concurrent.atomic.AtomicLong;
 import java.util.function.Supplier;
 import java.util.stream.Collectors;
-<<<<<<< HEAD
-
-import org.apache.commons.lang3.tuple.ImmutablePair;
-import org.apache.commons.lang3.tuple.Pair;
-import org.slf4j.LoggerFactory;
-=======
->>>>>>> 0e57d104
 
 import static io.netty.buffer.Unpooled.wrappedBuffer;
 import static io.pravega.shared.segment.StreamSegmentNameUtils.*;
@@ -81,32 +71,16 @@
     private final Supplier<Long> idGenerator = new AtomicLong(0)::incrementAndGet;
     private final HostControllerStore hostStore;
     private final AuthHelper authHelper;
-<<<<<<< HEAD
-    private final LoadingCache<PravegaNodeUri, PravegaConnectionManager> cache;
-=======
     // cache of connection manager for segment store nodes.
     // Pravega Connection Manager maintains a pool of connection for a segment store and returns a connection from 
     // the pool on the need basis. 
     private final LoadingCache<PravegaNodeUri, SegmentHelperConnectionManager> cache;
->>>>>>> 0e57d104
 
     public SegmentHelper(HostControllerStore hostControllerStore, ConnectionFactory clientCF, AuthHelper authHelper) {
         this.hostStore = hostControllerStore;
         this.authHelper = authHelper;
         cache = CacheBuilder.newBuilder()
                             .maximumSize(Config.HOST_STORE_CONTAINER_COUNT)
-<<<<<<< HEAD
-                            // if a host is not accessed for 2 minutes, remove it from the cache
-                            .expireAfterAccess(2, TimeUnit.MINUTES)
-                            .removalListener((RemovalListener<PravegaNodeUri, PravegaConnectionManager>) removalNotification -> {
-                                // Whenever a connection manager is evicted from the cache call shutdown on it. 
-                                removalNotification.getValue().shutdown();
-                            })
-                            .build(new CacheLoader<PravegaNodeUri, PravegaConnectionManager>() {
-                                @Override
-                                public PravegaConnectionManager load(PravegaNodeUri nodeUri) throws Exception {
-                                    return new PravegaConnectionManager(nodeUri, clientCF);
-=======
                             // if a host is not accessed for 5 minutes, remove it from the cache
                             .expireAfterAccess(5, TimeUnit.MINUTES)
                             .removalListener((RemovalListener<PravegaNodeUri, SegmentHelperConnectionManager>) removalNotification -> {
@@ -117,7 +91,6 @@
                                 @Override
                                 public SegmentHelperConnectionManager load(PravegaNodeUri nodeUri) throws Exception {
                                     return new SegmentHelperConnectionManager(nodeUri, clientCF);
->>>>>>> 0e57d104
                                 }
                             });
     }
@@ -1279,15 +1252,9 @@
                                             final CompletableFuture<ResultT> resultFuture,
                                             final PravegaNodeUri uri) {
         // get connection manager for the segment store node from the cache. 
-<<<<<<< HEAD
-        PravegaConnectionManager connectionManager = cache.getUnchecked(uri);
-        // take a new connection from the connection manager
-        CompletableFuture<PravegaConnectionManager.ConnectionObject> connectionFuture = connectionManager.getConnection(replyProcessor);
-=======
         SegmentHelperConnectionManager connectionManager = cache.getUnchecked(uri);
         // take a new connection from the connection manager
         CompletableFuture<SegmentHelperConnectionManager.ConnectionObject> connectionFuture = connectionManager.getConnection(replyProcessor);
->>>>>>> 0e57d104
         connectionFuture.whenComplete((connection, e) -> {
             if (connection == null || e != null) {
                 ConnectionFailedException cause = e != null ? new ConnectionFailedException(e) : new ConnectionFailedException();
@@ -1295,20 +1262,7 @@
                         request.getType(),
                         WireCommandFailedException.Reason.ConnectionFailed));
             } else {                
-<<<<<<< HEAD
-                connection.getConnection().sendAsync(request, cfe -> {
-                    if (cfe != null) {
-                        Throwable cause = Exceptions.unwrap(cfe);
-                        if (cause instanceof ConnectionFailedException) {
-                            resultFuture.completeExceptionally(new WireCommandFailedException(cause, request.getType(), WireCommandFailedException.Reason.ConnectionFailed));
-                        } else {
-                            resultFuture.completeExceptionally(new RuntimeException(cause));
-                        }                        
-                    }
-                });                
-=======
                 connection.sendAsync(request, resultFuture);
->>>>>>> 0e57d104
             }
         });
         resultFuture.whenComplete((result, e) -> {
