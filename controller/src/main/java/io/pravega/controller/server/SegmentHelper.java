/**
 * Copyright (c) 2017 Dell Inc., or its subsidiaries. All Rights Reserved.
 *
 * Licensed under the Apache License, Version 2.0 (the "License");
 * you may not use this file except in compliance with the License.
 * You may obtain a copy of the License at
 *
 *     http://www.apache.org/licenses/LICENSE-2.0
 */
package io.pravega.controller.server;

import com.google.common.base.Preconditions;
import com.google.common.cache.CacheBuilder;
import com.google.common.cache.CacheLoader;
import com.google.common.cache.LoadingCache;
import com.google.common.cache.RemovalListener;
import io.netty.buffer.ByteBuf;
import io.netty.util.ReferenceCounted;
import io.pravega.auth.AuthenticationException;
import io.pravega.client.netty.impl.ConnectionFactory;
import io.pravega.client.stream.ScalingPolicy;
import io.pravega.client.stream.impl.ModelHelper;
import io.pravega.client.tables.impl.IteratorState;
import io.pravega.client.tables.impl.KeyVersion;
import io.pravega.client.tables.impl.KeyVersionImpl;
import io.pravega.client.tables.impl.TableEntry;
import io.pravega.client.tables.impl.TableEntryImpl;
import io.pravega.client.tables.impl.TableKey;
import io.pravega.client.tables.impl.TableKeyImpl;
import io.pravega.client.tables.impl.TableSegment;
import io.pravega.common.cluster.Host;
import io.pravega.common.tracing.RequestTag;
import io.pravega.common.tracing.TagLogger;
import io.pravega.controller.server.rpc.auth.AuthHelper;
import io.pravega.controller.store.host.HostControllerStore;
import io.pravega.controller.store.stream.records.RecordHelper;
import io.pravega.controller.stream.api.grpc.v1.Controller;
import io.pravega.controller.stream.api.grpc.v1.Controller.TxnStatus;
import io.pravega.controller.util.Config;
import io.pravega.shared.protocol.netty.ConnectionFailedException;
import io.pravega.shared.protocol.netty.FailingReplyProcessor;
import io.pravega.shared.protocol.netty.PravegaNodeUri;
import io.pravega.shared.protocol.netty.ReplyProcessor;
import io.pravega.shared.protocol.netty.WireCommand;
import io.pravega.shared.protocol.netty.WireCommandType;
import io.pravega.shared.protocol.netty.WireCommands;
import org.apache.commons.lang3.tuple.ImmutablePair;
import org.apache.commons.lang3.tuple.Pair;
import org.slf4j.LoggerFactory;

import java.util.AbstractMap;
import java.util.ArrayList;
<<<<<<< HEAD
import java.util.LinkedList;
=======
>>>>>>> 92154536
import java.util.List;
import java.util.Map;
import java.util.UUID;
import java.util.concurrent.CompletableFuture;
import java.util.concurrent.TimeUnit;
import java.util.concurrent.atomic.AtomicBoolean;
import java.util.concurrent.atomic.AtomicLong;
import java.util.function.Supplier;
import java.util.stream.Collectors;

import static io.netty.buffer.Unpooled.wrappedBuffer;
import static io.pravega.shared.segment.StreamSegmentNameUtils.getQualifiedStreamSegmentName;
import static io.pravega.shared.segment.StreamSegmentNameUtils.getSegmentNumber;
import static io.pravega.shared.segment.StreamSegmentNameUtils.getTransactionNameFromId;

public class SegmentHelper {

    private static final TagLogger log = new TagLogger(LoggerFactory.getLogger(SegmentHelper.class));

    private final Supplier<Long> idGenerator = new AtomicLong(0)::incrementAndGet;
    private final HostControllerStore hostStore;
    private final AuthHelper authHelper;
    // cache of connection manager for segment store nodes.
    // Pravega Connection Manager maintains a pool of connection for a segment store and returns a connection from 
    // the pool on the need basis. 
    private final LoadingCache<PravegaNodeUri, SegmentHelperConnectionManager> cache;

    public SegmentHelper(HostControllerStore hostControllerStore, ConnectionFactory clientCF, AuthHelper authHelper) {
        this.hostStore = hostControllerStore;
        this.authHelper = authHelper;
        cache = CacheBuilder.newBuilder()
                            .maximumSize(Config.HOST_STORE_CONTAINER_COUNT)
                            // if a host is not accessed for 5 minutes, remove it from the cache
                            .expireAfterAccess(5, TimeUnit.MINUTES)
                            .removalListener((RemovalListener<PravegaNodeUri, SegmentHelperConnectionManager>) removalNotification -> {
                                // Whenever a connection manager is evicted from the cache call shutdown on it. 
                                removalNotification.getValue().shutdown();
                            })
                            .build(new CacheLoader<PravegaNodeUri, SegmentHelperConnectionManager>() {
                                @Override
                                public SegmentHelperConnectionManager load(PravegaNodeUri nodeUri) throws Exception {
                                    return new SegmentHelperConnectionManager(nodeUri, clientCF);
                                }
                            });
    }

    private final SegmentStoreConnectionManager connectionManager;
    public SegmentHelper(final ConnectionFactory clientCF) {
        connectionManager = new SegmentStoreConnectionManager(clientCF);
    }

    public Controller.NodeUri getSegmentUri(final String scope,
                                            final String stream,
                                            final long segmentId) {
        final Host host = hostStore.getHostForSegment(scope, stream, segmentId);
        return Controller.NodeUri.newBuilder().setEndpoint(host.getIpAddr()).setPort(host.getPort()).build();
    }

    public CompletableFuture<Boolean> createSegment(final String scope,
                                                    final String stream,
                                                    final long segmentId,
                                                    final ScalingPolicy policy,
                                                    final String controllerToken,
                                                    final long clientRequestId) {
        final CompletableFuture<Boolean> result = new CompletableFuture<>();
        final String qualifiedStreamSegmentName = getQualifiedStreamSegmentName(scope, stream, segmentId);
        final Controller.NodeUri uri = getSegmentUri(scope, stream, segmentId);
        final WireCommandType type = WireCommandType.CREATE_SEGMENT;
        final long requestId = (clientRequestId == RequestTag.NON_EXISTENT_ID) ? idGenerator.get() : clientRequestId;

        final FailingReplyProcessor replyProcessor = new FailingReplyProcessor() {
            @Override
            public void connectionDropped() {
                log.warn(requestId, "CreateSegment {} Connection dropped", qualifiedStreamSegmentName);
                result.completeExceptionally(
                        new WireCommandFailedException(type, WireCommandFailedException.Reason.ConnectionDropped));
            }

            @Override
            public void wrongHost(WireCommands.WrongHost wrongHost) {
                log.warn(requestId, "CreateSegment {} wrong host", qualifiedStreamSegmentName);
                result.completeExceptionally(new WireCommandFailedException(type, WireCommandFailedException.Reason.UnknownHost));
            }

            @Override
            public void segmentAlreadyExists(WireCommands.SegmentAlreadyExists segmentAlreadyExists) {
                log.info(requestId, "CreateSegment {} segmentAlreadyExists", qualifiedStreamSegmentName);
                result.complete(true);
            }

            @Override
            public void segmentCreated(WireCommands.SegmentCreated segmentCreated) {
                log.info(requestId, "CreateSegment {} SegmentCreated", qualifiedStreamSegmentName);
                result.complete(true);
            }

            @Override
            public void processingFailure(Exception error) {
                log.error(requestId, "CreateSegment {} threw exception", qualifiedStreamSegmentName, error);
<<<<<<< HEAD
                result.completeExceptionally(new WireCommandFailedException(error, type, WireCommandFailedException.Reason.ConnectionFailed));
=======
                handleError(error, result, type);
>>>>>>> 92154536
            }

            @Override
            public void authTokenCheckFailed(WireCommands.AuthTokenCheckFailed authTokenCheckFailed) {
                result.completeExceptionally(
                        new WireCommandFailedException(new AuthenticationException(authTokenCheckFailed.toString()),
                                type, WireCommandFailedException.Reason.AuthFailed));
            }
        };

        Pair<Byte, Integer> extracted = extractFromPolicy(policy);

        WireCommands.CreateSegment request = new WireCommands.CreateSegment(requestId, qualifiedStreamSegmentName,
                extracted.getLeft(), extracted.getRight(), controllerToken);
        sendRequestAsync(request, replyProcessor, result, ModelHelper.encode(uri));
        return result;
    }

    public CompletableFuture<Boolean> truncateSegment(final String scope,
                                                      final String stream,
                                                      final long segmentId,
                                                      final long offset,
                                                      final String delegationToken,
                                                      final long clientRequestId) {
        final CompletableFuture<Boolean> result = new CompletableFuture<>();
        final Controller.NodeUri uri = getSegmentUri(scope, stream, segmentId);
        final String qualifiedName = getQualifiedStreamSegmentName(scope, stream, segmentId);
        final WireCommandType type = WireCommandType.TRUNCATE_SEGMENT;
        final long requestId = (clientRequestId == RequestTag.NON_EXISTENT_ID) ? idGenerator.get() : clientRequestId;

        final FailingReplyProcessor replyProcessor = new FailingReplyProcessor() {

            @Override
            public void connectionDropped() {
                log.warn(requestId, "truncateSegment {} Connection dropped", qualifiedName);
                result.completeExceptionally(
                        new WireCommandFailedException(type, WireCommandFailedException.Reason.ConnectionDropped));
            }

            @Override
            public void wrongHost(WireCommands.WrongHost wrongHost) {
                log.warn(requestId, "truncateSegment {} Wrong host", qualifiedName);
                result.completeExceptionally(new WireCommandFailedException(type, WireCommandFailedException.Reason.UnknownHost));
            }

            @Override
            public void segmentTruncated(WireCommands.SegmentTruncated segmentTruncated) {
                log.info(requestId, "truncateSegment {} SegmentTruncated", qualifiedName);
                result.complete(true);
            }
            
            @Override
            public void segmentIsTruncated(WireCommands.SegmentIsTruncated segmentIsTruncated) {
                log.info(requestId, "truncateSegment {} SegmentIsTruncated", qualifiedName);
                result.complete(true);
            }

            @Override
            public void processingFailure(Exception error) {
                log.error(requestId, "truncateSegment {} error", qualifiedName, error);
<<<<<<< HEAD
                result.completeExceptionally(new WireCommandFailedException(error, type, WireCommandFailedException.Reason.ConnectionFailed));
=======
                handleError(error, result, type);
>>>>>>> 92154536
            }

            @Override
            public void authTokenCheckFailed(WireCommands.AuthTokenCheckFailed authTokenCheckFailed) {
                result.completeExceptionally(
                        new WireCommandFailedException(new AuthenticationException(authTokenCheckFailed.toString()),
                                type, WireCommandFailedException.Reason.AuthFailed));
            }
        };

        WireCommands.TruncateSegment request = new WireCommands.TruncateSegment(requestId, qualifiedName, offset, delegationToken);
        sendRequestAsync(request, replyProcessor, result, ModelHelper.encode(uri));
        return result;
    }

    public CompletableFuture<Boolean> deleteSegment(final String scope,
                                                    final String stream,
                                                    final long segmentId,
                                                    final String delegationToken,
                                                    final long clientRequestId) {
        final CompletableFuture<Boolean> result = new CompletableFuture<>();
        final Controller.NodeUri uri = getSegmentUri(scope, stream, segmentId);
        final String qualifiedName = getQualifiedStreamSegmentName(scope, stream, segmentId);
        final WireCommandType type = WireCommandType.DELETE_SEGMENT;
        final long requestId = (clientRequestId == RequestTag.NON_EXISTENT_ID) ? idGenerator.get() : clientRequestId;

        final FailingReplyProcessor replyProcessor = new FailingReplyProcessor() {

            @Override
            public void connectionDropped() {
                log.warn(requestId, "deleteSegment {} Connection dropped", qualifiedName);
                result.completeExceptionally(
                        new WireCommandFailedException(type, WireCommandFailedException.Reason.ConnectionDropped));
            }

            @Override
            public void wrongHost(WireCommands.WrongHost wrongHost) {
                log.warn(requestId, "deleteSegment {} wrong host", qualifiedName);
                result.completeExceptionally(new WireCommandFailedException(type, WireCommandFailedException.Reason.UnknownHost));
            }

            @Override
            public void noSuchSegment(WireCommands.NoSuchSegment noSuchSegment) {
                log.info(requestId, "deleteSegment {} NoSuchSegment", qualifiedName);
                result.complete(true);
            }

            @Override
            public void segmentDeleted(WireCommands.SegmentDeleted segmentDeleted) {
                log.info(requestId, "deleteSegment {} SegmentDeleted", qualifiedName);
                result.complete(true);
            }

            @Override
            public void processingFailure(Exception error) {
                log.error(requestId, "deleteSegment {} failed", qualifiedName, error);
<<<<<<< HEAD
                result.completeExceptionally(new WireCommandFailedException(error, type, WireCommandFailedException.Reason.ConnectionFailed));
=======
                handleError(error, result, type);
>>>>>>> 92154536
            }

            @Override
            public void authTokenCheckFailed(WireCommands.AuthTokenCheckFailed authTokenCheckFailed) {
                result.completeExceptionally(
                        new WireCommandFailedException(new AuthenticationException(authTokenCheckFailed.toString()),
                                type, WireCommandFailedException.Reason.AuthFailed));
            }
        };

        WireCommands.DeleteSegment request = new WireCommands.DeleteSegment(requestId, qualifiedName, delegationToken);
        sendRequestAsync(request, replyProcessor, result, ModelHelper.encode(uri));
        return result;
    }

    /**
     * This method sends segment sealed message for the specified segment.
     *
     * @param scope               stream scope
     * @param stream              stream name
     * @param segmentId           number of segment to be sealed
     * @param delegationToken     the token to be presented to segmentstore.
     * @param clientRequestId     client-generated id for end-to-end tracing
     * @return void
     */
    public CompletableFuture<Boolean> sealSegment(final String scope,
                                                  final String stream,
                                                  final long segmentId,
                                                  final String delegationToken,
                                                  final long clientRequestId) {
        final Controller.NodeUri uri = getSegmentUri(scope, stream, segmentId);
        final String qualifiedName = getQualifiedStreamSegmentName(scope, stream, segmentId);
        final long requestId = (clientRequestId == RequestTag.NON_EXISTENT_ID) ? idGenerator.get() : clientRequestId;
        return sealSegment(qualifiedName, uri, delegationToken, requestId);
    }

    private CompletableFuture<Boolean> sealSegment(final String qualifiedName,
                                                   final Controller.NodeUri uri,
                                                   final String delegationToken,
                                                   long requestId) {
        final CompletableFuture<Boolean> result = new CompletableFuture<>();
        final WireCommandType type = WireCommandType.SEAL_SEGMENT;
        final FailingReplyProcessor replyProcessor = new FailingReplyProcessor() {
            @Override
            public void connectionDropped() {
                log.warn(requestId, "sealSegment {} connectionDropped", qualifiedName);
                result.completeExceptionally(
                        new WireCommandFailedException(type, WireCommandFailedException.Reason.ConnectionDropped));
            }

            @Override
            public void wrongHost(WireCommands.WrongHost wrongHost) {
                log.warn(requestId, "sealSegment {} wrongHost", qualifiedName);
                result.completeExceptionally(
                        new WireCommandFailedException(type, WireCommandFailedException.Reason.UnknownHost));
            }

            @Override
            public void segmentSealed(WireCommands.SegmentSealed segmentSealed) {
                log.info(requestId, "sealSegment {} segmentSealed", qualifiedName);
                result.complete(true);
            }

            @Override
            public void segmentIsSealed(WireCommands.SegmentIsSealed segmentIsSealed) {
                log.info(requestId, "sealSegment {} SegmentIsSealed", qualifiedName);
                result.complete(true);
            }

            @Override
            public void processingFailure(Exception error) {
                log.error(requestId, "sealSegment {} failed", qualifiedName, error);
<<<<<<< HEAD
                result.completeExceptionally(new WireCommandFailedException(error, type, WireCommandFailedException.Reason.ConnectionFailed));
=======
                handleError(error, result, type);
>>>>>>> 92154536
            }

            @Override
            public void authTokenCheckFailed(WireCommands.AuthTokenCheckFailed authTokenCheckFailed) {
                result.completeExceptionally(
                        new WireCommandFailedException(new AuthenticationException(authTokenCheckFailed.toString()),
                                type, WireCommandFailedException.Reason.AuthFailed));
            }
        };

        WireCommands.SealSegment request = new WireCommands.SealSegment(requestId, qualifiedName, delegationToken);
        sendRequestAsync(request, replyProcessor, result, ModelHelper.encode(uri));
        return result;
    }
    
    public CompletableFuture<UUID> createTransaction(final String scope,
                                                     final String stream,
                                                     final long segmentId,
                                                     final UUID txId,
                                                     final String delegationToken) {
        final Controller.NodeUri uri = getSegmentUri(scope, stream, segmentId);
        final String transactionName = getTransactionName(scope, stream, segmentId, txId);

        final CompletableFuture<UUID> result = new CompletableFuture<>();
        final WireCommandType type = WireCommandType.CREATE_SEGMENT;
        final FailingReplyProcessor replyProcessor = new FailingReplyProcessor() {

            @Override
            public void connectionDropped() {
                log.warn("createTransaction {} connectionDropped", transactionName);
                result.completeExceptionally(new WireCommandFailedException(type, WireCommandFailedException.Reason.ConnectionDropped));
            }

            @Override
            public void wrongHost(WireCommands.WrongHost wrongHost) {
                log.warn("createTransaction {} wrong host", transactionName);
                result.completeExceptionally(new WireCommandFailedException(type, WireCommandFailedException.Reason.UnknownHost));
            }

            @Override
            public void segmentCreated(WireCommands.SegmentCreated transactionCreated) {
                log.debug("createTransaction {} TransactionCreated", transactionName);

                result.complete(txId);
            }

            @Override
            public void segmentAlreadyExists(WireCommands.SegmentAlreadyExists segmentAlreadyExists) {
                log.debug("createTransaction {} TransactionCreated", transactionName);
                result.complete(txId);
            }

            @Override
            public void processingFailure(Exception error) {
                log.error("createTransaction {} failed", transactionName, error);
<<<<<<< HEAD
                result.completeExceptionally(new WireCommandFailedException(error, type, WireCommandFailedException.Reason.ConnectionFailed));
=======
                handleError(error, result, type);
>>>>>>> 92154536
            }

            @Override
            public void authTokenCheckFailed(WireCommands.AuthTokenCheckFailed authTokenCheckFailed) {
                result.completeExceptionally(
                        new WireCommandFailedException(new AuthenticationException(authTokenCheckFailed.toString()),
                                type, WireCommandFailedException.Reason.AuthFailed));
            }
        };

        WireCommands.CreateSegment request = new WireCommands.CreateSegment(idGenerator.get(), transactionName,
                WireCommands.CreateSegment.NO_SCALE, 0, delegationToken);
        sendRequestAsync(request, replyProcessor, result, ModelHelper.encode(uri));
        return result;
    }

    private String getTransactionName(String scope, String stream, long segmentId, UUID txId) {
        // Transaction segments are created against a logical primary such that all transaction segments become mergeable.
        // So we will erase secondary id while creating transaction's qualified name.
        long generalizedSegmentId = RecordHelper.generalizedSegmentId(segmentId, txId);

        final String qualifiedName = getQualifiedStreamSegmentName(scope, stream, generalizedSegmentId);
        return getTransactionNameFromId(qualifiedName, txId);
    }

    public CompletableFuture<TxnStatus> commitTransaction(final String scope,
                                                          final String stream,
                                                          final long targetSegmentId,
                                                          final long sourceSegmentId,
                                                          final UUID txId,
                                                          final String delegationToken) {
        Preconditions.checkArgument(getSegmentNumber(targetSegmentId) == getSegmentNumber(sourceSegmentId));
        final Controller.NodeUri uri = getSegmentUri(scope, stream, sourceSegmentId);
        final String qualifiedNameTarget = getQualifiedStreamSegmentName(scope, stream, targetSegmentId);
        final String transactionName = getTransactionName(scope, stream, sourceSegmentId, txId);
        final CompletableFuture<TxnStatus> result = new CompletableFuture<>();
        final WireCommandType type = WireCommandType.MERGE_SEGMENTS;
        final FailingReplyProcessor replyProcessor = new FailingReplyProcessor() {

            @Override
            public void connectionDropped() {
                log.warn("commitTransaction {} connection dropped", transactionName);
                result.completeExceptionally(
                        new WireCommandFailedException(type, WireCommandFailedException.Reason.ConnectionDropped));
            }

            @Override
            public void wrongHost(WireCommands.WrongHost wrongHost) {
                log.warn("commitTransaction {} wrongHost", transactionName);
                result.completeExceptionally(
                        new WireCommandFailedException(type, WireCommandFailedException.Reason.UnknownHost));
            }

            @Override
            public void segmentsMerged(WireCommands.SegmentsMerged segmentsMerged) {
                log.debug("commitTransaction {} TransactionCommitted", transactionName);
                result.complete(TxnStatus.newBuilder().setStatus(TxnStatus.Status.SUCCESS).build());
            }

            @Override
            public void noSuchSegment(WireCommands.NoSuchSegment noSuchSegment) {
                if (noSuchSegment.getSegment().equals(transactionName)) {
                    log.info("commitTransaction {} NoSuchSegment", transactionName);
                    result.complete(TxnStatus.newBuilder().setStatus(TxnStatus.Status.SUCCESS).build());
                } else {
                    log.warn("commitTransaction {} Source Segment not found", noSuchSegment.getSegment());
                    result.complete(TxnStatus.newBuilder().setStatus(TxnStatus.Status.FAILURE).build());
                }
            }

            @Override
            public void processingFailure(Exception error) {
                log.error("commitTransaction {} failed", transactionName, error);
<<<<<<< HEAD
                result.completeExceptionally(new WireCommandFailedException(error, type, WireCommandFailedException.Reason.ConnectionFailed));
=======
                handleError(error, result, type);
>>>>>>> 92154536
            }

            @Override
            public void authTokenCheckFailed(WireCommands.AuthTokenCheckFailed authTokenCheckFailed) {
                result.completeExceptionally(
                        new WireCommandFailedException(new AuthenticationException(authTokenCheckFailed.toString()),
                                type, WireCommandFailedException.Reason.AuthFailed)
                );
            }
        };

        WireCommands.MergeSegments request = new WireCommands.MergeSegments(idGenerator.get(),
                qualifiedNameTarget, transactionName, delegationToken);
        sendRequestAsync(request, replyProcessor, result, ModelHelper.encode(uri));
        return result;
    }

    public CompletableFuture<TxnStatus> abortTransaction(final String scope,
                                                         final String stream,
                                                         final long segmentId,
                                                         final UUID txId,
                                                         final String delegationToken) {
        final String transactionName = getTransactionName(scope, stream, segmentId, txId);
        final Controller.NodeUri uri = getSegmentUri(scope, stream, segmentId);
        final CompletableFuture<TxnStatus> result = new CompletableFuture<>();
        final WireCommandType type = WireCommandType.DELETE_SEGMENT;
        final FailingReplyProcessor replyProcessor = new FailingReplyProcessor() {

            @Override
            public void connectionDropped() {
                log.warn("abortTransaction {} connectionDropped", transactionName);
                result.completeExceptionally(new WireCommandFailedException(type, WireCommandFailedException.Reason.ConnectionDropped));
            }

            @Override
            public void wrongHost(WireCommands.WrongHost wrongHost) {
                log.warn("abortTransaction {} wrongHost", transactionName);
                result.completeExceptionally(new WireCommandFailedException(type, WireCommandFailedException.Reason.UnknownHost));
            }

            @Override
            public void segmentDeleted(WireCommands.SegmentDeleted transactionAborted) {
                log.debug("abortTransaction {} transactionAborted", transactionName);
                result.complete(TxnStatus.newBuilder().setStatus(TxnStatus.Status.SUCCESS).build());
            }

            @Override
            public void noSuchSegment(WireCommands.NoSuchSegment noSuchSegment) {
                log.info("abortTransaction {} NoSuchSegment", transactionName);
                result.complete(TxnStatus.newBuilder().setStatus(TxnStatus.Status.SUCCESS).build());
            }

            @Override
            public void processingFailure(Exception error) {
                log.info("abortTransaction {} failed", transactionName, error);
<<<<<<< HEAD
                result.completeExceptionally(new WireCommandFailedException(error, type, WireCommandFailedException.Reason.ConnectionFailed));
=======
                handleError(error, result, type);
>>>>>>> 92154536
            }

            @Override
            public void authTokenCheckFailed(WireCommands.AuthTokenCheckFailed authTokenCheckFailed) {
                result.completeExceptionally(
                        new WireCommandFailedException(new AuthenticationException(authTokenCheckFailed.toString()),
                                type, WireCommandFailedException.Reason.AuthFailed));
            }
        };

        WireCommands.DeleteSegment request = new WireCommands.DeleteSegment(idGenerator.get(), transactionName, delegationToken);
        sendRequestAsync(request, replyProcessor, result, ModelHelper.encode(uri));
        return result;
    }

    public CompletableFuture<Void> updatePolicy(String scope, String stream, ScalingPolicy policy, long segmentId,
                                                final String delegationToken, long clientRequestId) {
        final String qualifiedName = getQualifiedStreamSegmentName(scope, stream, segmentId);
        final CompletableFuture<Void> result = new CompletableFuture<>();
        final Controller.NodeUri uri = getSegmentUri(scope, stream, segmentId);
        final WireCommandType type = WireCommandType.UPDATE_SEGMENT_POLICY;
        final long requestId = (clientRequestId == RequestTag.NON_EXISTENT_ID) ? idGenerator.get() : clientRequestId;

        final FailingReplyProcessor replyProcessor = new FailingReplyProcessor() {

            @Override
            public void connectionDropped() {
                log.warn(requestId, "updatePolicy {} connectionDropped", qualifiedName);
                result.completeExceptionally(new WireCommandFailedException(type, WireCommandFailedException.Reason.ConnectionDropped));
            }

            @Override
            public void wrongHost(WireCommands.WrongHost wrongHost) {
                log.warn(requestId, "updatePolicy {} wrongHost", qualifiedName);
                result.completeExceptionally(new WireCommandFailedException(type, WireCommandFailedException.Reason.UnknownHost));
            }

            @Override
            public void segmentPolicyUpdated(WireCommands.SegmentPolicyUpdated policyUpdated) {
                log.info(requestId, "updatePolicy {} SegmentPolicyUpdated", qualifiedName);
                result.complete(null);
            }

            @Override
            public void processingFailure(Exception error) {
                log.error(requestId, "updatePolicy {} failed", qualifiedName, error);
<<<<<<< HEAD
                result.completeExceptionally(new WireCommandFailedException(error, type, WireCommandFailedException.Reason.ConnectionFailed));
=======
                handleError(error, result, type);
>>>>>>> 92154536
            }

            @Override
            public void authTokenCheckFailed(WireCommands.AuthTokenCheckFailed authTokenCheckFailed) {
                result.completeExceptionally(
                        new WireCommandFailedException(new AuthenticationException(authTokenCheckFailed.toString()),
                                type, WireCommandFailedException.Reason.AuthFailed));
            }
        };

        Pair<Byte, Integer> extracted = extractFromPolicy(policy);

        WireCommands.UpdateSegmentPolicy request = new WireCommands.UpdateSegmentPolicy(requestId,
                qualifiedName, extracted.getLeft(), extracted.getRight(), delegationToken);
        sendRequestAsync(request, replyProcessor, result, ModelHelper.encode(uri));
        return result;
    }

    public CompletableFuture<WireCommands.StreamSegmentInfo> getSegmentInfo(String scope, String stream, long segmentId,
                                                                            final String delegationToken) {
        final CompletableFuture<WireCommands.StreamSegmentInfo> result = new CompletableFuture<>();
        final String qualifiedName = getQualifiedStreamSegmentName(scope, stream, segmentId);
        final Controller.NodeUri uri = getSegmentUri(scope, stream, segmentId);

        final WireCommandType type = WireCommandType.GET_STREAM_SEGMENT_INFO;
        final FailingReplyProcessor replyProcessor = new FailingReplyProcessor() {

            @Override
            public void connectionDropped() {
                log.warn("getSegmentInfo {} connectionDropped", qualifiedName);
                result.completeExceptionally(new WireCommandFailedException(type, WireCommandFailedException.Reason.ConnectionDropped));
            }

            @Override
            public void wrongHost(WireCommands.WrongHost wrongHost) {
                log.warn("getSegmentInfo {} WrongHost", qualifiedName);
                result.completeExceptionally(new WireCommandFailedException(type, WireCommandFailedException.Reason.UnknownHost));
            }

            @Override
            public void streamSegmentInfo(WireCommands.StreamSegmentInfo streamInfo) {
                log.debug("getSegmentInfo {} got response", qualifiedName);
                result.complete(streamInfo);
            }

            @Override
            public void processingFailure(Exception error) {
                log.error("getSegmentInfo {} failed", qualifiedName, error);
<<<<<<< HEAD
                result.completeExceptionally(new WireCommandFailedException(error, type, WireCommandFailedException.Reason.ConnectionFailed));
=======
                handleError(error, result, type);
>>>>>>> 92154536
            }

            @Override
            public void authTokenCheckFailed(WireCommands.AuthTokenCheckFailed authTokenCheckFailed) {
                result.completeExceptionally(
                        new WireCommandFailedException(new AuthenticationException(authTokenCheckFailed.toString()),
                                type, WireCommandFailedException.Reason.AuthFailed));
            }
        };

        WireCommands.GetStreamSegmentInfo request = new WireCommands.GetStreamSegmentInfo(idGenerator.get(),
                qualifiedName, delegationToken);
        sendRequestAsync(request, replyProcessor, result, ModelHelper.encode(uri));
        return result;
    }

    /**
     * This method sends a WireCommand to create a table segment.
     *
     * @param scope               Stream scope.
     * @param stream              Stream name.
     * @param delegationToken     The token to be presented to the segmentstore.
     * @param clientRequestId     Request id.
     * @return A CompletableFuture that, when completed normally, will indicate the table segment creation completed
     * successfully. If the operation failed, the future will be failed with the causing exception. If the exception
     * can be retried then the future will be failed with {@link WireCommandFailedException}.
     */
    public CompletableFuture<Boolean> createTableSegment(final String scope,
                                                         final String stream,
                                                         final String delegationToken,
                                                         final long clientRequestId) {
        final CompletableFuture<Boolean> result = new CompletableFuture<>();
        final String qualifiedStreamSegmentName = getQualifiedStreamSegmentName(scope, stream, 0L);
        final Controller.NodeUri uri = getSegmentUri(scope, stream, 0L);
        final WireCommandType type = WireCommandType.CREATE_TABLE_SEGMENT;
        final long requestId = (clientRequestId == RequestTag.NON_EXISTENT_ID) ? idGenerator.get() : clientRequestId;

        final FailingReplyProcessor replyProcessor = new FailingReplyProcessor() {
            @Override
            public void connectionDropped() {
                log.warn(requestId, "CreateTableSegment {} Connection dropped", qualifiedStreamSegmentName);
                result.completeExceptionally(
                        new WireCommandFailedException(type, WireCommandFailedException.Reason.ConnectionDropped));
            }

            @Override
            public void wrongHost(WireCommands.WrongHost wrongHost) {
                log.warn(requestId, "CreateTableSegment {} wrong host", qualifiedStreamSegmentName);
                result.completeExceptionally(new WireCommandFailedException(type, WireCommandFailedException.Reason.UnknownHost));
            }

            @Override
            public void segmentAlreadyExists(WireCommands.SegmentAlreadyExists segmentAlreadyExists) {
                log.info(requestId, "CreateTableSegment {} segmentAlreadyExists", qualifiedStreamSegmentName);
                result.complete(true);
            }

            @Override
            public void segmentCreated(WireCommands.SegmentCreated segmentCreated) {
                log.info(requestId, "CreateTableSegment {} SegmentCreated", qualifiedStreamSegmentName);
                result.complete(true);
            }

            @Override
            public void processingFailure(Exception error) {
                log.error(requestId, "CreateTableSegment {} threw exception", qualifiedStreamSegmentName, error);
<<<<<<< HEAD
                result.completeExceptionally(new WireCommandFailedException(error, type, WireCommandFailedException.Reason.ConnectionFailed));
=======
                handleError(error, result, type);
>>>>>>> 92154536
            }

            @Override
            public void authTokenCheckFailed(WireCommands.AuthTokenCheckFailed authTokenCheckFailed) {
                result.completeExceptionally(
                        new WireCommandFailedException(new AuthenticationException(authTokenCheckFailed.toString()),
                                                       type, WireCommandFailedException.Reason.AuthFailed));
            }
        };

        WireCommands.CreateTableSegment request = new WireCommands.CreateTableSegment(requestId, qualifiedStreamSegmentName, delegationToken);
        sendRequestAsync(request, replyProcessor, result, ModelHelper.encode(uri));
        return result;
    }

    /**
     * This method sends a WireCommand to delete a table segment.
     *
     * @param scope               Stream scope.
     * @param stream              Stream name.
     * @param mustBeEmpty         Flag to check if the table segment should be empty before deletion.
     * @param delegationToken     The token to be presented to the segmentstore.
     * @param clientRequestId     Request id.
     * @return A CompletableFuture that, when completed normally, will indicate the table segment deletion completed
     * successfully. If the operation failed, the future will be failed with the causing exception. If the exception
     * can be retried then the future will be failed with {@link WireCommandFailedException}.
     */
    public CompletableFuture<Boolean> deleteTableSegment(final String scope,
                                                         final String stream,
                                                         final boolean mustBeEmpty,
                                                         final String delegationToken,
                                                         final long clientRequestId) {
        final CompletableFuture<Boolean> result = new CompletableFuture<>();
        final Controller.NodeUri uri = getSegmentUri(scope, stream, 0L);
        final String qualifiedName = getQualifiedStreamSegmentName(scope, stream, 0L);
        final WireCommandType type = WireCommandType.DELETE_TABLE_SEGMENT;
        final long requestId = (clientRequestId == RequestTag.NON_EXISTENT_ID) ? idGenerator.get() : clientRequestId;

        final FailingReplyProcessor replyProcessor = new FailingReplyProcessor() {

            @Override
            public void connectionDropped() {
                log.warn(requestId, "deleteTableSegment {} Connection dropped.", qualifiedName);
                result.completeExceptionally(
                        new WireCommandFailedException(type, WireCommandFailedException.Reason.ConnectionDropped));
            }

            @Override
            public void wrongHost(WireCommands.WrongHost wrongHost) {
                log.warn(requestId, "deleteTableSegment {} wrong host.", qualifiedName);
                result.completeExceptionally(new WireCommandFailedException(type, WireCommandFailedException.Reason.UnknownHost));
            }

            @Override
            public void noSuchSegment(WireCommands.NoSuchSegment noSuchSegment) {
                log.info(requestId, "deleteTableSegment {} NoSuchSegment.", qualifiedName);
                result.completeExceptionally(new WireCommandFailedException(type, WireCommandFailedException.Reason.SegmentDoesNotExist));
            }

            @Override
            public void segmentDeleted(WireCommands.SegmentDeleted segmentDeleted) {
                log.info(requestId, "deleteTableSegment {} SegmentDeleted.", qualifiedName);
                result.complete(true);
            }

            @Override
            public void tableSegmentNotEmpty(WireCommands.TableSegmentNotEmpty tableSegmentNotEmpty) {
                log.warn(requestId, "deleteTableSegment {} TableSegmentNotEmpty.", qualifiedName);
                result.completeExceptionally(new WireCommandFailedException(type, WireCommandFailedException.Reason.TableSegmentNotEmpty));
            }

            @Override
            public void processingFailure(Exception error) {
                log.error(requestId, "deleteTableSegment {} failed.", qualifiedName, error);
<<<<<<< HEAD
                result.completeExceptionally(new WireCommandFailedException(error, type, WireCommandFailedException.Reason.ConnectionFailed));
=======
                handleError(error, result, type);
>>>>>>> 92154536
            }

            @Override
            public void authTokenCheckFailed(WireCommands.AuthTokenCheckFailed authTokenCheckFailed) {
                result.completeExceptionally(
                        new WireCommandFailedException(new AuthenticationException(authTokenCheckFailed.toString()),
                                                       type, WireCommandFailedException.Reason.AuthFailed));
            }
        };

        WireCommands.DeleteTableSegment request = new WireCommands.DeleteTableSegment(requestId, qualifiedName, mustBeEmpty, delegationToken);
        sendRequestAsync(request, replyProcessor, result, ModelHelper.encode(uri));
        return result;
    }

    /**
     * This method sends a WireCommand to update table entries.
     *
     * @param scope               Stream scope.
     * @param stream              Stream name.
     * @param entries             List of {@link TableEntry}s to be updated.
     * @param delegationToken     The token to be presented to the segmentstore.
     * @param clientRequestId     Request id.
     * @return A CompletableFuture that, when completed normally, will contain the current versions of each {@link TableEntry}
     * If the operation failed, the future will be failed with the causing exception. If the exception can be retried
     * then the future will be failed with {@link WireCommandFailedException}.
     */
    public CompletableFuture<List<KeyVersion>> updateTableEntries(final String scope,
                                                                  final String stream,
                                                                  final List<TableEntry<byte[], byte[]>> entries,
                                                                  final String delegationToken,
                                                                  final long clientRequestId) {
        final CompletableFuture<List<KeyVersion>> result = new CompletableFuture<>();
        final Controller.NodeUri uri = getSegmentUri(scope, stream, 0L);
        final String qualifiedName = getQualifiedStreamSegmentName(scope, stream, 0L);
        final WireCommandType type = WireCommandType.UPDATE_TABLE_ENTRIES;
        final long requestId = (clientRequestId == RequestTag.NON_EXISTENT_ID) ? idGenerator.get() : clientRequestId;

        final FailingReplyProcessor replyProcessor = new FailingReplyProcessor() {

            @Override
            public void connectionDropped() {
                log.warn(requestId, "updateTableEntries {} Connection dropped", qualifiedName);
                result.completeExceptionally(new WireCommandFailedException(type, WireCommandFailedException.Reason.ConnectionDropped));
            }

            @Override
            public void wrongHost(WireCommands.WrongHost wrongHost) {
                log.warn(requestId, "updateTableEntries {} wrong host", qualifiedName);
                result.completeExceptionally(new WireCommandFailedException(type, WireCommandFailedException.Reason.UnknownHost));
            }

            @Override
            public void noSuchSegment(WireCommands.NoSuchSegment noSuchSegment) {
                log.warn(requestId, "updateTableEntries {} NoSuchSegment", qualifiedName);
                result.completeExceptionally(new WireCommandFailedException(type, WireCommandFailedException.Reason.SegmentDoesNotExist));
            }

            @Override
            public void tableEntriesUpdated(WireCommands.TableEntriesUpdated tableEntriesUpdated) {
                log.info(requestId, "updateTableEntries request for {} tableSegment completed.", qualifiedName);
                result.complete(tableEntriesUpdated.getUpdatedVersions().stream().map(KeyVersionImpl::new).collect(Collectors.toList()));
            }

            @Override
            public void tableKeyDoesNotExist(WireCommands.TableKeyDoesNotExist tableKeyDoesNotExist) {
                log.warn(requestId, "updateTableEntries request for {} tableSegment failed with TableKeyDoesNotExist.", qualifiedName);
                result.completeExceptionally(new WireCommandFailedException(type, WireCommandFailedException.Reason.TableKeyDoesNotExist));
            }

            @Override
            public void tableKeyBadVersion(WireCommands.TableKeyBadVersion tableKeyBadVersion) {
                log.warn(requestId, "updateTableEntries request for {} tableSegment failed with TableKeyBadVersion.", qualifiedName);
                result.completeExceptionally(new WireCommandFailedException(type, WireCommandFailedException.Reason.TableKeyBadVersion));
            }

            @Override
            public void processingFailure(Exception error) {
                log.error(requestId, "updateTableEntries {} failed", qualifiedName, error);
<<<<<<< HEAD
                result.completeExceptionally(new WireCommandFailedException(error, type, WireCommandFailedException.Reason.ConnectionFailed));
=======
                handleError(error, result, type);
>>>>>>> 92154536
            }

            @Override
            public void authTokenCheckFailed(WireCommands.AuthTokenCheckFailed authTokenCheckFailed) {
                result.completeExceptionally(
                        new WireCommandFailedException(new AuthenticationException(authTokenCheckFailed.toString()),
                                                       type, WireCommandFailedException.Reason.AuthFailed));
            }
        };

<<<<<<< HEAD
        List<ByteBuf> buffersToRelease = new LinkedList<>();
=======
        List<ByteBuf> buffersToRelease = new ArrayList<>();
>>>>>>> 92154536
        List<Map.Entry<WireCommands.TableKey, WireCommands.TableValue>> wireCommandEntries = entries.stream().map(te -> {
            final WireCommands.TableKey key = convertToWireCommand(te.getKey());
            ByteBuf valueBuffer = wrappedBuffer(te.getValue());
            buffersToRelease.add(key.getData());
            buffersToRelease.add(valueBuffer);
            final WireCommands.TableValue value = new WireCommands.TableValue(valueBuffer);
            return new AbstractMap.SimpleImmutableEntry<>(key, value);
        }).collect(Collectors.toList());

        WireCommands.UpdateTableEntries request = new WireCommands.UpdateTableEntries(requestId, qualifiedName, delegationToken,
                                                                                      new WireCommands.TableEntries(wireCommandEntries));
<<<<<<< HEAD
        sendRequestAsync(request, replyProcessor, result, ModelHelper.encode(uri));
=======
        sendRequestAsync(request, replyProcessor, result, clientCF, ModelHelper.encode(uri));
>>>>>>> 92154536
        return result
                .whenComplete((r, e) -> buffersToRelease.forEach(ReferenceCounted::release));
    }

    /**
     * This method sends a WireCommand to remove table keys.
     *
     * @param scope               Stream scope.
     * @param stream              Stream name.
     * @param keys                List of {@link TableKey}s to be removed. Only if all the elements in the list has version as
     *                            {@link KeyVersion#NOT_EXISTS} then an unconditional update/removal is performed. Else an atomic conditional
     *                            update (removal) is performed.
     * @param delegationToken     The token to be presented to the segmentstore.
     * @param clientRequestId     Request id.
     * @return A CompletableFuture that will complete normally when the provided keys are deleted.
     * If the operation failed, the future will be failed with the causing exception. If the exception can be
     * retried then the future will be failed with {@link WireCommandFailedException}.
     */
    public CompletableFuture<Void> removeTableKeys(final String scope,
                                                   final String stream,
                                                   final List<TableKey<byte[]>> keys,
                                                   final String delegationToken,
                                                   final long clientRequestId) {
        final CompletableFuture<Void> result = new CompletableFuture<>();
        final Controller.NodeUri uri = getSegmentUri(scope, stream, 0L);
        final String qualifiedName = getQualifiedStreamSegmentName(scope, stream, 0L);
        final WireCommandType type = WireCommandType.REMOVE_TABLE_KEYS;
        final long requestId = (clientRequestId == RequestTag.NON_EXISTENT_ID) ? idGenerator.get() : clientRequestId;

        final FailingReplyProcessor replyProcessor = new FailingReplyProcessor() {

            @Override
            public void connectionDropped() {
                log.warn(requestId, "removeTableKeys {} Connection dropped", qualifiedName);
                result.completeExceptionally(
                        new WireCommandFailedException(type, WireCommandFailedException.Reason.ConnectionDropped));
            }

            @Override
            public void wrongHost(WireCommands.WrongHost wrongHost) {
                log.warn(requestId, "removeTableKeys {} Wrong host", qualifiedName);
                result.completeExceptionally(new WireCommandFailedException(type, WireCommandFailedException.Reason.UnknownHost));
            }

            @Override
            public void noSuchSegment(WireCommands.NoSuchSegment noSuchSegment) {
                log.warn(requestId, "removeTableKeys {} NoSuchSegment", qualifiedName);
                result.completeExceptionally(new WireCommandFailedException(type, WireCommandFailedException.Reason.SegmentDoesNotExist));
            }

            @Override
            public void tableKeysRemoved(WireCommands.TableKeysRemoved tableKeysRemoved) {
                log.info(requestId, "removeTableKeys {} completed.", qualifiedName);
                result.complete(null);
            }

            @Override
            public void tableKeyDoesNotExist(WireCommands.TableKeyDoesNotExist tableKeyDoesNotExist) {
                log.info(requestId, "removeTableKeys request for {} tableSegment failed with TableKeyDoesNotExist.", qualifiedName);
                result.complete(null);
            }

            @Override
            public void tableKeyBadVersion(WireCommands.TableKeyBadVersion tableKeyBadVersion) {
                log.warn(requestId, "removeTableKeys request for {} tableSegment failed with TableKeyBadVersion.", qualifiedName);
                result.completeExceptionally(new WireCommandFailedException(type, WireCommandFailedException.Reason.TableKeyBadVersion));
            }

            @Override
            public void processingFailure(Exception error) {
                log.error(requestId, "removeTableKeys {} failed", qualifiedName, error);
<<<<<<< HEAD
                result.completeExceptionally(new WireCommandFailedException(error, type, WireCommandFailedException.Reason.ConnectionFailed));
=======
                handleError(error, result, type);
>>>>>>> 92154536
            }

            @Override
            public void authTokenCheckFailed(WireCommands.AuthTokenCheckFailed authTokenCheckFailed) {
                result.completeExceptionally(
                        new WireCommandFailedException(new AuthenticationException(authTokenCheckFailed.toString()),
                                                       type, WireCommandFailedException.Reason.AuthFailed));
            }
        };

        List<ByteBuf> buffersToRelease = new ArrayList<>(keys.size());
        List<WireCommands.TableKey> keyList = keys.stream().map(x -> {
            WireCommands.TableKey key = convertToWireCommand(x);
            buffersToRelease.add(key.getData());
            return key;
        }).collect(Collectors.toList());

        WireCommands.RemoveTableKeys request = new WireCommands.RemoveTableKeys(requestId, qualifiedName, delegationToken, keyList);
<<<<<<< HEAD
        sendRequestAsync(request, replyProcessor, result, ModelHelper.encode(uri));
=======
        sendRequestAsync(request, replyProcessor, result, clientCF, ModelHelper.encode(uri));
>>>>>>> 92154536
        return result
                .whenComplete((r, e) -> buffersToRelease.forEach(ReferenceCounted::release));
    }

    /**
     * This method sends a WireCommand to read table entries.
     *
     * @param scope               Stream scope.
     * @param stream              Stream name.
     * @param keys                List of {@link TableKey}s to be read. {@link TableKey#getVersion()} is not used
     *                            during this operation and the latest version is read.
     * @param delegationToken     The token to be presented to the segmentstore.
     * @param clientRequestId     Request id.
     * @return A CompletableFuture that, when completed normally, will contain a list of {@link TableEntry} with
     * a value corresponding to the latest version. If the operation failed, the future will be failed with the
     * causing exception. If the exception can be retried then the future will be failed with
     * {@link WireCommandFailedException}.
     */
    public CompletableFuture<List<TableEntry<byte[], byte[]>>> readTable(final String scope,
                                                                         final String stream,
                                                                         final List<TableKey<byte[]>> keys,
                                                                         final String delegationToken,
                                                                         final long clientRequestId) {
        final CompletableFuture<List<TableEntry<byte[], byte[]>>> result = new CompletableFuture<>();
        final Controller.NodeUri uri = getSegmentUri(scope, stream, 0L);
        final String qualifiedName = getQualifiedStreamSegmentName(scope, stream, 0L);
        final WireCommandType type = WireCommandType.READ_TABLE;
        final long requestId = (clientRequestId == RequestTag.NON_EXISTENT_ID) ? idGenerator.get() : clientRequestId;

        final FailingReplyProcessor replyProcessor = new FailingReplyProcessor() {

            @Override
            public void connectionDropped() {
                log.warn(requestId, "readTable {} Connection dropped", qualifiedName);
                result.completeExceptionally(
                        new WireCommandFailedException(type, WireCommandFailedException.Reason.ConnectionDropped));
            }

            @Override
            public void wrongHost(WireCommands.WrongHost wrongHost) {
                log.warn(requestId, "readTable {} wrong host", qualifiedName);
                result.completeExceptionally(new WireCommandFailedException(type, WireCommandFailedException.Reason.UnknownHost));
            }

            @Override
            public void noSuchSegment(WireCommands.NoSuchSegment noSuchSegment) {
                log.warn(requestId, "readTable {} NoSuchSegment", qualifiedName);
                result.completeExceptionally(new WireCommandFailedException(type, WireCommandFailedException.Reason.SegmentDoesNotExist));
            }

            @Override
            public void tableRead(WireCommands.TableRead tableRead) {
                log.debug(requestId, "readTable {} successful.", qualifiedName);
                AtomicBoolean allKeysFound = new AtomicBoolean(true);
                List<TableEntry<byte[], byte[]>> tableEntries = tableRead.getEntries().getEntries().stream()
                                                                         .map(e -> {
                                                                             WireCommands.TableKey k = e.getKey();
                                                                             TableKey<byte[]> tableKey =
                                                                                     new TableKeyImpl<>(getArray(k.getData()),
                                                                                             new KeyVersionImpl(k.getKeyVersion()));
                                                                             // Hack added to return KeyDoesNotExist if key version is Long.Min
                                                                             allKeysFound.compareAndSet(true, k.getKeyVersion() != WireCommands.TableKey.NO_VERSION);
                                                                             return new TableEntryImpl<>(tableKey, getArray(e.getValue().getData()));
                                                                         }).collect(Collectors.toList());
                if (allKeysFound.get()) {
                    result.complete(tableEntries);
                } else {
                    // Hack added to return KeyDoesNotExist if key version is Long.Min
                    result.completeExceptionally(new WireCommandFailedException(type, WireCommandFailedException.Reason.TableKeyDoesNotExist));
                }
            }

            @Override
            public void tableKeyDoesNotExist(WireCommands.TableKeyDoesNotExist tableKeyDoesNotExist) {
                log.warn(requestId, "readTable request for {} tableSegment failed with TableKeyDoesNotExist.", qualifiedName);
                result.completeExceptionally(new WireCommandFailedException(type, WireCommandFailedException.Reason.TableKeyDoesNotExist));
            }

            @Override
            public void processingFailure(Exception error) {
                log.error(requestId, "readTable {} failed", qualifiedName, error);
<<<<<<< HEAD
                result.completeExceptionally(new WireCommandFailedException(error, type, WireCommandFailedException.Reason.ConnectionFailed));
=======
                handleError(error, result, type);
>>>>>>> 92154536
            }

            @Override
            public void authTokenCheckFailed(WireCommands.AuthTokenCheckFailed authTokenCheckFailed) {
                result.completeExceptionally(
                        new WireCommandFailedException(new AuthenticationException(authTokenCheckFailed.toString()),
                                                       type, WireCommandFailedException.Reason.AuthFailed));
            }
        };

        List<ByteBuf> buffersToRelease = new ArrayList<>();
        // the version is always NO_VERSION as read returns the latest version of value.
        List<WireCommands.TableKey> keyList = keys.stream().map(k -> {
            ByteBuf buffer = wrappedBuffer(k.getKey());
            buffersToRelease.add(buffer);
            return new WireCommands.TableKey(buffer, WireCommands.TableKey.NO_VERSION);
        }).collect(Collectors.toList());

        WireCommands.ReadTable request = new WireCommands.ReadTable(requestId, qualifiedName, delegationToken, keyList);
<<<<<<< HEAD
        sendRequestAsync(request, replyProcessor, result, ModelHelper.encode(uri));
        return result
                .whenComplete((r, e) -> {
                   buffersToRelease.forEach(ReferenceCounted::release); 
                });
=======
        sendRequestAsync(request, replyProcessor, result, clientCF, ModelHelper.encode(uri));
        return result
                .whenComplete((r, e) -> buffersToRelease.forEach(ReferenceCounted::release));
>>>>>>> 92154536
    }

    /**
     * The method sends a WireCommand to iterate over table keys.
     * @param scope Stream scope.
     * @param stream Stream name.
     * @param suggestedKeyCount Suggested number of {@link TableKey}s to be returned by the SegmentStore.
     * @param state Last known state of the iterator.
     * @param delegationToken The token to be presented to the segmentstore.
     * @param clientRequestId Request id.
     * @return A CompletableFuture that will return the next set of {@link TableKey}s returned from the SegmentStore.
     */
    public CompletableFuture<TableSegment.IteratorItem<TableKey<byte[]>>> readTableKeys(final String scope,
                                                                                    final String stream,
                                                                                    final int suggestedKeyCount,
                                                                                    final IteratorState state,
                                                                                    final String delegationToken,
                                                                                    final long clientRequestId) {

        final Controller.NodeUri uri = getSegmentUri(scope, stream, 0L);
        final String qualifiedName = getQualifiedStreamSegmentName(scope, stream, 0L);
        final WireCommandType type = WireCommandType.READ_TABLE_KEYS;
        final long requestId = (clientRequestId == RequestTag.NON_EXISTENT_ID) ? idGenerator.get() : clientRequestId;
        final IteratorState token = (state == null) ? IteratorState.EMPTY : state;

        final CompletableFuture<TableSegment.IteratorItem<TableKey<byte[]>>> result = new CompletableFuture<>();
        final FailingReplyProcessor replyProcessor = new FailingReplyProcessor() {

            @Override
            public void connectionDropped() {
                log.warn(requestId, "readTableKeys {} Connection dropped", qualifiedName);
                result.completeExceptionally(
                        new WireCommandFailedException(type, WireCommandFailedException.Reason.ConnectionDropped));
            }

            @Override
            public void wrongHost(WireCommands.WrongHost wrongHost) {
                log.warn(requestId, "readTableKeys {} wrong host", qualifiedName);
                result.completeExceptionally(new WireCommandFailedException(type, WireCommandFailedException.Reason.UnknownHost));
            }

            @Override
            public void noSuchSegment(WireCommands.NoSuchSegment noSuchSegment) {
                log.warn(requestId, "readTableKeys {} NoSuchSegment", qualifiedName);
                result.completeExceptionally(new WireCommandFailedException(type, WireCommandFailedException.Reason.SegmentDoesNotExist));
            }

            @Override
            public void tableKeysRead(WireCommands.TableKeysRead tableKeysRead) {
                log.debug(requestId, "readTableKeys {} successful.", qualifiedName);
                final IteratorState state = IteratorState.fromBytes(tableKeysRead.getContinuationToken());
                final List<TableKey<byte[]>> keys =
                        tableKeysRead.getKeys().stream().map(k -> new TableKeyImpl<>(getArray(k.getData()),
                                                                                     new KeyVersionImpl(k.getKeyVersion()))).collect(Collectors.toList());
                result.complete(new TableSegment.IteratorItem<>(state, keys));
            }

            @Override
            public void tableKeyDoesNotExist(WireCommands.TableKeyDoesNotExist tableKeyDoesNotExist) {
                log.warn(requestId, "readTableKeys request for {} tableSegment failed with TableKeyDoesNotExist.", qualifiedName);
                result.completeExceptionally(new WireCommandFailedException(type, WireCommandFailedException.Reason.TableKeyDoesNotExist));
            }

            @Override
            public void processingFailure(Exception error) {
                log.error(requestId, "readTableKeys {} failed", qualifiedName, error);
<<<<<<< HEAD
                result.completeExceptionally(new WireCommandFailedException(error, type, WireCommandFailedException.Reason.ConnectionFailed));
=======
                handleError(error, result, type);
>>>>>>> 92154536
            }

            @Override
            public void authTokenCheckFailed(WireCommands.AuthTokenCheckFailed authTokenCheckFailed) {
                result.completeExceptionally(
                        new WireCommandFailedException(new AuthenticationException(authTokenCheckFailed.toString()),
                                                       type, WireCommandFailedException.Reason.AuthFailed));
            }
        };

        WireCommands.ReadTableKeys cmd = new WireCommands.ReadTableKeys(requestId, qualifiedName, delegationToken, suggestedKeyCount,
                                                                        token.toBytes());
        sendRequestAsync(cmd, replyProcessor, result, ModelHelper.encode(uri));
        return result;
    }


    /**
     * The method sends a WireCommand to iterate over table entries.
     * @param scope Stream scope.
     * @param stream Stream name.
     * @param suggestedEntryCount Suggested number of {@link TableKey}s to be returned by the SegmentStore.
     * @param state Last known state of the iterator.
     * @param delegationToken The token to be presented to the segmentstore.
     * @param clientRequestId Request id.
     * @return A CompletableFuture that will return the next set of {@link TableKey}s returned from the SegmentStore.
     */
    public CompletableFuture<TableSegment.IteratorItem<TableEntry<byte[], byte[]>>> readTableEntries(final String scope,
                                                                               final String stream,
                                                                               final int suggestedEntryCount,
                                                                               final IteratorState state,
                                                                               final String delegationToken,
                                                                               final long clientRequestId) {

        final Controller.NodeUri uri = getSegmentUri(scope, stream, 0L);
        final String qualifiedName = getQualifiedStreamSegmentName(scope, stream, 0L);
        final WireCommandType type = WireCommandType.READ_TABLE_ENTRIES;
        final long requestId = (clientRequestId == RequestTag.NON_EXISTENT_ID) ? idGenerator.get() : clientRequestId;
        final IteratorState token = (state == null) ? IteratorState.EMPTY : state;

        final CompletableFuture<TableSegment.IteratorItem<TableEntry<byte[], byte[]>>> result = new CompletableFuture<>();
        final FailingReplyProcessor replyProcessor = new FailingReplyProcessor() {

            @Override
            public void connectionDropped() {
                log.warn(requestId, "readTableEntries {} Connection dropped", qualifiedName);
                result.completeExceptionally(
                        new WireCommandFailedException(type, WireCommandFailedException.Reason.ConnectionDropped));
            }

            @Override
            public void wrongHost(WireCommands.WrongHost wrongHost) {
                log.warn(requestId, "readTableEntries {} wrong host", qualifiedName);
                result.completeExceptionally(new WireCommandFailedException(type, WireCommandFailedException.Reason.UnknownHost));
            }

            @Override
            public void noSuchSegment(WireCommands.NoSuchSegment noSuchSegment) {
                log.warn(requestId, "readTableEntries {} NoSuchSegment", qualifiedName);
                result.completeExceptionally(new WireCommandFailedException(type, WireCommandFailedException.Reason.SegmentDoesNotExist));
            }

            @Override
            public void tableEntriesRead(WireCommands.TableEntriesRead tableEntriesRead) {
                log.debug(requestId, "readTableEntries {} successful.", qualifiedName);
                final IteratorState state = IteratorState.fromBytes(tableEntriesRead.getContinuationToken());
                final List<TableEntry<byte[], byte[]>> entries =
                        tableEntriesRead.getEntries().getEntries().stream()
                                        .map(e -> {
                                            WireCommands.TableKey k = e.getKey();
                                            TableKey<byte[]> tableKey = new TableKeyImpl<>(getArray(k.getData()),
                                                                                           new KeyVersionImpl(k.getKeyVersion()));
                                            return new TableEntryImpl<>(tableKey, getArray(e.getValue().getData()));
                                        }).collect(Collectors.toList());
                result.complete(new TableSegment.IteratorItem<>(state, entries));
            }

            @Override
            public void tableKeyDoesNotExist(WireCommands.TableKeyDoesNotExist tableKeyDoesNotExist) {
                log.warn(requestId, "readTableEntries request for {} tableSegment failed with TableKeyDoesNotExist.", qualifiedName);
                result.completeExceptionally(new WireCommandFailedException(type, WireCommandFailedException.Reason.TableKeyDoesNotExist));
            }

            @Override
            public void processingFailure(Exception error) {
                log.error(requestId, "readTableEntries {} failed", qualifiedName, error);
<<<<<<< HEAD
                result.completeExceptionally(new WireCommandFailedException(error, type, WireCommandFailedException.Reason.ConnectionFailed));
=======
                handleError(error, result, type);
>>>>>>> 92154536
            }

            @Override
            public void authTokenCheckFailed(WireCommands.AuthTokenCheckFailed authTokenCheckFailed) {
                result.completeExceptionally(
                        new WireCommandFailedException(new AuthenticationException(authTokenCheckFailed.toString()),
                                                       type, WireCommandFailedException.Reason.AuthFailed));
            }
        };

        WireCommands.ReadTableEntries cmd = new WireCommands.ReadTableEntries(requestId, qualifiedName, delegationToken,
                                                                        suggestedEntryCount, token.toBytes());
        sendRequestAsync(cmd, replyProcessor, result, ModelHelper.encode(uri));
        return result;
    }

    private byte[] getArray(ByteBuf buf) {
        final byte[] bytes = new byte[buf.readableBytes()];
        final int readerIndex = buf.readerIndex();
        buf.getBytes(readerIndex, bytes);
        buf.release();
        return bytes;
    }

    private <T> void handleError(Exception error, CompletableFuture<T> result, WireCommandType type) {
        if (Exceptions.unwrap(error) instanceof ConnectionFailedException) {
            result.completeExceptionally(new WireCommandFailedException(error, type, WireCommandFailedException.Reason.ConnectionFailed));
        } else {
            result.completeExceptionally(error);
        }
    }

    private WireCommands.TableKey convertToWireCommand(final TableKey<byte[]> k) {
        WireCommands.TableKey key;
        if (k.getVersion() == null) {
            // unconditional update.
            key = new WireCommands.TableKey(wrappedBuffer(k.getKey()), WireCommands.TableKey.NO_VERSION);
        } else {
            key = new WireCommands.TableKey(wrappedBuffer(k.getKey()), k.getVersion().getSegmentVersion());
        }
        return key;
    }

    private <ResultT> void sendRequestAsync(final WireCommand request, final ReplyProcessor replyProcessor,
                                            final CompletableFuture<ResultT> resultFuture,
<<<<<<< HEAD
                                            final PravegaNodeUri uri) {
        // get connection manager for the segment store node from the cache. 
        SegmentHelperConnectionManager connectionManager = cache.getUnchecked(uri);
        // take a new connection from the connection manager
        CompletableFuture<SegmentHelperConnectionManager.ConnectionObject> connectionFuture = connectionManager.getConnection(replyProcessor);
=======
                                            final ConnectionFactory connectionFactory, final PravegaNodeUri uri) {
        // get connection manager for the segment store node from the connectionmanager. 
        SegmentStoreConnectionManager.SegmentStoreConnectionPool pool = connectionManager.getPool(uri);
        // take a new connection from the connection manager
        CompletableFuture<SegmentStoreConnectionManager.ConnectionObject> connectionFuture = pool.getConnection(replyProcessor);
>>>>>>> 92154536
        connectionFuture.whenComplete((connection, e) -> {
            if (connection == null || e != null) {
                ConnectionFailedException cause = e != null ? new ConnectionFailedException(e) : new ConnectionFailedException();
                resultFuture.completeExceptionally(new WireCommandFailedException(cause,
                        request.getType(),
                        WireCommandFailedException.Reason.ConnectionFailed));
            } else {                
                connection.sendAsync(request, resultFuture);
            }
        });
        resultFuture.whenComplete((result, e) -> {
            // when processing completes, return the connection back to connection manager asynchronously.
            // Note: If result future is complete, connectionFuture is definitely complete. 
<<<<<<< HEAD
            connectionFuture.thenAccept(connectionManager::returnConnection);
=======
            connectionFuture.thenAccept(pool::returnConnection);
>>>>>>> 92154536
        });
    }

    private Pair<Byte, Integer> extractFromPolicy(ScalingPolicy policy) {
        final int desiredRate;
        final byte rateType;
        if (policy.getScaleType().equals(ScalingPolicy.ScaleType.FIXED_NUM_SEGMENTS)) {
            desiredRate = 0;
            rateType = WireCommands.CreateSegment.NO_SCALE;
        } else {
            desiredRate = Math.toIntExact(policy.getTargetRate());
            if (policy.getScaleType().equals(ScalingPolicy.ScaleType.BY_RATE_IN_KBYTES_PER_SEC)) {
                rateType = WireCommands.CreateSegment.IN_KBYTES_PER_SEC;
            } else {
                rateType = WireCommands.CreateSegment.IN_EVENTS_PER_SEC;
            }
        }

        return new ImmutablePair<>(rateType, desiredRate);
    }

    public String retrieveMasterToken() {
        return authHelper.retrieveMasterToken();
    }
}<|MERGE_RESOLUTION|>--- conflicted
+++ resolved
@@ -28,6 +28,7 @@
 import io.pravega.client.tables.impl.TableKey;
 import io.pravega.client.tables.impl.TableKeyImpl;
 import io.pravega.client.tables.impl.TableSegment;
+import io.pravega.common.Exceptions;
 import io.pravega.common.cluster.Host;
 import io.pravega.common.tracing.RequestTag;
 import io.pravega.common.tracing.TagLogger;
@@ -50,10 +51,7 @@
 
 import java.util.AbstractMap;
 import java.util.ArrayList;
-<<<<<<< HEAD
 import java.util.LinkedList;
-=======
->>>>>>> 92154536
 import java.util.List;
 import java.util.Map;
 import java.util.UUID;
@@ -76,33 +74,12 @@
     private final Supplier<Long> idGenerator = new AtomicLong(0)::incrementAndGet;
     private final HostControllerStore hostStore;
     private final AuthHelper authHelper;
-    // cache of connection manager for segment store nodes.
-    // Pravega Connection Manager maintains a pool of connection for a segment store and returns a connection from 
-    // the pool on the need basis. 
-    private final LoadingCache<PravegaNodeUri, SegmentHelperConnectionManager> cache;
+    private final SegmentStoreConnectionManager connectionManager;
 
     public SegmentHelper(HostControllerStore hostControllerStore, ConnectionFactory clientCF, AuthHelper authHelper) {
         this.hostStore = hostControllerStore;
         this.authHelper = authHelper;
-        cache = CacheBuilder.newBuilder()
-                            .maximumSize(Config.HOST_STORE_CONTAINER_COUNT)
-                            // if a host is not accessed for 5 minutes, remove it from the cache
-                            .expireAfterAccess(5, TimeUnit.MINUTES)
-                            .removalListener((RemovalListener<PravegaNodeUri, SegmentHelperConnectionManager>) removalNotification -> {
-                                // Whenever a connection manager is evicted from the cache call shutdown on it. 
-                                removalNotification.getValue().shutdown();
-                            })
-                            .build(new CacheLoader<PravegaNodeUri, SegmentHelperConnectionManager>() {
-                                @Override
-                                public SegmentHelperConnectionManager load(PravegaNodeUri nodeUri) throws Exception {
-                                    return new SegmentHelperConnectionManager(nodeUri, clientCF);
-                                }
-                            });
-    }
-
-    private final SegmentStoreConnectionManager connectionManager;
-    public SegmentHelper(final ConnectionFactory clientCF) {
-        connectionManager = new SegmentStoreConnectionManager(clientCF);
+        this.connectionManager = new SegmentStoreConnectionManager(clientCF);
     }
 
     public Controller.NodeUri getSegmentUri(final String scope,
@@ -153,11 +130,7 @@
             @Override
             public void processingFailure(Exception error) {
                 log.error(requestId, "CreateSegment {} threw exception", qualifiedStreamSegmentName, error);
-<<<<<<< HEAD
-                result.completeExceptionally(new WireCommandFailedException(error, type, WireCommandFailedException.Reason.ConnectionFailed));
-=======
                 handleError(error, result, type);
->>>>>>> 92154536
             }
 
             @Override
@@ -218,11 +191,7 @@
             @Override
             public void processingFailure(Exception error) {
                 log.error(requestId, "truncateSegment {} error", qualifiedName, error);
-<<<<<<< HEAD
-                result.completeExceptionally(new WireCommandFailedException(error, type, WireCommandFailedException.Reason.ConnectionFailed));
-=======
                 handleError(error, result, type);
->>>>>>> 92154536
             }
 
             @Override
@@ -279,11 +248,7 @@
             @Override
             public void processingFailure(Exception error) {
                 log.error(requestId, "deleteSegment {} failed", qualifiedName, error);
-<<<<<<< HEAD
-                result.completeExceptionally(new WireCommandFailedException(error, type, WireCommandFailedException.Reason.ConnectionFailed));
-=======
                 handleError(error, result, type);
->>>>>>> 92154536
             }
 
             @Override
@@ -356,11 +321,7 @@
             @Override
             public void processingFailure(Exception error) {
                 log.error(requestId, "sealSegment {} failed", qualifiedName, error);
-<<<<<<< HEAD
-                result.completeExceptionally(new WireCommandFailedException(error, type, WireCommandFailedException.Reason.ConnectionFailed));
-=======
                 handleError(error, result, type);
->>>>>>> 92154536
             }
 
             @Override
@@ -416,11 +377,7 @@
             @Override
             public void processingFailure(Exception error) {
                 log.error("createTransaction {} failed", transactionName, error);
-<<<<<<< HEAD
-                result.completeExceptionally(new WireCommandFailedException(error, type, WireCommandFailedException.Reason.ConnectionFailed));
-=======
                 handleError(error, result, type);
->>>>>>> 92154536
             }
 
             @Override
@@ -494,11 +451,7 @@
             @Override
             public void processingFailure(Exception error) {
                 log.error("commitTransaction {} failed", transactionName, error);
-<<<<<<< HEAD
-                result.completeExceptionally(new WireCommandFailedException(error, type, WireCommandFailedException.Reason.ConnectionFailed));
-=======
                 handleError(error, result, type);
->>>>>>> 92154536
             }
 
             @Override
@@ -554,11 +507,7 @@
             @Override
             public void processingFailure(Exception error) {
                 log.info("abortTransaction {} failed", transactionName, error);
-<<<<<<< HEAD
-                result.completeExceptionally(new WireCommandFailedException(error, type, WireCommandFailedException.Reason.ConnectionFailed));
-=======
                 handleError(error, result, type);
->>>>>>> 92154536
             }
 
             @Override
@@ -605,11 +554,7 @@
             @Override
             public void processingFailure(Exception error) {
                 log.error(requestId, "updatePolicy {} failed", qualifiedName, error);
-<<<<<<< HEAD
-                result.completeExceptionally(new WireCommandFailedException(error, type, WireCommandFailedException.Reason.ConnectionFailed));
-=======
                 handleError(error, result, type);
->>>>>>> 92154536
             }
 
             @Override
@@ -658,11 +603,7 @@
             @Override
             public void processingFailure(Exception error) {
                 log.error("getSegmentInfo {} failed", qualifiedName, error);
-<<<<<<< HEAD
-                result.completeExceptionally(new WireCommandFailedException(error, type, WireCommandFailedException.Reason.ConnectionFailed));
-=======
                 handleError(error, result, type);
->>>>>>> 92154536
             }
 
             @Override
@@ -729,11 +670,7 @@
             @Override
             public void processingFailure(Exception error) {
                 log.error(requestId, "CreateTableSegment {} threw exception", qualifiedStreamSegmentName, error);
-<<<<<<< HEAD
-                result.completeExceptionally(new WireCommandFailedException(error, type, WireCommandFailedException.Reason.ConnectionFailed));
-=======
                 handleError(error, result, type);
->>>>>>> 92154536
             }
 
             @Override
@@ -808,12 +745,7 @@
             @Override
             public void processingFailure(Exception error) {
                 log.error(requestId, "deleteTableSegment {} failed.", qualifiedName, error);
-<<<<<<< HEAD
-                result.completeExceptionally(new WireCommandFailedException(error, type, WireCommandFailedException.Reason.ConnectionFailed));
-=======
-                handleError(error, result, type);
->>>>>>> 92154536
-            }
+                handleError(error, result, type);            }
 
             @Override
             public void authTokenCheckFailed(WireCommands.AuthTokenCheckFailed authTokenCheckFailed) {
@@ -892,12 +824,7 @@
             @Override
             public void processingFailure(Exception error) {
                 log.error(requestId, "updateTableEntries {} failed", qualifiedName, error);
-<<<<<<< HEAD
-                result.completeExceptionally(new WireCommandFailedException(error, type, WireCommandFailedException.Reason.ConnectionFailed));
-=======
-                handleError(error, result, type);
->>>>>>> 92154536
-            }
+                handleError(error, result, type);            }
 
             @Override
             public void authTokenCheckFailed(WireCommands.AuthTokenCheckFailed authTokenCheckFailed) {
@@ -907,11 +834,7 @@
             }
         };
 
-<<<<<<< HEAD
-        List<ByteBuf> buffersToRelease = new LinkedList<>();
-=======
         List<ByteBuf> buffersToRelease = new ArrayList<>();
->>>>>>> 92154536
         List<Map.Entry<WireCommands.TableKey, WireCommands.TableValue>> wireCommandEntries = entries.stream().map(te -> {
             final WireCommands.TableKey key = convertToWireCommand(te.getKey());
             ByteBuf valueBuffer = wrappedBuffer(te.getValue());
@@ -923,11 +846,7 @@
 
         WireCommands.UpdateTableEntries request = new WireCommands.UpdateTableEntries(requestId, qualifiedName, delegationToken,
                                                                                       new WireCommands.TableEntries(wireCommandEntries));
-<<<<<<< HEAD
-        sendRequestAsync(request, replyProcessor, result, ModelHelper.encode(uri));
-=======
-        sendRequestAsync(request, replyProcessor, result, clientCF, ModelHelper.encode(uri));
->>>>>>> 92154536
+        sendRequestAsync(request, replyProcessor, result, ModelHelper.encode(uri));
         return result
                 .whenComplete((r, e) -> buffersToRelease.forEach(ReferenceCounted::release));
     }
@@ -999,12 +918,7 @@
             @Override
             public void processingFailure(Exception error) {
                 log.error(requestId, "removeTableKeys {} failed", qualifiedName, error);
-<<<<<<< HEAD
-                result.completeExceptionally(new WireCommandFailedException(error, type, WireCommandFailedException.Reason.ConnectionFailed));
-=======
-                handleError(error, result, type);
->>>>>>> 92154536
-            }
+                handleError(error, result, type);            }
 
             @Override
             public void authTokenCheckFailed(WireCommands.AuthTokenCheckFailed authTokenCheckFailed) {
@@ -1022,11 +936,7 @@
         }).collect(Collectors.toList());
 
         WireCommands.RemoveTableKeys request = new WireCommands.RemoveTableKeys(requestId, qualifiedName, delegationToken, keyList);
-<<<<<<< HEAD
-        sendRequestAsync(request, replyProcessor, result, ModelHelper.encode(uri));
-=======
-        sendRequestAsync(request, replyProcessor, result, clientCF, ModelHelper.encode(uri));
->>>>>>> 92154536
+        sendRequestAsync(request, replyProcessor, result, ModelHelper.encode(uri));
         return result
                 .whenComplete((r, e) -> buffersToRelease.forEach(ReferenceCounted::release));
     }
@@ -1108,12 +1018,7 @@
             @Override
             public void processingFailure(Exception error) {
                 log.error(requestId, "readTable {} failed", qualifiedName, error);
-<<<<<<< HEAD
-                result.completeExceptionally(new WireCommandFailedException(error, type, WireCommandFailedException.Reason.ConnectionFailed));
-=======
-                handleError(error, result, type);
->>>>>>> 92154536
-            }
+                handleError(error, result, type);            }
 
             @Override
             public void authTokenCheckFailed(WireCommands.AuthTokenCheckFailed authTokenCheckFailed) {
@@ -1132,17 +1037,9 @@
         }).collect(Collectors.toList());
 
         WireCommands.ReadTable request = new WireCommands.ReadTable(requestId, qualifiedName, delegationToken, keyList);
-<<<<<<< HEAD
-        sendRequestAsync(request, replyProcessor, result, ModelHelper.encode(uri));
-        return result
-                .whenComplete((r, e) -> {
-                   buffersToRelease.forEach(ReferenceCounted::release); 
-                });
-=======
-        sendRequestAsync(request, replyProcessor, result, clientCF, ModelHelper.encode(uri));
+        sendRequestAsync(request, replyProcessor, result, ModelHelper.encode(uri));
         return result
                 .whenComplete((r, e) -> buffersToRelease.forEach(ReferenceCounted::release));
->>>>>>> 92154536
     }
 
     /**
@@ -1209,12 +1106,7 @@
             @Override
             public void processingFailure(Exception error) {
                 log.error(requestId, "readTableKeys {} failed", qualifiedName, error);
-<<<<<<< HEAD
-                result.completeExceptionally(new WireCommandFailedException(error, type, WireCommandFailedException.Reason.ConnectionFailed));
-=======
-                handleError(error, result, type);
->>>>>>> 92154536
-            }
+                handleError(error, result, type);            }
 
             @Override
             public void authTokenCheckFailed(WireCommands.AuthTokenCheckFailed authTokenCheckFailed) {
@@ -1300,12 +1192,7 @@
             @Override
             public void processingFailure(Exception error) {
                 log.error(requestId, "readTableEntries {} failed", qualifiedName, error);
-<<<<<<< HEAD
-                result.completeExceptionally(new WireCommandFailedException(error, type, WireCommandFailedException.Reason.ConnectionFailed));
-=======
-                handleError(error, result, type);
->>>>>>> 92154536
-            }
+                handleError(error, result, type);            }
 
             @Override
             public void authTokenCheckFailed(WireCommands.AuthTokenCheckFailed authTokenCheckFailed) {
@@ -1350,19 +1237,11 @@
 
     private <ResultT> void sendRequestAsync(final WireCommand request, final ReplyProcessor replyProcessor,
                                             final CompletableFuture<ResultT> resultFuture,
-<<<<<<< HEAD
                                             final PravegaNodeUri uri) {
-        // get connection manager for the segment store node from the cache. 
-        SegmentHelperConnectionManager connectionManager = cache.getUnchecked(uri);
-        // take a new connection from the connection manager
-        CompletableFuture<SegmentHelperConnectionManager.ConnectionObject> connectionFuture = connectionManager.getConnection(replyProcessor);
-=======
-                                            final ConnectionFactory connectionFactory, final PravegaNodeUri uri) {
         // get connection manager for the segment store node from the connectionmanager. 
         SegmentStoreConnectionManager.SegmentStoreConnectionPool pool = connectionManager.getPool(uri);
         // take a new connection from the connection manager
         CompletableFuture<SegmentStoreConnectionManager.ConnectionObject> connectionFuture = pool.getConnection(replyProcessor);
->>>>>>> 92154536
         connectionFuture.whenComplete((connection, e) -> {
             if (connection == null || e != null) {
                 ConnectionFailedException cause = e != null ? new ConnectionFailedException(e) : new ConnectionFailedException();
@@ -1376,11 +1255,7 @@
         resultFuture.whenComplete((result, e) -> {
             // when processing completes, return the connection back to connection manager asynchronously.
             // Note: If result future is complete, connectionFuture is definitely complete. 
-<<<<<<< HEAD
-            connectionFuture.thenAccept(connectionManager::returnConnection);
-=======
             connectionFuture.thenAccept(pool::returnConnection);
->>>>>>> 92154536
         });
     }
 
