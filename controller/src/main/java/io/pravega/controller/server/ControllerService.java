--- conflicted
+++ resolved
@@ -49,11 +49,7 @@
 import io.pravega.controller.stream.api.grpc.v1.Controller.TxnStatus;
 import io.pravega.controller.stream.api.grpc.v1.Controller.UpdateStreamStatus;
 import io.pravega.controller.stream.api.grpc.v1.Controller.AddSubscriberStatus;
-<<<<<<< HEAD
-import io.pravega.controller.stream.api.grpc.v1.Controller.RemoveSubscriberStatus;
-=======
 import io.pravega.controller.stream.api.grpc.v1.Controller.DeleteSubscriberStatus;
->>>>>>> e48f7bd4
 import io.pravega.controller.stream.api.grpc.v1.Controller.DeleteKVTableStatus;
 import io.pravega.controller.stream.api.grpc.v1.Controller.UpdateSubscriberStatus;
 import io.pravega.controller.stream.api.grpc.v1.Controller.SubscribersResponse;
@@ -186,27 +182,13 @@
 
     }
 
-<<<<<<< HEAD
-    public CompletableFuture<RemoveSubscriberStatus> removeSubscriber(String scope, String stream, final String subscriber) {
-=======
     public CompletableFuture<DeleteSubscriberStatus> deleteSubscriber(String scope, String stream, final String subscriber) {
->>>>>>> e48f7bd4
         Preconditions.checkNotNull(scope, "scopeName is null");
         Preconditions.checkNotNull(stream, "streamName is null");
         Preconditions.checkNotNull(subscriber, "subscriber is null");
         Timer timer = new Timer();
         return streamMetadataTasks.deleteSubscriber(scope, stream, subscriber, null)
                 .thenApplyAsync(status -> {
-<<<<<<< HEAD
-                    reportRemoveSubscriberMetrics(scope, stream, status, timer.getElapsed());
-                    return RemoveSubscriberStatus.newBuilder().setStatus(status).build();
-                }, executor);
-    }
-
-    public CompletableFuture<UpdateSubscriberStatus> updateTruncationStreamCut(String scope, String stream,
-                                                                                 final String subscriber,
-                                                                                 final ImmutableMap<Long, Long> truncationStreamCut) {
-=======
                     reportDeleteSubscriberMetrics(scope, stream, status, timer.getElapsed());
                     return DeleteSubscriberStatus.newBuilder().setStatus(status).build();
                 }, executor);
@@ -215,7 +197,6 @@
     public CompletableFuture<UpdateSubscriberStatus> updateSubscriberStreamCut(String scope, String stream,
                                                                                final String subscriber,
                                                                                final ImmutableMap<Long, Long> truncationStreamCut) {
->>>>>>> e48f7bd4
         Preconditions.checkNotNull(scope, "scopeName is null");
         Preconditions.checkNotNull(stream, "streamName is null");
         Preconditions.checkNotNull(subscriber, "subscriber is null");
@@ -689,19 +670,11 @@
         }
     }
 
-<<<<<<< HEAD
-    private void reportRemoveSubscriberMetrics(String scope, String streamName, RemoveSubscriberStatus.Status status, Duration latency) {
-        if (status.equals(RemoveSubscriberStatus.Status.SUCCESS)) {
-            StreamMetrics.getInstance().removeSubscriber(scope, streamName, latency);
-        } else if (status.equals(RemoveSubscriberStatus.Status.FAILURE)) {
-            StreamMetrics.getInstance().removeSubscriberFailed(scope, streamName);
-=======
     private void reportDeleteSubscriberMetrics(String scope, String streamName, DeleteSubscriberStatus.Status status, Duration latency) {
         if (status.equals(DeleteSubscriberStatus.Status.SUCCESS)) {
             StreamMetrics.getInstance().deleteSubscriber(scope, streamName, latency);
         } else if (status.equals(DeleteSubscriberStatus.Status.FAILURE)) {
             StreamMetrics.getInstance().deleteSubscriberFailed(scope, streamName);
->>>>>>> e48f7bd4
         }
     }
 
