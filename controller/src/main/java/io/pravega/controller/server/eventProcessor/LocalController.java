--- conflicted
+++ resolved
@@ -84,15 +84,9 @@
     }
 
     @Override
-<<<<<<< HEAD
-    public AsyncIterator<Stream> listStreamsInScope(String scopeName) {
-        final Function<String, CompletableFuture<Map.Entry<String, Collection<Stream>>>> function = token ->
-                controller.listStreamNamesInScope(scopeName, token, LIST_STREAM_IN_SCOPE_LIMIT)
-=======
     public AsyncIterator<Stream> listStreams(String scopeName) {
         final Function<String, CompletableFuture<Map.Entry<String, Collection<Stream>>>> function = token ->
                 controller.listStreams(scopeName, token, LIST_STREAM_IN_SCOPE_LIMIT)
->>>>>>> b4155031
                           .thenApply(result -> {
                               List<Stream> asStreamList = result.getKey().stream().map(m -> new StreamImpl(scopeName, m)).collect(Collectors.toList());
                               return new AbstractMap.SimpleEntry<>(result.getValue(), asStreamList);
@@ -125,7 +119,7 @@
         return this.controller.createStream(scope, streamName, streamConfig, System.currentTimeMillis()).thenApply(x -> {
             switch (x.getStatus()) {
             case FAILURE:
-                throw new ControllerFailureException("Failed to create stream: " + streamConfig);
+                throw new ControllerFailureException("Failed to createing stream: " + streamConfig);
             case INVALID_STREAM_NAME:
                 throw new IllegalArgumentException("Illegal stream name: " + streamConfig);
             case SCOPE_NOT_FOUND:
