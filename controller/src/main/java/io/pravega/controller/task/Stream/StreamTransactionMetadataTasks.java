--- conflicted
+++ resolved
@@ -337,35 +337,11 @@
         return validate.thenCompose(validated -> RetryHelper.withRetriesAsync(() ->
                 streamMetadataStore.generateTransactionId(scope, stream, ctx, executor)
                 .thenCompose(txnId -> {
-<<<<<<< HEAD
-                    TxnResource resource = new TxnResource(scope, stream, txnId);
-                    // Step 2. Add txn to host-transaction index.
-                    CompletableFuture<Void> addIndex = streamMetadataStore.addTxnToIndex(hostId, resource, 0)
-                            .whenComplete((v, e) -> {
-                                if (e != null) {
-                                    log.debug("Txn={}, failed adding txn to host-txn index of host={}", txnId, hostId);
-                                } else {
-                                    log.debug("Txn={}, added txn to host-txn index of host={}", txnId, hostId);
-                                }
-                            });
-
-                    // Step 3. Create txn node in the store.
-                    CompletableFuture<VersionedTransactionData> txnFuture = addIndex.thenComposeAsync(ignore ->
-                            streamMetadataStore.createTransaction(scope, stream, txnId, lease, maxExecutionPeriod,
-                                    scaleGracePeriod, ctx, executor), executor).whenComplete((v, e) -> {
-                        if (e != null) {
-                            log.debug("Txn={}, failed creating txn in store", txnId);
-                        } else {
-                            log.debug("Txn={}, created in store", txnId);
-                        }
-                    });
-=======
                     CompletableFuture<Void> addIndex = addTxnToIndex(scope, stream, txnId);
 
                     // Step 3. Create txn node in the store.
                     CompletableFuture<VersionedTransactionData> txnFuture = createTxnInStore(scope, stream, lease,
                             scaleGracePeriod, ctx, maxExecutionPeriod, txnId, addIndex);
->>>>>>> af0cd98b
 
                     // Step 4. Notify segment stores about new txn.
                     CompletableFuture<List<Segment>> segmentsFuture = txnFuture.thenComposeAsync(txnData ->
@@ -375,33 +351,16 @@
                             notifyTxnCreation(scope, stream, activeSegments, txnId), executor).whenComplete((v, e) ->
                             // Method notifyTxnCreation ensures that notification completes
                             // even in the presence of n/w or segment store failures.
-<<<<<<< HEAD
-                            log.debug("Txn={}, notified segments stores", txnId));
-
-                    // Step 5. Start tracking txn in timeout service
-                    return notify.whenCompleteAsync((result, ex) -> {
-                        int version = 0;
-                        long executionExpiryTime = System.currentTimeMillis() + maxExecutionPeriod;
-                        if (!txnFuture.isCompletedExceptionally()) {
-                            version = txnFuture.join().getVersion();
-                            executionExpiryTime = txnFuture.join().getMaxExecutionExpiryTime();
-                        }
-                        timeoutService.addTxn(scope, stream, txnId, version, lease, executionExpiryTime, scaleGracePeriod);
-                        log.debug("Txn={}, added to timeout service on host={}", txnId, hostId);
-=======
                             log.trace("Txn={}, notified segments stores", txnId));
 
                     // Step 5. Start tracking txn in timeout service
                     return notify.whenCompleteAsync((result, ex) -> {
                         addTxnToTimeoutService(scope, stream, lease, scaleGracePeriod, maxExecutionPeriod, txnId, txnFuture);
->>>>>>> af0cd98b
                     }, executor).thenApplyAsync(v -> new ImmutablePair<>(txnFuture.join(), segmentsFuture.join()), executor);
                 }), e -> {
             Throwable unwrap = Exceptions.unwrap(e);
             return unwrap instanceof StoreException.WriteConflictException || unwrap instanceof StoreException.DataNotFoundException;
         }, 5, executor));
-<<<<<<< HEAD
-=======
     }
 
     private void addTxnToTimeoutService(String scope, String stream, long lease, long scaleGracePeriod, long maxExecutionPeriod, UUID txnId, CompletableFuture<VersionedTransactionData> txnFuture) {
@@ -438,7 +397,6 @@
                         log.debug("Txn={}, added txn to host-txn index of host={}", txnId, hostId);
                     }
                 });
->>>>>>> af0cd98b
     }
 
     @SuppressWarnings("ReturnCount")
