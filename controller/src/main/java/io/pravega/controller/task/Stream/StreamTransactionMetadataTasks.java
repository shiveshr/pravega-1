--- conflicted
+++ resolved
@@ -19,7 +19,6 @@
 import io.pravega.controller.server.eventProcessor.ControllerEventProcessorConfig;
 import io.pravega.controller.server.eventProcessor.ControllerEventProcessors;
 import io.pravega.controller.server.rpc.auth.AuthHelper;
-import io.pravega.controller.store.host.HostControllerStore;
 import io.pravega.controller.store.stream.OperationContext;
 import io.pravega.controller.store.stream.StoreException;
 import io.pravega.controller.store.stream.StreamMetadataStore;
@@ -96,13 +95,12 @@
 
     @VisibleForTesting
     public StreamTransactionMetadataTasks(final StreamMetadataStore streamMetadataStore,
-                                          final HostControllerStore hostControllerStore,
                                           final SegmentHelper segmentHelper,
                                           final ScheduledExecutorService executor,
                                           final String hostId,
                                           final TimeoutServiceConfig timeoutServiceConfig,
                                           final BlockingQueue<Optional<Throwable>> taskCompletionQueue,
-                                          AuthHelper authHelper) {
+                                          final AuthHelper authHelper) {
         this.hostId = hostId;
         this.executor = executor;
         this.streamMetadataStore = streamMetadataStore;
@@ -119,20 +117,8 @@
                                           final ScheduledExecutorService executor,
                                           final String hostId,
                                           final TimeoutServiceConfig timeoutServiceConfig,
-<<<<<<< HEAD
-                                          final ConnectionFactory connectionFactory, AuthHelper authHelper) {
-        this(streamMetadataStore, hostControllerStore, segmentHelper, executor, hostId, timeoutServiceConfig, null, 
-                connectionFactory, authHelper);
-=======
-                                          AuthHelper authHelper) {
-        this.hostId = hostId;
-        this.executor = executor;
-        this.streamMetadataStore = streamMetadataStore;
-        this.segmentHelper = segmentHelper;
-        this.timeoutService = new TimerWheelTimeoutService(this, timeoutServiceConfig);
-        this.authHelper = authHelper;
-        readyLatch = new CountDownLatch(1);
->>>>>>> 11da41ca
+                                          final AuthHelper authHelper) {
+        this(streamMetadataStore, segmentHelper, executor, hostId, timeoutServiceConfig, null, authHelper);
     }
 
     public StreamTransactionMetadataTasks(final StreamMetadataStore streamMetadataStore,
