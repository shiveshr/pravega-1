--- conflicted
+++ resolved
@@ -441,11 +441,7 @@
         //         and fencing other processes from tracking this txn's timeout.
         // Step 4. Add this txn to timeout service and start managing timeout for this txn.
         return streamMetadataStore.getTransactionData(scope, stream, txnId, ctx, executor).thenComposeAsync(txnData -> {
-<<<<<<< HEAD
-            if (!txnData.getStatus().equals(TxnStatus.OPEN)) {
-=======
             if (!txnData.getStatus().equals(TxnStatus.OPEN)) { // transaction is not open, dont ping it
->>>>>>> ce20e13c
                 return CompletableFuture.completedFuture(createStatus(Status.OK));
             }
             // Step 1. Sanity check for lease value.
