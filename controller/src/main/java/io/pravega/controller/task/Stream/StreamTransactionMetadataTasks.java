/**
 * Copyright (c) 2017 Dell Inc., or its subsidiaries. All Rights Reserved.
 *
 * Licensed under the Apache License, Version 2.0 (the "License");
 * you may not use this file except in compliance with the License.
 * You may obtain a copy of the License at
 *
 *     http://www.apache.org/licenses/LICENSE-2.0
 */
package io.pravega.controller.task.Stream;

import com.google.common.annotations.VisibleForTesting;
import io.pravega.client.ClientFactory;
import io.pravega.client.netty.impl.ConnectionFactory;
import io.pravega.client.stream.EventStreamWriter;
import io.pravega.client.stream.EventWriterConfig;
import io.pravega.common.Exceptions;
import io.pravega.common.concurrent.Futures;
import io.pravega.controller.server.SegmentHelper;
import io.pravega.controller.server.eventProcessor.ControllerEventProcessorConfig;
import io.pravega.controller.server.eventProcessor.ControllerEventProcessors;
import io.pravega.controller.server.rpc.auth.PravegaInterceptor;
import io.pravega.controller.store.host.HostControllerStore;
import io.pravega.controller.store.stream.OperationContext;
import io.pravega.controller.store.stream.Segment;
import io.pravega.controller.store.stream.StoreException;
import io.pravega.controller.store.stream.StreamMetadataStore;
import io.pravega.controller.store.stream.TxnStatus;
import io.pravega.controller.store.stream.VersionedTransactionData;
import io.pravega.controller.store.task.TxnResource;
import io.pravega.controller.stream.api.grpc.v1.Controller.PingTxnStatus;
import io.pravega.controller.stream.api.grpc.v1.Controller.PingTxnStatus.Status;
import io.pravega.controller.timeout.TimeoutService;
import io.pravega.controller.timeout.TimeoutServiceConfig;
import io.pravega.controller.timeout.TimerWheelTimeoutService;
import io.pravega.controller.util.Config;
import io.pravega.controller.util.RetryHelper;
import io.pravega.shared.controller.event.AbortEvent;
import io.pravega.shared.controller.event.CommitEvent;
import lombok.Getter;
import lombok.extern.slf4j.Slf4j;
import org.apache.commons.lang3.tuple.ImmutablePair;
import org.apache.commons.lang3.tuple.Pair;

import java.time.Duration;
import java.util.AbstractMap;
import java.util.List;
import java.util.Optional;
import java.util.UUID;
import java.util.concurrent.BlockingQueue;
import java.util.concurrent.CompletableFuture;
import java.util.concurrent.CountDownLatch;
import java.util.concurrent.ScheduledExecutorService;
import java.util.concurrent.TimeUnit;
import java.util.stream.Collectors;

import static io.pravega.controller.util.RetryHelper.RETRYABLE_PREDICATE;
import static io.pravega.controller.util.RetryHelper.withRetriesAsync;

/**
 * Collection of metadata update tasks on stream.
 * Task methods are annotated with @Task annotation.
 * <p>
 * Any update to the task method signature should be avoided, since it can cause problems during upgrade.
 * Instead, a new overloaded method may be created with the same task annotation name but a new version.
 */
@Slf4j
public class StreamTransactionMetadataTasks implements AutoCloseable {
    /**
     * We derive the maximum execution timeout from the lease time. We assume
     * a maximum number of renewals for the txn and compute the maximum execution
     * time by multiplying the lease timeout by the maximum number of renewals. This
     * multiplier is currently hardcoded because we do not expect applications to change
     * it. The maximum execution timeout is only a safety mechanism for application that
     * should rarely be triggered.
     */
    private static final int MAX_EXECUTION_TIME_MULTIPLIER = 1000;

    protected EventStreamWriter<CommitEvent> commitEventEventStreamWriter;
    protected EventStreamWriter<AbortEvent> abortEventEventStreamWriter;
    protected String commitStreamName;
    protected String abortStreamName;
    protected final String hostId;
    protected final ScheduledExecutorService executor;

    private final StreamMetadataStore streamMetadataStore;
    private final HostControllerStore hostControllerStore;
    private final SegmentHelper segmentHelper;
    private final ConnectionFactory connectionFactory;
    private final boolean authorizationEnabled;
    private final String tokenSigningKey;
    @Getter
    @VisibleForTesting
    private final TimeoutService timeoutService;

    private volatile boolean ready;
    private final CountDownLatch readyLatch;

    @VisibleForTesting
    public StreamTransactionMetadataTasks(final StreamMetadataStore streamMetadataStore,
                                          final HostControllerStore hostControllerStore,
                                          final SegmentHelper segmentHelper,
                                          final ScheduledExecutorService executor,
                                          final String hostId,
                                          final TimeoutServiceConfig timeoutServiceConfig,
                                          final BlockingQueue<Optional<Throwable>> taskCompletionQueue,
                                          final ConnectionFactory connectionFactory,
                                          boolean authorizationEnabled,
                                          String tokenSigningKey) {
        this.hostId = hostId;
        this.executor = executor;
        this.streamMetadataStore = streamMetadataStore;
        this.hostControllerStore = hostControllerStore;
        this.segmentHelper = segmentHelper;
        this.connectionFactory = connectionFactory;
        this.authorizationEnabled = authorizationEnabled;
        this.tokenSigningKey = tokenSigningKey;
        this.timeoutService = new TimerWheelTimeoutService(this, timeoutServiceConfig, taskCompletionQueue);
        readyLatch = new CountDownLatch(1);
    }

    public StreamTransactionMetadataTasks(final StreamMetadataStore streamMetadataStore,
                                          final HostControllerStore hostControllerStore,
                                          final SegmentHelper segmentHelper,
                                          final ScheduledExecutorService executor,
                                          final String hostId,
                                          final TimeoutServiceConfig timeoutServiceConfig,
                                          final ConnectionFactory connectionFactory, boolean authorizationEnabled, String tokenSigningKey) {
        this.hostId = hostId;
        this.executor = executor;
        this.streamMetadataStore = streamMetadataStore;
        this.hostControllerStore = hostControllerStore;
        this.segmentHelper = segmentHelper;
        this.connectionFactory = connectionFactory;
        this.timeoutService = new TimerWheelTimeoutService(this, timeoutServiceConfig);
        this.authorizationEnabled = authorizationEnabled;
        this.tokenSigningKey = tokenSigningKey;
        readyLatch = new CountDownLatch(1);
    }

    public StreamTransactionMetadataTasks(final StreamMetadataStore streamMetadataStore,
                                          final HostControllerStore hostControllerStore,
                                          final SegmentHelper segmentHelper,
                                          final ScheduledExecutorService executor,
                                          final String hostId,
                                          final ConnectionFactory connectionFactory,
                                          boolean authorizationEnabled,
                                          String tokenSigningKey) {
        this(streamMetadataStore, hostControllerStore, segmentHelper, executor, hostId,
                TimeoutServiceConfig.defaultConfig(), connectionFactory, authorizationEnabled, tokenSigningKey);
    }

    protected void setReady() {
        ready = true;
        readyLatch.countDown();
    }

    boolean isReady() {
        return ready;
    }

    @VisibleForTesting
    public boolean awaitInitialization(long timeout, TimeUnit timeUnit) throws InterruptedException {
        return readyLatch.await(timeout, timeUnit);
    }

    public void awaitInitialization() throws InterruptedException {
        readyLatch.await();
    }

    /**
     * Initializes stream writers for commit and abort streams.
     * This method should be called immediately after creating StreamTransactionMetadataTasks object.
     *
     * @param clientFactory Client factory reference.
     * @param config Controller event processor configuration.
     */
    public Void initializeStreamWriters(final ClientFactory clientFactory,
                                        final ControllerEventProcessorConfig config) {
        this.commitStreamName = config.getRequestStreamName();
        this.commitEventEventStreamWriter = clientFactory.createEventWriter(
                config.getRequestStreamName(),
                ControllerEventProcessors.COMMIT_EVENT_SERIALIZER,
                EventWriterConfig.builder().build());

        this.abortStreamName = config.getAbortStreamName();
        this.abortEventEventStreamWriter = clientFactory.createEventWriter(
                config.getAbortStreamName(),
                ControllerEventProcessors.ABORT_EVENT_SERIALIZER,
                EventWriterConfig.builder().build());

        this.setReady();
        return null;
    }

    @VisibleForTesting
    public Void initializeStreamWriters(final String commitStreamName, final EventStreamWriter<CommitEvent> commitWriter,
                                        final String abortStreamName, final EventStreamWriter<AbortEvent> abortWriter) {
        this.commitStreamName = commitStreamName;
        this.commitEventEventStreamWriter = commitWriter;
        this.abortStreamName = abortStreamName;
        this.abortEventEventStreamWriter = abortWriter;
        this.setReady();
        return null;
    }

    /**
     * Create transaction.
     *
     * @param scope              stream scope.
     * @param stream             stream name.
     * @param lease              Time for which transaction shall remain open with sending any heartbeat.
     * @param scaleGracePeriod   Maximum time for which client may extend txn lease once
     *                           the scaling operation is initiated on the txn stream.
     * @param contextOpt         operational context
     * @return transaction id.
     */
    public CompletableFuture<Pair<VersionedTransactionData, List<Segment>>> createTxn(final String scope,
                                                                                      final String stream,
                                                                                      final long lease,
                                                                                      final long scaleGracePeriod,
                                                                                      final OperationContext contextOpt) {
        return checkReady().thenComposeAsync(x -> {
            final OperationContext context = getNonNullOperationContext(scope, stream, contextOpt);
            return createTxnBody(scope, stream, lease, scaleGracePeriod, context);
        }, executor);
    }

    /**
     * Transaction heartbeat, that increases transaction timeout by lease number of milliseconds.
     *
     * @param scope Stream scope.
     * @param stream Stream name.
     * @param txId Transaction identifier.
     * @param lease Amount of time in milliseconds by which to extend the transaction lease.
     * @param contextOpt       operational context
     * @return Transaction metadata along with the version of it record in the store.
     */
    public CompletableFuture<PingTxnStatus> pingTxn(final String scope,
                                                    final String stream,
                                                    final UUID txId,
                                                    final long lease,
                                                    final OperationContext contextOpt) {
        return checkReady().thenComposeAsync(x -> {
            final OperationContext context = getNonNullOperationContext(scope, stream, contextOpt);
            return pingTxnBody(scope, stream, txId, lease, context);
        }, executor);
    }

    /**
     * Abort transaction.
     *
     * @param scope  stream scope.
     * @param stream stream name.
     * @param txId   transaction id.
     * @param version Expected version of the transaction record in the store.
     * @param contextOpt       operational context
     * @return true/false.
     */
    public CompletableFuture<TxnStatus> abortTxn(final String scope,
                                                 final String stream,
                                                 final UUID txId,
                                                 final Integer version,
                                                 final OperationContext contextOpt) {
        return checkReady().thenComposeAsync(x -> {
            final OperationContext context = getNonNullOperationContext(scope, stream, contextOpt);
            return withRetriesAsync(() -> sealTxnBody(hostId, scope, stream, false, txId, version, context),
                    RETRYABLE_PREDICATE, 3, executor);
        }, executor);
    }

    /**
     * Commit transaction.
     *
     * @param scope      stream scope.
     * @param stream     stream name.
     * @param txId       transaction id.
     * @param contextOpt optional context
     * @return true/false.
     */
    public CompletableFuture<TxnStatus> commitTxn(final String scope, final String stream, final UUID txId,
                                                  final OperationContext contextOpt) {
        return checkReady().thenComposeAsync(x -> {
            final OperationContext context = getNonNullOperationContext(scope, stream, contextOpt);
            return withRetriesAsync(() -> sealTxnBody(hostId, scope, stream, true, txId, null, context),
                    RETRYABLE_PREDICATE, 3, executor);
        }, executor);
    }

    /**
     * Creates txn on the specified stream.
     *
     * Post-condition:
     * 1. If txn creation succeeds, then
     *     (a) txn node is created in the store,
     *     (b) txn segments are successfully created on respective segment stores,
     *     (c) txn is present in the host-txn index of current host,
     *     (d) txn's timeout is being tracked in timeout service.
     *
     * 2. If process fails after creating txn node, but before responding to the client, then since txn is
     * present in the host-txn index, some other controller process shall abort the txn after maxLeaseValue
     *
     * 3. If timeout service tracks timeout of specified txn,
     * then txn is also present in the host-txn index of current process.
     *
     * Invariant:
     * The following invariants are maintained throughout the execution of createTxn, pingTxn and sealTxn methods.
     * 1. If timeout service tracks timeout of a txn, then txn is also present in the host-txn index of current process.
     * 2. If txn znode is updated, then txn is also present in the host-txn index of current process.
     *
     * @param scope               scope name.
     * @param stream              stream name.
     * @param lease               txn lease.
     * @param scaleGracePeriod    amount of time for which txn may remain open after scale operation is initiated.
     * @param ctx                 context.
     * @return                    identifier of the created txn.
     */
    CompletableFuture<Pair<VersionedTransactionData, List<Segment>>> createTxnBody(final String scope,
                                                                                   final String stream,
                                                                                   final long lease,
                                                                                   final long scaleGracePeriod,
                                                                                   final OperationContext ctx) {
        // Step 1. Validate parameters.
        CompletableFuture<Void> validate = validate(lease, scaleGracePeriod);
        long maxExecutionPeriod = Math.min(MAX_EXECUTION_TIME_MULTIPLIER * lease, Duration.ofDays(1).toMillis());

        // 1. get latest epoch from history
        // 2. generateNewTransactionId.. this step can throw WriteConflictException
        // 3. txn id = 32 bit epoch + 96 bit counter
        // 4. if while creating txn epoch no longer exists, then we will get DataNotFoundException.
        // 5. Retry if we get WriteConflict or DataNotFoundException, from step 1.
        // Note: this is a low probability for either exceptions:
        // - WriteConflict, if multiple controllers are trying to get new range at the same time then we can get write conflict
        // - DataNotFoundException because it will only happen in rare case
        // when we generate the transactionid against latest epoch (if there is ongoing scale then this is new epoch)
        // and then epoch node is deleted as scale starts and completes.
        return validate.thenCompose(validated -> RetryHelper.withRetriesAsync(() ->
                streamMetadataStore.generateTransactionId(scope, stream, ctx, executor)
                .thenCompose(txnId -> {
                    CompletableFuture<Void> addIndex = addTxnToIndex(scope, stream, txnId);

<<<<<<< HEAD
                    // Step 3. Create txn node in the store. This node will get created under the epoch that is extracted
                    // from transaction id.
                    CompletableFuture<VersionedTransactionData> txnFuture = addIndex.thenComposeAsync(ignore ->
                            streamMetadataStore.createTransaction(scope, stream, txnId, lease, maxExecutionPeriod,
                                    scaleGracePeriod, ctx, executor), executor).whenComplete((v, e) -> {
                        if (e != null) {
                            log.debug("Txn={}, failed creating txn in store", txnId);
                        } else {
                            log.debug("Txn={}, created in store", txnId);
                        }
                    });
=======
                    // Step 3. Create txn node in the store.
                    CompletableFuture<VersionedTransactionData> txnFuture = createTxnInStore(scope, stream, lease,
                            scaleGracePeriod, ctx, maxExecutionPeriod, txnId, addIndex);
>>>>>>> 703ceef8

                    // Step 4. Notify segment stores about new txn.
                    CompletableFuture<List<Segment>> segmentsFuture = txnFuture.thenComposeAsync(txnData ->
                            streamMetadataStore.getActiveSegments(scope, stream, txnData.getEpoch(), ctx, executor), executor);

                    CompletableFuture<Void> notify = segmentsFuture.thenComposeAsync(activeSegments ->
                            notifyTxnCreation(scope, stream, activeSegments, txnId), executor).whenComplete((v, e) ->
                            // Method notifyTxnCreation ensures that notification completes
                            // even in the presence of n/w or segment store failures.
                            log.trace("Txn={}, notified segments stores", txnId));

                    // Step 5. Start tracking txn in timeout service
                    return notify.whenCompleteAsync((result, ex) -> {
                        addTxnToTimeoutService(scope, stream, lease, scaleGracePeriod, maxExecutionPeriod, txnId, txnFuture);
                    }, executor).thenApplyAsync(v -> new ImmutablePair<>(txnFuture.join(), segmentsFuture.join()), executor);
                }), e -> {
            Throwable unwrap = Exceptions.unwrap(e);
            return unwrap instanceof StoreException.WriteConflictException || unwrap instanceof StoreException.DataNotFoundException;
        }, 5, executor));
    }

    private void addTxnToTimeoutService(String scope, String stream, long lease, long scaleGracePeriod, long maxExecutionPeriod, UUID txnId, CompletableFuture<VersionedTransactionData> txnFuture) {
        int version = 0;
        long executionExpiryTime = System.currentTimeMillis() + maxExecutionPeriod;
        if (!txnFuture.isCompletedExceptionally()) {
            version = txnFuture.join().getVersion();
            executionExpiryTime = txnFuture.join().getMaxExecutionExpiryTime();
        }
        timeoutService.addTxn(scope, stream, txnId, version, lease, executionExpiryTime, scaleGracePeriod);
        log.trace("Txn={}, added to timeout service on host={}", txnId, hostId);
    }

    private CompletableFuture<VersionedTransactionData> createTxnInStore(String scope, String stream, long lease, long scaleGracePeriod, OperationContext ctx, long maxExecutionPeriod, UUID txnId, CompletableFuture<Void> addIndex) {
        return (CompletableFuture<VersionedTransactionData>) addIndex.thenComposeAsync(ignore ->
                                streamMetadataStore.createTransaction(scope, stream, txnId, lease, maxExecutionPeriod,
                                        scaleGracePeriod, ctx, executor), executor).whenComplete((v, e) -> {
                            if (e != null) {
                                log.debug("Txn={}, failed creating txn in store", txnId);
                            } else {
                                log.debug("Txn={}, created in store", txnId);
                            }
                        });
    }

    private CompletableFuture<Void> addTxnToIndex(String scope, String stream, UUID txnId) {
        TxnResource resource = new TxnResource(scope, stream, txnId);
        // Step 2. Add txn to host-transaction index.
        return streamMetadataStore.addTxnToIndex(hostId, resource, 0)
                .whenComplete((v, e) -> {
                    if (e != null) {
                        log.debug("Txn={}, failed adding txn to host-txn index of host={}", txnId, hostId);
                    } else {
                        log.debug("Txn={}, added txn to host-txn index of host={}", txnId, hostId);
                    }
                });
    }

    @SuppressWarnings("ReturnCount")
    private CompletableFuture<Void> validate(long lease, long scaleGracePeriod) {
        if (lease < Config.MIN_LEASE_VALUE) {
            return Futures.failedFuture(new IllegalArgumentException("lease should be greater than minimum lease"));
        }
        if (scaleGracePeriod <= 0) {
            return Futures.failedFuture(
                    new IllegalArgumentException("scaleGracePeriod should be a positive number"));
        }
        // If scaleGracePeriod is larger than maxScaleGracePeriod return error
        if (scaleGracePeriod > timeoutService.getMaxScaleGracePeriod()) {
            return Futures.failedFuture(new IllegalArgumentException("scaleGracePeriod too large, max value is "
                    + timeoutService.getMaxScaleGracePeriod()));
        }
        // If lease value is too large return error
        if (lease > scaleGracePeriod || lease > timeoutService.getMaxLeaseValue()) {
            return Futures.failedFuture(new IllegalArgumentException("lease value too large, max value is "
                    + Math.min(scaleGracePeriod, timeoutService.getMaxLeaseValue())));
        }
        return CompletableFuture.completedFuture(null);
    }

    /**
     * Ping a txn thereby updating its timeout to current time + lease.
     *
     * Post-condition:
     * 1. If ping request completes successfully, then
     *     (a) txn timeout is set to lease + current time in timeout service,
     *     (b) txn version in timeout service equals version of txn node in store,
     *     (c) if txn's timeout was not previously tracked in timeout service of current process,
     *     then version of txn node in store is updated, thus fencing out other processes tracking timeout for this txn,
     *     (d) txn is present in the host-txn index of current host,
     *
     * 2. If process fails before responding to the client, then since txn is present in the host-txn index,
     * some other controller process shall abort the txn after maxLeaseValue
     *
     * Store read/update operation is not invoked on receiving ping request for a txn that is being tracked in the
     * timeout service. Otherwise, if the txn is not being tracked in the timeout service, txn node is read from
     * the store and updated.
     *
     * @param scope      scope name.
     * @param stream     stream name.
     * @param txnId      txn id.
     * @param lease      txn lease.
     * @param ctx        context.
     * @return           ping status.
     */
    CompletableFuture<PingTxnStatus> pingTxnBody(final String scope,
                                                 final String stream,
                                                 final UUID txnId,
                                                 final long lease,
                                                 final OperationContext ctx) {
        if (!timeoutService.isRunning()) {
            return CompletableFuture.completedFuture(createStatus(Status.DISCONNECTED));
        }

        log.debug("Txn={}, updating txn node in store and extending lease", txnId);
        return fenceTxnUpdateLease(scope, stream, txnId, lease, ctx);
    }

    private PingTxnStatus createStatus(Status status) {
        return PingTxnStatus.newBuilder().setStatus(status).build();
    }

    private CompletableFuture<PingTxnStatus> fenceTxnUpdateLease(final String scope,
                                                                 final String stream,
                                                                 final UUID txnId,
                                                                 final long lease,
                                                                 final OperationContext ctx) {
        // Step 1. Check whether lease value is within necessary bounds.
        // Step 2. Add txn to host-transaction index.
        // Step 3. Update txn node data in the store,thus updating its version
        //         and fencing other processes from tracking this txn's timeout.
        // Step 4. Add this txn to timeout service and start managing timeout for this txn.
        return streamMetadataStore.getTransactionData(scope, stream, txnId, ctx, executor).thenComposeAsync(txnData -> {
            // Step 1. Sanity check for lease value.
            if (lease > txnData.getScaleGracePeriod() || lease > timeoutService.getMaxLeaseValue()) {
                return CompletableFuture.completedFuture(createStatus(Status.LEASE_TOO_LARGE));
            } else if (lease + System.currentTimeMillis() > txnData.getMaxExecutionExpiryTime()) {
                return CompletableFuture.completedFuture(createStatus(Status.MAX_EXECUTION_TIME_EXCEEDED));
            } else {
                TxnResource resource = new TxnResource(scope, stream, txnId);
                int expVersion = txnData.getVersion() + 1;

                // Step 2. Add txn to host-transaction index
                CompletableFuture<Void> addIndex = streamMetadataStore.addTxnToIndex(hostId, resource, expVersion).whenComplete((v, e) -> {
                    if (e != null) {
                        log.debug("Txn={}, failed adding txn to host-txn index of host={}", txnId, hostId);
                    } else {
                        log.debug("Txn={}, added txn to host-txn index of host={}", txnId, hostId);
                    }
                });

                return addIndex.thenComposeAsync(x -> {
                    // Step 3. Update txn node data in the store.
                    CompletableFuture<VersionedTransactionData> pingTxn = streamMetadataStore.pingTransaction(
                            scope, stream, txnData, lease, ctx, executor).whenComplete((v, e) -> {
                        if (e != null) {
                            log.debug("Txn={}, failed updating txn node in store", txnId);
                        } else {
                            log.debug("Txn={}, updated txn node in store", txnId);
                        }
                    });

                    // Step 4. Add it to timeout service and start managing timeout for this txn.
                    return pingTxn.thenApplyAsync(data -> {
                        int version = data.getVersion();
                        long expiryTime = data.getMaxExecutionExpiryTime();
                        long scaleGracePeriod = data.getScaleGracePeriod();
                        // Even if timeout service has an active/executing timeout task for this txn, it is bound
                        // to fail, since version of txn node has changed because of the above store.pingTxn call.
                        // Hence explicitly add a new timeout task.
                        if (timeoutService.containsTxn(scope, stream, txnId)) {
                            // If timeout service knows about this transaction, attempt to increase its lease.
                            log.debug("Txn={}, extending lease in timeout service", txnId);
                            timeoutService.pingTxn(scope, stream, txnId, version, lease);
                        } else {
                            timeoutService.addTxn(scope, stream, txnId, version, lease, expiryTime, scaleGracePeriod);
                        }
                        return createStatus(Status.OK);
                    }, executor);
                }, executor);
            }
        }, executor);
    }

    /**
     * Seals a txn and transitions it to COMMITTING_TXN (resp. ABORTING) state if commit param is true (resp. false).
     *
     * Post-condition:
     * 1. If seal completes successfully, then
     *     (a) txn state is COMMITTING_TXN/ABORTING,
     *     (b) CommitEvent/AbortEvent is present in the commit stream/abort stream,
     *     (c) txn is removed from host-txn index,
     *     (d) txn is removed from the timeout service.
     *
     * 2. If process fails after transitioning txn to COMMITTING_TXN/ABORTING state, but before responding to client, then
     * since txn is present in the host-txn index, some other controller process shall put CommitEvent/AbortEvent to
     * commit stream/abort stream.
     *
     * @param host    host id. It is different from hostId iff invoked from TxnSweeper for aborting orphaned txn.
     * @param scope   scope name.
     * @param stream  stream name.
     * @param commit  boolean indicating whether to commit txn.
     * @param txnId   txn id.
     * @param version expected version of txn node in store.
     * @param ctx     context.
     * @return        Txn status after sealing it.
     */
    CompletableFuture<TxnStatus> sealTxnBody(final String host,
                                             final String scope,
                                             final String stream,
                                             final boolean commit,
                                             final UUID txnId,
                                             final Integer version,
                                             final OperationContext ctx) {
        TxnResource resource = new TxnResource(scope, stream, txnId);
        Optional<Integer> versionOpt = Optional.ofNullable(version);

        // Step 1. Add txn to current host's index, if it is not already present
        CompletableFuture<Void> addIndex = host.equals(hostId) && !timeoutService.containsTxn(scope, stream, txnId) ?
                // PS: txn version in index does not matter, because if update is successful,
                // then txn would no longer be open.
                streamMetadataStore.addTxnToIndex(hostId, resource, Integer.MAX_VALUE) :
                CompletableFuture.completedFuture(null);

        addIndex.whenComplete((v, e) -> {
            if (e != null) {
                log.debug("Txn={}, already present/newly added to host-txn index of host={}", txnId, hostId);
            } else {
                log.debug("Txn={}, added txn to host-txn index of host={}", txnId, hostId);
            }
        });

        // Step 2. Seal txn
        CompletableFuture<AbstractMap.SimpleEntry<TxnStatus, Integer>> sealFuture = addIndex.thenComposeAsync(x ->
                streamMetadataStore.sealTransaction(scope, stream, txnId, commit, versionOpt, ctx, executor), executor)
                .whenComplete((v, e) -> {
                    if (e != null) {
                        log.debug("Txn={}, failed sealing txn", txnId);
                    } else {
                        log.debug("Txn={}, sealed successfully, commit={}", txnId, commit);
                    }
                });

        // Step 3. write event to corresponding stream.
        return sealFuture.thenComposeAsync(pair -> {
            TxnStatus status = pair.getKey();
            switch (status) {
                case COMMITTING:
                    return writeCommitEvent(scope, stream, pair.getValue(), txnId, status);
                case ABORTING:
                    return writeAbortEvent(scope, stream, pair.getValue(), txnId, status);
                case ABORTED:
                case COMMITTED:
                    return CompletableFuture.completedFuture(status);
                case OPEN:
                case UNKNOWN:
                default:
                    // Not possible after successful streamStore.sealTransaction call, because otherwise an
                    // exception would be thrown.
                    return CompletableFuture.completedFuture(status);
            }
        }, executor).thenComposeAsync(status -> {
            // Step 4. Remove txn from timeoutService, and from the index.
            timeoutService.removeTxn(scope, stream, txnId);
            log.debug("Txn={}, removed from timeout service", txnId);
            return streamMetadataStore.removeTxnFromIndex(host, resource, true).whenComplete((v, e) -> {
                if (e != null) {
                    log.debug("Txn={}, failed removing txn from host-txn index of host={}", txnId, hostId);
                } else {
                    log.debug("Txn={}, removed txn from host-txn index of host={}", txnId, hostId);
                }
            }).thenApply(x -> status);
        }, executor);
    }

    CompletableFuture<TxnStatus> writeCommitEvent(String scope, String stream, int epoch, UUID txnId, TxnStatus status) {
        String key = scope + stream;
        CommitEvent event = new CommitEvent(scope, stream, epoch);
        return TaskStepsRetryHelper.withRetries(() -> writeEvent(commitEventEventStreamWriter, commitStreamName,
                key, event, txnId, status), executor);
    }

    CompletableFuture<TxnStatus> writeAbortEvent(String scope, String stream, int epoch, UUID txnId, TxnStatus status) {
        String key = txnId.toString();
        AbortEvent event = new AbortEvent(scope, stream, epoch, txnId);
        return TaskStepsRetryHelper.withRetries(() -> writeEvent(abortEventEventStreamWriter, abortStreamName,
                key, event, txnId, status), executor);
    }

    private <T> CompletableFuture<TxnStatus> writeEvent(final EventStreamWriter<T> streamWriter,
                                                        final String streamName,
                                                        final String key,
                                                        final T event,
                                                        final UUID txnId,
                                                        final TxnStatus txnStatus) {
        log.debug("Txn={}, state={}, sending request to {}", txnId, txnStatus, streamName);
        return streamWriter.writeEvent(key, event)
                .thenApplyAsync(v -> {
                    log.debug("Transaction {}, sent request to {}", txnId, streamName);
                    return txnStatus;
                }, executor)
                .exceptionally(ex -> {
                    log.debug("Transaction {}, failed sending {} to {}. Retrying...", txnId, event.getClass()
                            .getSimpleName(), streamName);
                    throw new WriteFailedException(ex);
                });
    }

    private CompletableFuture<Void> notifyTxnCreation(final String scope, final String stream,
                                                      final List<Segment> segments, final UUID txnId) {
        return Futures.allOf(segments.stream()
                .parallel()
                .map(segment -> notifyTxnCreation(scope, stream, segment.getSegmentId(), txnId))
                .collect(Collectors.toList()));
    }

    private CompletableFuture<UUID> notifyTxnCreation(final String scope, final String stream,
                                                      final long segmentNumber, final UUID txnId) {
        return TaskStepsRetryHelper.withRetries(() -> segmentHelper.createTransaction(scope,
                stream,
                segmentNumber,
                txnId,
                this.hostControllerStore,
                this.connectionFactory, this.retrieveDelegationToken()), executor);
    }

    private CompletableFuture<Void> checkReady() {
        if (!ready) {
            return Futures.failedFuture(new IllegalStateException(getClass().getName() + " not yet ready"));
        } else {
            return CompletableFuture.completedFuture(null);
        }
    }

    private OperationContext getNonNullOperationContext(final String scope,
                                                        final String stream,
                                                        final OperationContext contextOpt) {
        return contextOpt == null ? streamMetadataStore.createContext(scope, stream) : contextOpt;
    }

    public String retrieveDelegationToken() {
        if (authorizationEnabled) {
            return PravegaInterceptor.retrieveDelegationToken(tokenSigningKey);
        } else {
            return "";
        }
    }

    @Override
    public void close() throws Exception {
        timeoutService.stopAsync();
        timeoutService.awaitTerminated();
        if (commitEventEventStreamWriter != null) {
            commitEventEventStreamWriter.close();
        }
        if (abortEventEventStreamWriter != null) {
            abortEventEventStreamWriter.close();
        }
    }
}<|MERGE_RESOLUTION|>--- conflicted
+++ resolved
@@ -339,23 +339,9 @@
                 .thenCompose(txnId -> {
                     CompletableFuture<Void> addIndex = addTxnToIndex(scope, stream, txnId);
 
-<<<<<<< HEAD
-                    // Step 3. Create txn node in the store. This node will get created under the epoch that is extracted
-                    // from transaction id.
-                    CompletableFuture<VersionedTransactionData> txnFuture = addIndex.thenComposeAsync(ignore ->
-                            streamMetadataStore.createTransaction(scope, stream, txnId, lease, maxExecutionPeriod,
-                                    scaleGracePeriod, ctx, executor), executor).whenComplete((v, e) -> {
-                        if (e != null) {
-                            log.debug("Txn={}, failed creating txn in store", txnId);
-                        } else {
-                            log.debug("Txn={}, created in store", txnId);
-                        }
-                    });
-=======
                     // Step 3. Create txn node in the store.
                     CompletableFuture<VersionedTransactionData> txnFuture = createTxnInStore(scope, stream, lease,
                             scaleGracePeriod, ctx, maxExecutionPeriod, txnId, addIndex);
->>>>>>> 703ceef8
 
                     // Step 4. Notify segment stores about new txn.
                     CompletableFuture<List<Segment>> segmentsFuture = txnFuture.thenComposeAsync(txnData ->
@@ -388,8 +374,10 @@
         log.trace("Txn={}, added to timeout service on host={}", txnId, hostId);
     }
 
-    private CompletableFuture<VersionedTransactionData> createTxnInStore(String scope, String stream, long lease, long scaleGracePeriod, OperationContext ctx, long maxExecutionPeriod, UUID txnId, CompletableFuture<Void> addIndex) {
-        return (CompletableFuture<VersionedTransactionData>) addIndex.thenComposeAsync(ignore ->
+    private CompletableFuture<VersionedTransactionData> createTxnInStore(String scope, String stream, long lease, long scaleGracePeriod,
+                                                                         OperationContext ctx, long maxExecutionPeriod, UUID txnId,
+                                                                         CompletableFuture<Void> addIndex) {
+        return addIndex.thenComposeAsync(ignore ->
                                 streamMetadataStore.createTransaction(scope, stream, txnId, lease, maxExecutionPeriod,
                                         scaleGracePeriod, ctx, executor), executor).whenComplete((v, e) -> {
                             if (e != null) {
