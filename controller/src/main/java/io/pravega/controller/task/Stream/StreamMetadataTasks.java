/**
 * Copyright (c) 2017 Dell Inc., or its subsidiaries. All Rights Reserved.
 *
 * Licensed under the Apache License, Version 2.0 (the "License");
 * you may not use this file except in compliance with the License.
 * You may obtain a copy of the License at
 *
 *     http://www.apache.org/licenses/LICENSE-2.0
 */
package io.pravega.controller.task.Stream;

import com.google.common.annotations.VisibleForTesting;
import com.google.common.base.Preconditions;
import io.pravega.client.ClientFactory;
import io.pravega.client.netty.impl.ConnectionFactory;
import io.pravega.client.stream.EventStreamWriter;
import io.pravega.client.stream.EventWriterConfig;
import io.pravega.client.stream.RetentionPolicy;
import io.pravega.client.stream.ScalingPolicy;
import io.pravega.client.stream.StreamConfiguration;
import io.pravega.client.stream.impl.ModelHelper;
import io.pravega.common.Exceptions;
import io.pravega.common.concurrent.Futures;
import io.pravega.common.tracing.RequestTag;
import io.pravega.common.tracing.RequestTracker;
import io.pravega.common.tracing.TagLogger;
import io.pravega.controller.server.SegmentHelper;
import io.pravega.controller.server.eventProcessor.ControllerEventProcessors;
import io.pravega.controller.server.eventProcessor.requesthandlers.TaskExceptions;
import io.pravega.controller.server.rpc.auth.AuthHelper;
import io.pravega.controller.store.host.HostControllerStore;
import io.pravega.controller.store.stream.CreateStreamResponse;
import io.pravega.controller.store.stream.EpochTransitionOperationExceptions;
import io.pravega.controller.store.stream.OperationContext;
import io.pravega.controller.store.stream.Segment;
import io.pravega.controller.store.stream.StoreException;
import io.pravega.controller.store.stream.StreamMetadataStore;
import io.pravega.controller.store.stream.State;
import io.pravega.controller.store.stream.records.RetentionSet;
import io.pravega.controller.store.stream.records.StreamCutRecord;
import io.pravega.controller.store.stream.records.StreamCutReferenceRecord;
import io.pravega.controller.store.task.Resource;
import io.pravega.controller.store.task.TaskMetadataStore;
import io.pravega.controller.stream.api.grpc.v1.Controller;
import io.pravega.controller.stream.api.grpc.v1.Controller.CreateStreamStatus;
import io.pravega.controller.stream.api.grpc.v1.Controller.DeleteStreamStatus;
import io.pravega.controller.stream.api.grpc.v1.Controller.ScaleResponse;
import io.pravega.controller.stream.api.grpc.v1.Controller.ScaleStatusResponse;
import io.pravega.controller.stream.api.grpc.v1.Controller.SegmentRange;
import io.pravega.controller.stream.api.grpc.v1.Controller.UpdateStreamStatus;
import io.pravega.controller.task.Task;
import io.pravega.controller.task.TaskBase;
import io.pravega.controller.util.Config;
import io.pravega.shared.controller.event.ControllerEvent;
import io.pravega.shared.controller.event.DeleteStreamEvent;
import io.pravega.shared.controller.event.ScaleOpEvent;
import io.pravega.shared.controller.event.SealStreamEvent;
import io.pravega.shared.controller.event.TruncateStreamEvent;
import io.pravega.shared.controller.event.UpdateStreamEvent;
import io.pravega.shared.metrics.DynamicLogger;
import io.pravega.shared.metrics.MetricsProvider;
import io.pravega.shared.protocol.netty.WireCommands;
import io.pravega.shared.segment.StreamSegmentNameUtils;
import java.io.Serializable;
import java.time.Duration;
import java.util.AbstractMap;
import java.util.ArrayList;
import java.util.Comparator;
import java.util.List;
import java.util.Map;
import java.util.Optional;
import java.util.Set;
import java.util.UUID;
import java.util.concurrent.CompletableFuture;
import java.util.concurrent.CompletionException;
import java.util.concurrent.CompletionStage;
import java.util.concurrent.ScheduledExecutorService;
import java.util.concurrent.atomic.AtomicBoolean;
import java.util.concurrent.atomic.AtomicReference;
import java.util.function.Supplier;
import java.util.stream.Collectors;
import java.util.stream.IntStream;
import org.apache.commons.lang3.NotImplementedException;
import org.slf4j.LoggerFactory;

import static io.pravega.controller.task.Stream.TaskStepsRetryHelper.withRetries;
import static io.pravega.shared.MetricsNames.RETENTION_FREQUENCY;
import static io.pravega.shared.MetricsNames.nameFromStream;

/**
 * Collection of metadata update tasks on stream.
 * Task methods are annotated with @Task annotation.
 * <p>
 * Any update to the task method signature should be avoided, since it can cause problems during upgrade.
 * Instead, a new overloaded method may be created with the same task annotation name but a new version.
 */
public class StreamMetadataTasks extends TaskBase {

    private static final TagLogger log = new TagLogger(LoggerFactory.getLogger(StreamMetadataTasks.class));
    private static final long RETENTION_FREQUENCY_IN_MINUTES = Duration.ofMinutes(Config.MINIMUM_RETENTION_FREQUENCY_IN_MINUTES).toMillis();
    private static final DynamicLogger DYNAMIC_LOGGER = MetricsProvider.getDynamicLogger();

    private final StreamMetadataStore streamMetadataStore;
    private final HostControllerStore hostControllerStore;
    private final ConnectionFactory connectionFactory;
    private final SegmentHelper segmentHelper;
    private ClientFactory clientFactory;
    private String requestStreamName;

    private final AtomicReference<EventStreamWriter<ControllerEvent>> requestEventWriterRef = new AtomicReference<>();
    private final AuthHelper authHelper;
    private final RequestTracker requestTracker;

    public StreamMetadataTasks(final StreamMetadataStore streamMetadataStore,
                               final HostControllerStore hostControllerStore, final TaskMetadataStore taskMetadataStore,
                               final SegmentHelper segmentHelper, final ScheduledExecutorService executor, final String hostId,
                               final ConnectionFactory connectionFactory, AuthHelper authHelper, RequestTracker requestTracker) {
        this(streamMetadataStore, hostControllerStore, taskMetadataStore, segmentHelper, executor, new Context(hostId),
                connectionFactory, authHelper, requestTracker);
    }

    private StreamMetadataTasks(final StreamMetadataStore streamMetadataStore,
                                final HostControllerStore hostControllerStore, final TaskMetadataStore taskMetadataStore,
                                final SegmentHelper segmentHelper, final ScheduledExecutorService executor, final Context context,
                                ConnectionFactory connectionFactory, AuthHelper authHelper, RequestTracker requestTracker) {
        super(taskMetadataStore, executor, context);
        this.streamMetadataStore = streamMetadataStore;
        this.hostControllerStore = hostControllerStore;
        this.segmentHelper = segmentHelper;
        this.connectionFactory = connectionFactory;
        this.authHelper = authHelper;
        this.requestTracker = requestTracker;
        this.setReady();
    }

    public void initializeStreamWriters(final ClientFactory clientFactory,
                                        final String streamName) {
        this.requestStreamName = streamName;
        this.clientFactory = clientFactory;
    }

    /**
     * Create stream.
     *
     * @param scope           scope.
     * @param stream          stream name.
     * @param config          stream configuration.
     * @param createTimestamp creation timestamp.
     * @return creation status.
     */
    @Task(name = "createStream", version = "1.0", resource = "{scope}/{stream}")
    public CompletableFuture<CreateStreamStatus.Status> createStream(String scope, String stream, StreamConfiguration config, long createTimestamp) {
        return execute(
                new Resource(scope, stream),
                new Serializable[]{scope, stream, config, createTimestamp},
                () -> createStreamBody(scope, stream, config, createTimestamp));
    }

    /**
     * Update stream's configuration.
     *
     * @param scope      scope.
     * @param stream     stream name.
     * @param newConfig     modified stream configuration.
     * @param contextOpt optional context
     * @return update status.
     */
    public CompletableFuture<UpdateStreamStatus.Status> updateStream(String scope, String stream, StreamConfiguration newConfig,
                                                                     OperationContext contextOpt) {
        final OperationContext context = contextOpt == null ? streamMetadataStore.createContext(scope, stream) : contextOpt;
        final long requestId = requestTracker.getRequestIdFor("updateStream", scope, stream);

        // 1. get configuration
        return streamMetadataStore.getConfigurationRecord(scope, stream, context, executor)
                .thenCompose(configProperty -> {
                    // 2. post event to start update workflow
                    if (!configProperty.getObject().isUpdating()) {
                        return writeEvent(new UpdateStreamEvent(scope, stream, requestId))
                                // 3. update new configuration in the store with updating flag = true
                                // if attempt to update fails, we bail out with no harm done
                                .thenCompose(x -> streamMetadataStore.startUpdateConfiguration(scope, stream, newConfig,
                                        context, executor))
                                // 4. wait for update to complete
                                .thenCompose(x -> checkDone(() -> isUpdated(scope, stream, newConfig, context))
                                        .thenApply(y -> UpdateStreamStatus.Status.SUCCESS));
                    } else {
                        log.warn(requestId, "Another update in progress for {}/{}",
                                scope, stream);
                        return CompletableFuture.completedFuture(UpdateStreamStatus.Status.FAILURE);
                    }
                })
                .exceptionally(ex -> {
                    log.warn(requestId, "Exception thrown in trying to update stream configuration {}",
                            ex.getMessage());
                    return handleUpdateStreamError(ex, requestId);
                });
    }

    private CompletionStage<Void> checkDone(Supplier<CompletableFuture<Boolean>> condition) {
        AtomicBoolean isDone = new AtomicBoolean(false);
        return Futures.loop(() -> !isDone.get(),
                () -> Futures.delayedFuture(condition, 100, executor)
                             .thenAccept(isDone::set), executor);
    }

    private CompletableFuture<Boolean> isUpdated(String scope, String stream, StreamConfiguration newConfig, OperationContext context) {
        return streamMetadataStore.getConfigurationRecord(scope, stream, context, executor)
                .thenApply(configProperty -> !configProperty.getObject().isUpdating() || !configProperty.getObject().getStreamConfiguration().equals(newConfig));
    }

    /**
     * Method to check retention policy and generate new periodic cuts and/or truncate stream at an existing stream cut.
     * 
     * @param scope scope
     * @param stream stream
     * @param policy retention policy
     * @param recordingTime time of recording
     * @param contextOpt operation context
     * @param delegationToken token to be sent to segmentstore to authorize this operation.
     * @return future.
     */
    public CompletableFuture<Void> retention(final String scope, final String stream, final RetentionPolicy policy,
                                             final long recordingTime, final OperationContext contextOpt, final String delegationToken) {
        Preconditions.checkNotNull(policy);
        final OperationContext context = contextOpt == null ? streamMetadataStore.createContext(scope, stream) : contextOpt;
        final long requestId = requestTracker.getRequestIdFor("truncateStream", scope, stream);

        return streamMetadataStore.getRetentionSet(scope, stream, context, executor)
                .thenCompose(retentionSet -> {
<<<<<<< HEAD
                    StreamCutReferenceRecord latestCut = retentionSet.getLatest();
                    
                    return checkGenerateStreamCut(scope, stream, latestCut, recordingTime, context, delegationToken)
                            .thenCompose(newRecord -> truncate(scope, stream, policy, context, retentionSet, newRecord, recordingTime));
=======
                    StreamCutRecord latestCut = retentionSet.stream()
                            .max(Comparator.comparingLong(StreamCutRecord::getRecordingTime)).orElse(null);
                    return checkGenerateStreamCut(scope, stream, context, latestCut, recordingTime, delegationToken)
                            .thenCompose(newRecord -> truncate(scope, stream, policy, context, retentionSet, newRecord, recordingTime, requestId));
>>>>>>> ceb4d0a4
                })
                .thenAccept(x -> DYNAMIC_LOGGER.recordMeterEvents(nameFromStream(RETENTION_FREQUENCY, scope, stream), 1));

    }

    private CompletableFuture<StreamCutRecord> checkGenerateStreamCut(String scope, String stream, 
                                                                      StreamCutReferenceRecord previous, long recordingTime, 
                                                                      OperationContext context, String delegationToken) {
        if (previous == null || recordingTime - previous.getRecordingTime() > RETENTION_FREQUENCY_IN_MINUTES) {
            return Futures.exceptionallyComposeExpecting(
                    previous == null ? CompletableFuture.completedFuture(null) :
                            streamMetadataStore.getStreamCutRecord(scope, stream, previous, context, executor),
                    e -> e instanceof StoreException.DataNotFoundException, () -> null)
                          .thenCompose(previousRecord -> generateStreamCut(scope, stream, previousRecord, context, delegationToken)
                                  .thenCompose(newRecord -> streamMetadataStore.addStreamCutToRetentionSet(scope, stream, newRecord, context, executor)
                                                                               .thenApply(x -> {
                                                                                   log.debug("New streamCut generated for stream {}/{}", scope, stream);
                                                                                   return newRecord;
                                                                               })));
        } else {
            return CompletableFuture.completedFuture(null);
        }
    }

    private CompletableFuture<Void> truncate(String scope, String stream, RetentionPolicy policy, OperationContext context,
<<<<<<< HEAD
                                             RetentionSet retentionSet, StreamCutRecord newRecord, long recordingTime) {
        return findTruncationRecord(policy, retentionSet, newRecord, recordingTime)
                .map(record -> streamMetadataStore.getStreamCutRecord(scope, stream, record, context, executor)
                        .thenCompose(streamCutRecord -> startTruncation(scope, stream, streamCutRecord.getStreamCut(), context))
=======
                                             List<StreamCutRecord> retentionSet, StreamCutRecord newRecord, long recordingTime,
                                             long requestId) {
        return findTruncationRecord(policy, retentionSet, newRecord, recordingTime)
                .map(record -> startTruncation(scope, stream, record.getStreamCut(), context, requestId)
>>>>>>> ceb4d0a4
                        .thenCompose(started -> {
                            if (started) {
                                return streamMetadataStore.deleteStreamCutBefore(scope, stream, record, context, executor);
                            } else {
                                throw new RuntimeException("Could not start truncation");
                            }
                        })
                        .exceptionally(e -> {
                            if (Exceptions.unwrap(e) instanceof IllegalArgumentException) {
                                // This is ignorable exception. Throwing this will cause unnecessary retries and exceptions logged.
                                log.debug(requestId, "Cannot truncate at given " +
                                        "streamCut because it intersects with existing truncation point");
                                return null;
                            } else {
                                throw new CompletionException(e);
                            }
                        })
                ).orElse(CompletableFuture.completedFuture(null));
    }

    private Optional<StreamCutReferenceRecord> findTruncationRecord(RetentionPolicy policy, RetentionSet retentionSet,
                                                           StreamCutRecord newRecord, long recordingTime) {
        switch (policy.getRetentionType()) {
            case TIME:
                return retentionSet.getRetentionRecords().stream().filter(x -> x.getRecordingTime() < recordingTime - policy.getRetentionParam())
                        .max(Comparator.comparingLong(StreamCutReferenceRecord::getRecordingTime));
            case SIZE:
                // find a stream cut record Si from retentionSet R = {S1.. Sn} such that Sn.size - Si.size > policy and
                // Sn.size - Si+1.size < policy
                Optional<StreamCutRecord> latestOpt = Optional.ofNullable(newRecord);

                return latestOpt.flatMap(latest ->
                        retentionSet.getRetentionRecords().stream().filter(x -> (latest.getRecordingSize() - x.getRecordingSize()) > policy.getRetentionParam())
                                .max(Comparator.comparingLong(StreamCutReferenceRecord::getRecordingTime)));
            default:
                throw new NotImplementedException(policy.getRetentionType().toString());
        }
    }

    /**
     * Generate a new stream cut.
     *
     * @param scope      scope.
     * @param stream     stream name.
     * @param contextOpt optional context
     * @param delegationToken token to be sent to segmentstore.
     * @param previous previous stream cut record
     * @return streamCut.
     */
    public CompletableFuture<StreamCutRecord> generateStreamCut(final String scope, final String stream, final StreamCutRecord previous,
                                                                final OperationContext contextOpt, String delegationToken) {
        final OperationContext context = contextOpt == null ? streamMetadataStore.createContext(scope, stream) : contextOpt;

        return streamMetadataStore.getActiveSegments(scope, stream, context, executor)
                .thenCompose(activeSegments -> Futures.allOfWithResults(activeSegments
                        .stream()
                        .parallel()
                        .collect(Collectors.toMap(x -> x, x -> getSegmentOffset(scope, stream, x.segmentId(), delegationToken)))))
                .thenCompose(map -> {
                    final long generationTime = System.currentTimeMillis();
                    Map<Long, Long> streamCutMap = map.entrySet().stream().collect(Collectors.toMap(x -> x.getKey().segmentId(),
                            Map.Entry::getValue));
                    return streamMetadataStore.getSizeTillStreamCut(scope, stream, streamCutMap, Optional.of(previous), context, executor)
                            .thenApply(sizeTill -> new StreamCutRecord(generationTime, sizeTill, streamCutMap));
                });
    }

    /**
     * Truncate a stream.
     *
     * @param scope      scope.
     * @param stream     stream name.
     * @param streamCut  stream cut.
     * @param contextOpt optional context
     * @return update status.
     */
    public CompletableFuture<UpdateStreamStatus.Status> truncateStream(final String scope, final String stream,
                                                                       final Map<Long, Long> streamCut,
                                                                       final OperationContext contextOpt) {
        final OperationContext context = contextOpt == null ? streamMetadataStore.createContext(scope, stream) : contextOpt;
        final long requestId = requestTracker.getRequestIdFor("truncateStream", scope, stream);

        // 1. get stream cut
        return startTruncation(scope, stream, streamCut, context, requestId)
                // 4. check for truncation to complete
                .thenCompose(truncationStarted -> {
                    if (truncationStarted) {
                        return checkDone(() -> isTruncated(scope, stream, streamCut, context))
                                .thenApply(y -> UpdateStreamStatus.Status.SUCCESS);
                    } else {
                        log.warn(requestId, "Unable to start truncation for {}/{}", scope, stream);
                        return CompletableFuture.completedFuture(UpdateStreamStatus.Status.FAILURE);
                    }
                })
                .exceptionally(ex -> {
                    log.warn(requestId, "Exception thrown in trying to update stream configuration {}", ex);
                    return handleUpdateStreamError(ex, requestId);
                });
    }

    private CompletableFuture<Boolean> startTruncation(String scope, String stream, Map<Long, Long> streamCut,
                                                       OperationContext contextOpt, long requestId) {
        final OperationContext context = contextOpt == null ? streamMetadataStore.createContext(scope, stream) : contextOpt;

        return streamMetadataStore.getTruncationRecord(scope, stream, context, executor)
                .thenCompose(property -> {
                    if (!property.getObject().isUpdating()) {
                        // 2. post event with new stream cut if no truncation is ongoing
                        return writeEvent(new TruncateStreamEvent(scope, stream, requestId))
                                // 3. start truncation by updating the metadata
                                .thenCompose(x -> streamMetadataStore.startTruncation(scope, stream, streamCut,
                                        context, executor))
                                .thenApply(x -> {
                                    log.debug(requestId, "Started truncation request for stream {}/{}", scope, stream);
                                    return true;
                                });
                    } else {
                        log.warn(requestId, "Another truncation in progress for {}/{}", scope, stream);
                        return CompletableFuture.completedFuture(false);
                    }
                });
    }

    private CompletableFuture<Boolean> isTruncated(String scope, String stream, Map<Long, Long> streamCut, OperationContext context) {
        return streamMetadataStore.getTruncationRecord(scope, stream, context, executor)
                .thenApply(truncationProp -> !truncationProp.getObject().isUpdating() || !truncationProp.getObject().getStreamCut().equals(streamCut));
    }

    /**
     * Seal a stream.
     *
     * @param scope      scope.
     * @param stream     stream name.
     * @param contextOpt optional context
     * @return update status.
     */
    public CompletableFuture<UpdateStreamStatus.Status> sealStream(String scope, String stream, OperationContext contextOpt) {
        final OperationContext context = contextOpt == null ? streamMetadataStore.createContext(scope, stream) : contextOpt;
        final long requestId = requestTracker.getRequestIdFor("sealStream", scope, stream);

        // 1. post event for seal.
        SealStreamEvent event = new SealStreamEvent(scope, stream, requestId);
        return writeEvent(event)
                // 2. set state to sealing
                .thenCompose(x -> streamMetadataStore.getVersionedState(scope, stream, context, executor))
                .thenCompose(state -> {
                    if (state.getObject().equals(State.SEALED)) {
                        return CompletableFuture.completedFuture(state);
                    } else {
                        return streamMetadataStore.updateVersionedState(scope, stream, State.SEALING, state, context, executor);
                    }
                })
                // 3. return with seal initiated.
                .thenCompose(result -> {
                    if (result.getObject().equals(State.SEALED) || result.getObject().equals(State.SEALING)) {
                        return checkDone(() -> isSealed(scope, stream, context))
                                .thenApply(x -> UpdateStreamStatus.Status.SUCCESS);
                    } else {
                        return CompletableFuture.completedFuture(UpdateStreamStatus.Status.FAILURE);
                    }
                })
                .exceptionally(ex -> {
                    log.warn(requestId, "Exception thrown in trying to notify sealed segments {}", ex.getMessage());
                    return handleUpdateStreamError(ex, requestId);
                });
    }

    private CompletableFuture<Boolean> isSealed(String scope, String stream, OperationContext context) {
        return streamMetadataStore.getState(scope, stream, true, context, executor)
                .thenApply(state -> state.equals(State.SEALED));
    }

    /**
     * Delete a stream. Precondition for deleting a stream is that the stream sholud be sealed.
     *
     * @param scope      scope.
     * @param stream     stream name.
     * @param contextOpt optional context
     * @return delete status.
     */
    public CompletableFuture<DeleteStreamStatus.Status> deleteStream(final String scope, final String stream,
                                                                     final OperationContext contextOpt) {
        final OperationContext context = contextOpt == null ? streamMetadataStore.createContext(scope, stream) : contextOpt;
        final long requestId = requestTracker.getRequestIdFor("deleteStream", scope, stream);

        return streamMetadataStore.getState(scope, stream, false, context, executor)
                .thenCompose(state -> {
                    if (!state.equals(State.SEALED)) {
                        return CompletableFuture.completedFuture(false);
                    } else {
                        return writeEvent(new DeleteStreamEvent(scope, stream, requestId))
                                .thenApply(x -> true);
                    }
                })
                .thenCompose(result -> {
                    if (result) {
                        return checkDone(() -> isDeleted(scope, stream))
                                .thenApply(x -> DeleteStreamStatus.Status.SUCCESS);
                    } else {
                        return CompletableFuture.completedFuture(DeleteStreamStatus.Status.STREAM_NOT_SEALED);
                    }
                })
                .exceptionally(ex -> {
                    log.warn(requestId, "Exception thrown while deleting stream {}", ex.getMessage());
                    return handleDeleteStreamError(ex, requestId);
                });
    }

    private CompletableFuture<Boolean> isDeleted(String scope, String stream) {
        return streamMetadataStore.checkStreamExists(scope, stream)
                .thenApply(x -> !x);
    }

    /**
     * Helper method to perform scale operation against an scale request.
     * This method posts a request in the request stream and then starts the scale operation while
     * tracking its progress. Eventually, after scale completion, it sends a response to the caller.
     *
     * @param scope          scope.
     * @param stream         stream name.
     * @param segmentsToSeal segments to be sealed.
     * @param newRanges      key ranges for new segments.
     * @param scaleTimestamp scaling time stamp.
     * @param context        optional context
     * @return returns the newly created segments.
     */
    public CompletableFuture<ScaleResponse> manualScale(String scope, String stream, List<Long> segmentsToSeal,
                                                        List<AbstractMap.SimpleEntry<Double, Double>> newRanges, long scaleTimestamp,
                                                        OperationContext context) {
        final long requestId = requestTracker.getRequestIdFor("scaleStream", scope, stream, String.valueOf(scaleTimestamp));
        ScaleOpEvent event = new ScaleOpEvent(scope, stream, segmentsToSeal, newRanges, true, scaleTimestamp, requestId);

        return writeEvent(event)
                .thenCompose(x -> streamMetadataStore.submitScale(scope, stream, segmentsToSeal, new ArrayList<>(newRanges),
                        scaleTimestamp, null, context, executor)
                        .handle((startScaleResponse, e) -> {
                            ScaleResponse.Builder response = ScaleResponse.newBuilder();

                            if (e != null) {
                                Throwable cause = Exceptions.unwrap(e);
                                if (cause instanceof EpochTransitionOperationExceptions.PreConditionFailureException) {
                                    response.setStatus(ScaleResponse.ScaleStreamStatus.PRECONDITION_FAILED);
                                } else {
                                    log.warn(requestId, "Scale for stream {}/{} failed with exception {}", scope, stream, cause);
                                    response.setStatus(ScaleResponse.ScaleStreamStatus.FAILURE);
                                }
                            } else {
                                log.info(requestId, "scale for stream {}/{} started successfully", scope, stream);
                                response.setStatus(ScaleResponse.ScaleStreamStatus.STARTED);
                                response.addAllSegments(
                                        startScaleResponse.getObject().getNewSegmentsWithRange().entrySet()
                                                .stream()
                                                .map(segment -> convert(scope, stream, segment))
                                                .collect(Collectors.toList()));
                                response.setEpoch(startScaleResponse.getObject().getActiveEpoch());
                            }
                            return response.build();
                        }));
    }

    /**
     * Helper method to check if scale operation against an epoch completed or not.
     *
     * @param scope          scope.
     * @param stream         stream name.
     * @param epoch          stream epoch.
     * @param context        optional context
     * @return returns the newly created segments.
     */
    public CompletableFuture<ScaleStatusResponse> checkScale(String scope, String stream, int epoch,
                                                                        OperationContext context) {
        return streamMetadataStore.getActiveEpoch(scope, stream, context, true, executor)
                        .handle((activeEpoch, ex) -> {
                            ScaleStatusResponse.Builder response = ScaleStatusResponse.newBuilder();

                            if (ex != null) {
                                Throwable e = Exceptions.unwrap(ex);
                                if (e instanceof StoreException.DataNotFoundException) {
                                    response.setStatus(ScaleStatusResponse.ScaleStatus.INVALID_INPUT);
                                } else {
                                    response.setStatus(ScaleStatusResponse.ScaleStatus.INTERNAL_ERROR);
                                }
                            } else {
                                Preconditions.checkNotNull(activeEpoch);

                                if (epoch > activeEpoch.getEpoch()) {
                                    response.setStatus(ScaleStatusResponse.ScaleStatus.INVALID_INPUT);
                                } else if (activeEpoch.getEpoch() == epoch || activeEpoch.getReferenceEpoch() == epoch) {
                                    response.setStatus(ScaleStatusResponse.ScaleStatus.IN_PROGRESS);
                                } else {
                                    response.setStatus(ScaleStatusResponse.ScaleStatus.SUCCESS);
                                }
                            }

                            return response.build();
                        });
    }

    public CompletableFuture<Void> writeEvent(ControllerEvent event) {
        CompletableFuture<Void> result = new CompletableFuture<>();

        getRequestWriter().writeEvent(event).whenComplete((r, e) -> {
            if (e != null) {
                log.warn("exception while posting event {} {}", e.getClass().getName(), e.getMessage());
                if (e instanceof TaskExceptions.ProcessingDisabledException) {
                    result.completeExceptionally(e);
                } else {
                    // transform any other event write exception to retryable exception
                    result.completeExceptionally(new TaskExceptions.PostEventException("Failed to post event", e));
                }
            } else {
                log.info("event posted successfully");
                result.complete(null);
            }
        });

        return result;

    }

    @VisibleForTesting
    public void setRequestEventWriter(EventStreamWriter<ControllerEvent> requestEventWriter) {
        requestEventWriterRef.set(requestEventWriter);
    }

    private EventStreamWriter<ControllerEvent> getRequestWriter() {
        if (requestEventWriterRef.get() == null) {
            if (clientFactory == null || requestStreamName == null) {
                throw new TaskExceptions.ProcessingDisabledException("RequestProcessing not enabled");
            }

            requestEventWriterRef.set(clientFactory.createEventWriter(requestStreamName,
                    ControllerEventProcessors.CONTROLLER_EVENT_SERIALIZER,
                    EventWriterConfig.builder().build()));
        }

        return requestEventWriterRef.get();
    }

    @VisibleForTesting
    CompletableFuture<CreateStreamStatus.Status> createStreamBody(String scope, String stream, StreamConfiguration config, long timestamp) {
        final long requestId = requestTracker.getRequestIdFor("createStream", scope, stream);
        return this.streamMetadataStore.createStream(scope, stream, config, timestamp, null, executor)
                .thenComposeAsync(response -> {
                    log.info(requestId, "{}/{} created in metadata store", scope, stream);
                    CreateStreamStatus.Status status = translate(response.getStatus());
                    // only if its a new stream or an already existing non-active stream then we will create
                    // segments and change the state of the stream to active.
                    if (response.getStatus().equals(CreateStreamResponse.CreateStatus.NEW) ||
                            response.getStatus().equals(CreateStreamResponse.CreateStatus.EXISTS_CREATING)) {
                        final int startingSegmentNumber = response.getStartingSegmentNumber();
                        final int minNumSegments = response.getConfiguration().getScalingPolicy().getMinNumSegments();
                        List<Long> newSegments = IntStream.range(startingSegmentNumber, startingSegmentNumber + minNumSegments)
                                                           .boxed()
                                                           .map(x -> StreamSegmentNameUtils.computeSegmentId(x, 0))
                                                           .collect(Collectors.toList());
                        return notifyNewSegments(scope, stream, response.getConfiguration(), newSegments, this.retrieveDelegationToken(), requestId)
                                .thenCompose(y -> {
                                    final OperationContext context = streamMetadataStore.createContext(scope, stream);

                                    return withRetries(() -> {
                                        CompletableFuture<Void> future;
                                        if (config.getRetentionPolicy() != null) {
                                            future = streamMetadataStore.addUpdateStreamForAutoStreamCut(scope, stream,
                                                    config.getRetentionPolicy(), context, executor);
                                        } else {
                                            future = CompletableFuture.completedFuture(null);
                                        }
                                        return future
                                                .thenCompose(v -> streamMetadataStore.getVersionedState(scope, stream, context, executor)
                                                .thenCompose(state -> {
                                                    if (state.getObject().equals(State.CREATING)) {
                                                        return streamMetadataStore.updateVersionedState(scope, stream, State.ACTIVE,
                                                                state, context, executor);
                                                    } else {
                                                        return CompletableFuture.completedFuture(state);
                                                    }
                                                }));
                                    }, executor)
                                            .thenApply(z -> status);
                                });
                    } else {
                        return CompletableFuture.completedFuture(status);
                    }
                }, executor)
                .handle((result, ex) -> {
                    if (ex != null) {
                        Throwable cause = Exceptions.unwrap(ex);
                        if (cause instanceof StoreException.DataNotFoundException) {
                            return CreateStreamStatus.Status.SCOPE_NOT_FOUND;
                        } else {
                            log.warn(requestId, "Create stream failed due to ", ex);
                            return CreateStreamStatus.Status.FAILURE;
                        }
                    } else {
                        return result;
                    }
                });
    }

    private CreateStreamStatus.Status translate(CreateStreamResponse.CreateStatus status) {
        CreateStreamStatus.Status retVal;
        switch (status) {
            case NEW:
                retVal = CreateStreamStatus.Status.SUCCESS;
                break;
            case EXISTS_ACTIVE:
            case EXISTS_CREATING:
                retVal = CreateStreamStatus.Status.STREAM_EXISTS;
                break;
            case FAILED:
            default:
                retVal = CreateStreamStatus.Status.FAILURE;
                break;
        }
        return retVal;
    }

    public CompletableFuture<Void> notifyNewSegments(String scope, String stream, List<Long> segmentIds, OperationContext context,
                                                     String controllerToken) {
        return notifyNewSegments(scope, stream, segmentIds, context, controllerToken, RequestTag.NON_EXISTENT_ID);
    }

    public CompletableFuture<Void> notifyNewSegments(String scope, String stream, List<Long> segmentIds, OperationContext context,
                                                     String controllerToken, long requestId) {
        return withRetries(() -> streamMetadataStore.getConfiguration(scope, stream, context, executor), executor)
                .thenCompose(configuration -> notifyNewSegments(scope, stream, configuration, segmentIds, controllerToken, requestId));
    }

    public CompletableFuture<Void> notifyNewSegments(String scope, String stream, StreamConfiguration configuration,
                                                     List<Long> segmentIds, String controllerToken, long requestId) {
        return Futures.toVoid(Futures.allOfWithResults(segmentIds
                .stream()
                .parallel()
                .map(segment -> notifyNewSegment(scope, stream, segment, configuration.getScalingPolicy(), controllerToken, requestId))
                .collect(Collectors.toList())));
    }

    public CompletableFuture<Void> notifyNewSegment(String scope, String stream, long segmentId, ScalingPolicy policy,
                                                    String controllerToken) {
        return Futures.toVoid(withRetries(() -> segmentHelper.createSegment(scope, stream, segmentId, policy,
                hostControllerStore, this.connectionFactory, controllerToken, RequestTag.NON_EXISTENT_ID), executor));
    }

    public CompletableFuture<Void> notifyNewSegment(String scope, String stream, long segmentId, ScalingPolicy policy,
                                                    String controllerToken, long requestId) {
        return Futures.toVoid(withRetries(() -> segmentHelper.createSegment(scope,
                stream, segmentId, policy, hostControllerStore, this.connectionFactory, controllerToken, requestId), executor));
    }

    public CompletableFuture<Void> notifyDeleteSegments(String scope, String stream, Set<Long> segmentsToDelete,
                                                        String delegationToken, long requestId) {
        return Futures.allOf(segmentsToDelete
                 .stream()
                 .parallel()
                 .map(segment -> notifyDeleteSegment(scope, stream, segment, delegationToken, requestId))
                 .collect(Collectors.toList()));
    }

    public CompletableFuture<Void> notifyDeleteSegment(String scope, String stream, long segmentId, String delegationToken,
                                                       long requestId) {
        return Futures.toVoid(withRetries(() -> segmentHelper.deleteSegment(scope,
                stream, segmentId, hostControllerStore, this.connectionFactory, delegationToken, requestId), executor));
    }

    public CompletableFuture<Void> notifyTruncateSegment(String scope, String stream, Map.Entry<Long, Long> segmentCut,
                                                         String delegationToken, long requestId) {
        return Futures.toVoid(withRetries(() -> segmentHelper.truncateSegment(scope, stream, segmentCut.getKey(),
                segmentCut.getValue(), hostControllerStore, this.connectionFactory, delegationToken, requestId), executor));
    }

    public CompletableFuture<Map<Long, Long>> getSealedSegmentsSize(String scope, String stream, List<Long> sealedSegments, String delegationToken) {
        return Futures.allOfWithResults(
                sealedSegments
                        .stream()
                        .parallel()
                        .collect(Collectors.toMap(x -> x, x -> getSegmentOffset(scope, stream, x, delegationToken))));
    }

    public CompletableFuture<Void> notifySealedSegments(String scope, String stream, List<Long> sealedSegments,
                                                        String delegationToken) {
        return notifySealedSegments(scope, stream, sealedSegments, delegationToken, RequestTag.NON_EXISTENT_ID);
    }

    public CompletableFuture<Void> notifySealedSegments(String scope, String stream, List<Long> sealedSegments,
                                                         String delegationToken, long requestId) {
        return Futures.allOf(
                sealedSegments
                        .stream()
                        .parallel()
                        .map(id -> notifySealedSegment(scope, stream, id, delegationToken, requestId))
                        .collect(Collectors.toList()));
    }

    private CompletableFuture<Void> notifySealedSegment(final String scope, final String stream, final long sealedSegment,
                                                        String delegationToken, long requestId) {
        return Futures.toVoid(withRetries(() -> segmentHelper.sealSegment(
                scope,
                stream,
                sealedSegment,
                hostControllerStore,
                this.connectionFactory, delegationToken, requestId), executor));
    }

    public CompletableFuture<Void> notifyPolicyUpdates(String scope, String stream, List<Segment> activeSegments,
                                                       ScalingPolicy policy, String delegationToken, long requestId) {
        return Futures.toVoid(Futures.allOfWithResults(activeSegments
                .stream()
                .parallel()
                .map(segment -> notifyPolicyUpdate(scope, stream, policy, segment.segmentId(), delegationToken, requestId))
                .collect(Collectors.toList())));
    }

    private CompletableFuture<Long> getSegmentOffset(String scope, String stream, long segmentId, String delegationToken) {

        return withRetries(() -> segmentHelper.getSegmentInfo(
                scope,
                stream,
                segmentId,
                hostControllerStore,
                this.connectionFactory, delegationToken), executor)
                .thenApply(WireCommands.StreamSegmentInfo::getWriteOffset);
    }

    private CompletableFuture<Void> notifyPolicyUpdate(String scope, String stream, ScalingPolicy policy, long segmentId,
                                                       String delegationToken, long requestId) {
        return withRetries(() -> segmentHelper.updatePolicy(
                scope,
                stream,
                policy,
                segmentId,
                hostControllerStore,
                this.connectionFactory, delegationToken, requestId), executor);
    }

    private SegmentRange convert(String scope, String stream, Map.Entry<Long, Map.Entry<Double, Double>> segment) {
        return ModelHelper.createSegmentRange(scope, stream, segment.getKey(), segment.getValue().getKey(),
                segment.getValue().getValue());
    }

    private UpdateStreamStatus.Status handleUpdateStreamError(Throwable ex, long requestId) {
        Throwable cause = Exceptions.unwrap(ex);
        if (cause instanceof StoreException.DataNotFoundException) {
            return UpdateStreamStatus.Status.STREAM_NOT_FOUND;
        } else {
            log.warn(requestId, "Update stream failed due to ", cause);
            return UpdateStreamStatus.Status.FAILURE;
        }
    }

    private DeleteStreamStatus.Status handleDeleteStreamError(Throwable ex, long requestId) {
        Throwable cause = Exceptions.unwrap(ex);
        if (cause instanceof StoreException.DataNotFoundException) {
            return DeleteStreamStatus.Status.STREAM_NOT_FOUND;
        } else {
            log.warn(requestId, "Delete stream failed.", ex);
            return DeleteStreamStatus.Status.FAILURE;
        }
    }

    public CompletableFuture<Void> notifyTxnCommit(final String scope, final String stream,
                                                   final List<Long> segments, final UUID txnId) {
        return Futures.allOf(segments.stream()
                .parallel()
                .map(segment -> notifyTxnCommit(scope, stream, segment, txnId))
                .collect(Collectors.toList()));
    }

    private CompletableFuture<Controller.TxnStatus> notifyTxnCommit(final String scope, final String stream,
                                                                    final long segmentNumber, final UUID txnId) {
        return TaskStepsRetryHelper.withRetries(() -> segmentHelper.commitTransaction(scope,
                stream,
                segmentNumber,
                segmentNumber,
                txnId,
                this.hostControllerStore,
                this.connectionFactory, this.retrieveDelegationToken()), executor);
    }

    public CompletableFuture<Void> notifyTxnAbort(final String scope, final String stream,
                                                  final List<Long> segments, final UUID txnId) {
        return Futures.allOf(segments.stream()
                .parallel()
                .map(segment -> notifyTxnAbort(scope, stream, segment, txnId))
                .collect(Collectors.toList()));
    }

    private CompletableFuture<Controller.TxnStatus> notifyTxnAbort(final String scope, final String stream,
                                                                   final long segmentNumber, final UUID txnId) {
        return TaskStepsRetryHelper.withRetries(() -> segmentHelper.abortTransaction(scope,
                stream,
                segmentNumber,
                txnId,
                this.hostControllerStore,
                this.connectionFactory, this.retrieveDelegationToken()), executor);
    }

    @Override
    public TaskBase copyWithContext(Context context) {
        return new StreamMetadataTasks(streamMetadataStore,
                hostControllerStore,
                taskMetadataStore,
                segmentHelper,
                executor,
                context,
                connectionFactory,
                authHelper,
                requestTracker);
    }

    @Override
    public void close() throws Exception {
    }

    public String retrieveDelegationToken() {
        return authHelper.retrieveMasterToken();
    }
}<|MERGE_RESOLUTION|>--- conflicted
+++ resolved
@@ -83,6 +83,8 @@
 import org.apache.commons.lang3.NotImplementedException;
 import org.slf4j.LoggerFactory;
 
+import javax.ws.rs.HEAD;
+
 import static io.pravega.controller.task.Stream.TaskStepsRetryHelper.withRetries;
 import static io.pravega.shared.MetricsNames.RETENTION_FREQUENCY;
 import static io.pravega.shared.MetricsNames.nameFromStream;
@@ -227,17 +229,10 @@
 
         return streamMetadataStore.getRetentionSet(scope, stream, context, executor)
                 .thenCompose(retentionSet -> {
-<<<<<<< HEAD
                     StreamCutReferenceRecord latestCut = retentionSet.getLatest();
                     
                     return checkGenerateStreamCut(scope, stream, latestCut, recordingTime, context, delegationToken)
-                            .thenCompose(newRecord -> truncate(scope, stream, policy, context, retentionSet, newRecord, recordingTime));
-=======
-                    StreamCutRecord latestCut = retentionSet.stream()
-                            .max(Comparator.comparingLong(StreamCutRecord::getRecordingTime)).orElse(null);
-                    return checkGenerateStreamCut(scope, stream, context, latestCut, recordingTime, delegationToken)
                             .thenCompose(newRecord -> truncate(scope, stream, policy, context, retentionSet, newRecord, recordingTime, requestId));
->>>>>>> ceb4d0a4
                 })
                 .thenAccept(x -> DYNAMIC_LOGGER.recordMeterEvents(nameFromStream(RETENTION_FREQUENCY, scope, stream), 1));
 
@@ -263,17 +258,10 @@
     }
 
     private CompletableFuture<Void> truncate(String scope, String stream, RetentionPolicy policy, OperationContext context,
-<<<<<<< HEAD
-                                             RetentionSet retentionSet, StreamCutRecord newRecord, long recordingTime) {
+                                             RetentionSet retentionSet, StreamCutRecord newRecord, long recordingTime, long requestId) {
         return findTruncationRecord(policy, retentionSet, newRecord, recordingTime)
                 .map(record -> streamMetadataStore.getStreamCutRecord(scope, stream, record, context, executor)
-                        .thenCompose(streamCutRecord -> startTruncation(scope, stream, streamCutRecord.getStreamCut(), context))
-=======
-                                             List<StreamCutRecord> retentionSet, StreamCutRecord newRecord, long recordingTime,
-                                             long requestId) {
-        return findTruncationRecord(policy, retentionSet, newRecord, recordingTime)
-                .map(record -> startTruncation(scope, stream, record.getStreamCut(), context, requestId)
->>>>>>> ceb4d0a4
+                        .thenCompose(streamCutRecord -> startTruncation(scope, stream, streamCutRecord.getStreamCut(), context, requestId))
                         .thenCompose(started -> {
                             if (started) {
                                 return streamMetadataStore.deleteStreamCutBefore(scope, stream, record, context, executor);
