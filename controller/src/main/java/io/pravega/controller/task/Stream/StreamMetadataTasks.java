/**
 * Copyright (c) 2017 Dell Inc., or its subsidiaries. All Rights Reserved.
 *
 * Licensed under the Apache License, Version 2.0 (the "License");
 * you may not use this file except in compliance with the License.
 * You may obtain a copy of the License at
 *
 *     http://www.apache.org/licenses/LICENSE-2.0
 */
package io.pravega.controller.task.Stream;

import com.google.common.annotations.VisibleForTesting;
import com.google.common.base.Preconditions;
import io.pravega.client.EventStreamClientFactory;
import io.pravega.client.stream.EventStreamWriter;
import io.pravega.client.stream.EventWriterConfig;
import io.pravega.client.stream.RetentionPolicy;
import io.pravega.client.stream.ScalingPolicy;
import io.pravega.client.stream.StreamConfiguration;
import io.pravega.client.stream.impl.ModelHelper;
import io.pravega.common.Exceptions;
import io.pravega.common.concurrent.Futures;
import io.pravega.common.tracing.RequestTag;
import io.pravega.common.tracing.RequestTracker;
import io.pravega.common.tracing.TagLogger;
import io.pravega.controller.metrics.StreamMetrics;
import io.pravega.controller.server.SegmentHelper;
import io.pravega.controller.server.eventProcessor.ControllerEventProcessors;
import io.pravega.controller.server.eventProcessor.requesthandlers.TaskExceptions;
import io.pravega.controller.server.rpc.auth.AuthHelper;
import io.pravega.controller.store.stream.BucketStore;
import io.pravega.controller.store.stream.CreateStreamResponse;
import io.pravega.controller.store.stream.EpochTransitionOperationExceptions;
import io.pravega.controller.store.stream.OperationContext;
import io.pravega.controller.store.stream.State;
import io.pravega.controller.store.stream.StoreException;
import io.pravega.controller.store.stream.StreamMetadataStore;
import io.pravega.controller.store.stream.VersionedMetadata;
import io.pravega.controller.store.stream.records.EpochRecord;
import io.pravega.controller.store.stream.records.EpochTransitionRecord;
import io.pravega.controller.store.stream.records.RetentionSet;
import io.pravega.controller.store.stream.records.StreamConfigurationRecord;
import io.pravega.controller.store.stream.records.StreamCutRecord;
import io.pravega.controller.store.stream.records.StreamCutReferenceRecord;
import io.pravega.controller.store.stream.records.StreamSegmentRecord;
import io.pravega.controller.store.stream.records.StreamTruncationRecord;
import io.pravega.controller.store.task.Resource;
import io.pravega.controller.store.task.TaskMetadataStore;
import io.pravega.controller.stream.api.grpc.v1.Controller;
import io.pravega.controller.stream.api.grpc.v1.Controller.CreateStreamStatus;
import io.pravega.controller.stream.api.grpc.v1.Controller.DeleteStreamStatus;
import io.pravega.controller.stream.api.grpc.v1.Controller.ScaleResponse;
import io.pravega.controller.stream.api.grpc.v1.Controller.ScaleStatusResponse;
import io.pravega.controller.stream.api.grpc.v1.Controller.SegmentRange;
import io.pravega.controller.stream.api.grpc.v1.Controller.UpdateStreamStatus;
import io.pravega.controller.task.Task;
import io.pravega.controller.task.TaskBase;
import io.pravega.controller.util.Config;
import io.pravega.controller.util.RetryHelper;
import io.pravega.shared.controller.event.ControllerEvent;
import io.pravega.shared.controller.event.DeleteStreamEvent;
import io.pravega.shared.controller.event.ScaleOpEvent;
import io.pravega.shared.controller.event.SealStreamEvent;
import io.pravega.shared.controller.event.TruncateStreamEvent;
import io.pravega.shared.controller.event.UpdateStreamEvent;
import io.pravega.shared.protocol.netty.WireCommands;
import io.pravega.shared.segment.StreamSegmentNameUtils;
import java.io.Serializable;
import java.time.Duration;
import java.util.ArrayList;
import java.util.Comparator;
import java.util.List;
import java.util.Map;
import java.util.Optional;
import java.util.Set;
import java.util.UUID;
import java.util.concurrent.CompletableFuture;
import java.util.concurrent.CompletionException;
import java.util.concurrent.ScheduledExecutorService;
import java.util.concurrent.atomic.AtomicBoolean;
import java.util.concurrent.atomic.AtomicReference;
import java.util.function.Supplier;
import java.util.stream.Collectors;
import java.util.stream.IntStream;

import lombok.Synchronized;
import org.apache.commons.lang3.NotImplementedException;
import org.slf4j.LoggerFactory;

import static io.pravega.controller.task.Stream.TaskStepsRetryHelper.withRetries;

/**
 * Collection of metadata update tasks on stream.
 * Task methods are annotated with @Task annotation.
 * <p>
 * Any update to the task method signature should be avoided, since it can cause problems during upgrade.
 * Instead, a new overloaded method may be created with the same task annotation name but a new version.
 */
public class StreamMetadataTasks extends TaskBase {

    private static final TagLogger log = new TagLogger(LoggerFactory.getLogger(StreamMetadataTasks.class));
    private static final long RETENTION_FREQUENCY_IN_MINUTES = Duration.ofMinutes(Config.MINIMUM_RETENTION_FREQUENCY_IN_MINUTES).toMillis();

    private final StreamMetadataStore streamMetadataStore;
    private final BucketStore bucketStore;
    private final SegmentHelper segmentHelper;
    private EventStreamClientFactory clientFactory;
    private String requestStreamName;
    private final CompletableFuture<EventStreamWriter<ControllerEvent>> requestWriterFuture;

    private final AtomicReference<EventStreamWriter<ControllerEvent>> requestEventWriterRef = new AtomicReference<>();
    private final AuthHelper authHelper;
    private final RequestTracker requestTracker;

    public StreamMetadataTasks(final StreamMetadataStore streamMetadataStore,
                               BucketStore bucketStore, final TaskMetadataStore taskMetadataStore,
                               final SegmentHelper segmentHelper, final ScheduledExecutorService executor, final String hostId,
                               AuthHelper authHelper, RequestTracker requestTracker) {
        this(streamMetadataStore, bucketStore, taskMetadataStore, segmentHelper, executor, new Context(hostId),
                authHelper, requestTracker);
    }

    private StreamMetadataTasks(final StreamMetadataStore streamMetadataStore,
                                BucketStore bucketStore, final TaskMetadataStore taskMetadataStore,
                                final SegmentHelper segmentHelper, final ScheduledExecutorService executor, final Context context,
                                AuthHelper authHelper, RequestTracker requestTracker) {
        super(taskMetadataStore, executor, context);
        this.streamMetadataStore = streamMetadataStore;
        this.bucketStore = bucketStore;
        this.segmentHelper = segmentHelper;
        this.authHelper = authHelper;
        this.requestTracker = requestTracker;
        this.requestWriterFuture = new CompletableFuture<>();
        this.setReady();
    }

    @Synchronized
    public void initializeStreamWriters(final EventStreamClientFactory clientFactory,
                                        final String streamName) {
        this.requestStreamName = streamName;
        this.clientFactory = clientFactory;
        
<<<<<<< HEAD
        requestWriterFuture.complete(clientFactory.createEventWriter(requestStreamName,
                ControllerEventProcessors.CONTROLLER_EVENT_SERIALIZER,
                EventWriterConfig.builder().build()));
=======
        if (!requestWriterFuture.isDone()) {
            requestWriterFuture.complete(clientFactory.createEventWriter(requestStreamName,
                    ControllerEventProcessors.CONTROLLER_EVENT_SERIALIZER,
                    EventWriterConfig.builder().build()));
        }
>>>>>>> ce20e13c
    }

    /**
     * Create stream.
     *
     * @param scope           scope.
     * @param stream          stream name.
     * @param config          stream configuration.
     * @param createTimestamp creation timestamp.
     * @return creation status.
     */
    @Task(name = "createStream", version = "1.0", resource = "{scope}/{stream}")
    public CompletableFuture<CreateStreamStatus.Status> createStream(String scope, String stream, StreamConfiguration config, long createTimestamp) {
        return execute(
                new Resource(scope, stream),
                new Serializable[]{scope, stream, config, createTimestamp},
                () -> createStreamBody(scope, stream, config, createTimestamp));
    }

    /**
     * Update stream's configuration.
     *
     * @param scope      scope.
     * @param stream     stream name.
     * @param newConfig     modified stream configuration.
     * @param contextOpt optional context
     * @return update status.
     */
    public CompletableFuture<UpdateStreamStatus.Status> updateStream(String scope, String stream, StreamConfiguration newConfig,
                                                                     OperationContext contextOpt) {
        final OperationContext context = contextOpt == null ? streamMetadataStore.createContext(scope, stream) : contextOpt;
        final long requestId = requestTracker.getRequestIdFor("updateStream", scope, stream);

        // 1. get configuration
        return streamMetadataStore.getConfigurationRecord(scope, stream, context, executor)
                .thenCompose(configProperty -> {
                    // 2. post event to start update workflow
                    if (!configProperty.getObject().isUpdating()) {
                        return addIndexAndSubmitTask(new UpdateStreamEvent(scope, stream, requestId), 
                                // 3. update new configuration in the store with updating flag = true
                                // if attempt to update fails, we bail out with no harm done
                                () -> streamMetadataStore.startUpdateConfiguration(scope, stream, newConfig,
                                        context, executor))
                                // 4. wait for update to complete
                                .thenCompose(x -> checkDone(() -> isUpdated(scope, stream, newConfig, context))
                                        .thenApply(y -> UpdateStreamStatus.Status.SUCCESS));
                    } else {
                        log.warn(requestId, "Another update in progress for {}/{}",
                                scope, stream);
                        return CompletableFuture.completedFuture(UpdateStreamStatus.Status.FAILURE);
                    }
                })
                .exceptionally(ex -> {
                    log.warn(requestId, "Exception thrown in trying to update stream configuration {}",
                            ex.getMessage());
                    return handleUpdateStreamError(ex, requestId);
                });
    }

    private CompletableFuture<Void> checkDone(Supplier<CompletableFuture<Boolean>> condition) {
        return checkDone(condition, 100L);
    }
    
    private CompletableFuture<Void> checkDone(Supplier<CompletableFuture<Boolean>> condition, long delay) {
        AtomicBoolean isDone = new AtomicBoolean(false);
        return Futures.loop(() -> !isDone.get(),
                () -> Futures.delayedFuture(condition, delay, executor)
                             .thenAccept(isDone::set), executor);
    }

    @VisibleForTesting
    CompletableFuture<Boolean> isUpdated(String scope, String stream, StreamConfiguration newConfig, OperationContext context) {
        CompletableFuture<State> stateFuture = streamMetadataStore.getState(scope, stream, true, context, executor);
        CompletableFuture<StreamConfigurationRecord> configPropertyFuture
                = streamMetadataStore.getConfigurationRecord(scope, stream, context, executor).thenApply(VersionedMetadata::getObject);
        return CompletableFuture.allOf(stateFuture, configPropertyFuture)
                                .thenApply(v -> {
                                    State state = stateFuture.join();
                                    StreamConfigurationRecord configProperty = configPropertyFuture.join();

                                    // if property is updating and doesnt match our request, its a subsequent update
                                    if (configProperty.isUpdating()) {
                                        return !configProperty.getStreamConfiguration().equals(newConfig);
                                    } else {
                                        // if update-barrier is not updating, then update is complete if property matches our expectation 
                                        // and state is not updating 
                                        return !(configProperty.getStreamConfiguration().equals(newConfig) && state.equals(State.UPDATING));
                                    }
                                });
    }

    /**
     * Method to check retention policy and generate new periodic cuts and/or truncate stream at an existing stream cut.
     * 
     * @param scope scope
     * @param stream stream
     * @param policy retention policy
     * @param recordingTime time of recording
     * @param contextOpt operation context
     * @param delegationToken token to be sent to segmentstore to authorize this operation.
     * @return future.
     */
    public CompletableFuture<Void> retention(final String scope, final String stream, final RetentionPolicy policy,
                                             final long recordingTime, final OperationContext contextOpt, final String delegationToken) {
        Preconditions.checkNotNull(policy);
        final OperationContext context = contextOpt == null ? streamMetadataStore.createContext(scope, stream) : contextOpt;
        final long requestId = requestTracker.getRequestIdFor("truncateStream", scope, stream);

        return streamMetadataStore.getRetentionSet(scope, stream, context, executor)
                .thenCompose(retentionSet -> {
                    StreamCutReferenceRecord latestCut = retentionSet.getLatest();
                    
                    return generateStreamCutIfRequired(scope, stream, latestCut, recordingTime, context, delegationToken)
                            .thenCompose(newRecord -> truncate(scope, stream, policy, context, retentionSet, newRecord, recordingTime, requestId));
                })
                .thenAccept(x -> StreamMetrics.reportRetentionEvent(scope, stream));

    }

    private CompletableFuture<StreamCutRecord> generateStreamCutIfRequired(String scope, String stream,
                                                                           StreamCutReferenceRecord previous, long recordingTime,
                                                                           OperationContext context, String delegationToken) {
        if (previous == null || recordingTime - previous.getRecordingTime() > RETENTION_FREQUENCY_IN_MINUTES) {
            return Futures.exceptionallyComposeExpecting(
                    previous == null ? CompletableFuture.completedFuture(null) :
                            streamMetadataStore.getStreamCutRecord(scope, stream, previous, context, executor),
                    e -> e instanceof StoreException.DataNotFoundException, () -> null)
                          .thenCompose(previousRecord -> generateStreamCut(scope, stream, previousRecord, context, delegationToken)
                                  .thenCompose(newRecord -> streamMetadataStore.addStreamCutToRetentionSet(scope, stream, newRecord, context, executor)
                                                                               .thenApply(x -> {
                                                                                   log.debug("New streamCut generated for stream {}/{}", scope, stream);
                                                                                   return newRecord;
                                                                               })));
        } else {
            return CompletableFuture.completedFuture(null);
        }
    }

    private CompletableFuture<Void> truncate(String scope, String stream, RetentionPolicy policy, OperationContext context,
                                             RetentionSet retentionSet, StreamCutRecord newRecord, long recordingTime, long requestId) {
        return findTruncationRecord(policy, retentionSet, newRecord, recordingTime)
                .map(record -> streamMetadataStore.getStreamCutRecord(scope, stream, record, context, executor)
                        .thenCompose(streamCutRecord -> startTruncation(scope, stream, streamCutRecord.getStreamCut(), context, requestId))
                        .thenCompose(started -> {
                            if (started) {
                                return streamMetadataStore.deleteStreamCutBefore(scope, stream, record, context, executor);
                            } else {
                                throw new RuntimeException("Could not start truncation");
                            }
                        })
                        .exceptionally(e -> {
                            if (Exceptions.unwrap(e) instanceof IllegalArgumentException) {
                                // This is ignorable exception. Throwing this will cause unnecessary retries and exceptions logged.
                                log.debug(requestId, "Cannot truncate at given " +
                                        "streamCut because it intersects with existing truncation point");
                                return null;
                            } else {
                                throw new CompletionException(e);
                            }
                        })
                ).orElse(CompletableFuture.completedFuture(null));
    }

    private Optional<StreamCutReferenceRecord> findTruncationRecord(RetentionPolicy policy, RetentionSet retentionSet,
                                                           StreamCutRecord newRecord, long recordingTime) {
        switch (policy.getRetentionType()) {
            case TIME:
                return retentionSet.getRetentionRecords().stream().filter(x -> x.getRecordingTime() < recordingTime - policy.getRetentionParam())
                        .max(Comparator.comparingLong(StreamCutReferenceRecord::getRecordingTime));
            case SIZE:
                // find a stream cut record Si from retentionSet R = {S1.. Sn} such that Sn.size - Si.size > policy and
                // Sn.size - Si+1.size < policy
                Optional<StreamCutRecord> latestOpt = Optional.ofNullable(newRecord);

                return latestOpt.flatMap(latest ->
                        retentionSet.getRetentionRecords().stream().filter(x -> (latest.getRecordingSize() - x.getRecordingSize()) > policy.getRetentionParam())
                                .max(Comparator.comparingLong(StreamCutReferenceRecord::getRecordingTime)));
            default:
                throw new NotImplementedException(policy.getRetentionType().toString());
        }
    }

    /**
     * Generate a new stream cut.
     *
     * @param scope      scope.
     * @param stream     stream name.
     * @param contextOpt optional context
     * @param delegationToken token to be sent to segmentstore.
     * @param previous previous stream cut record
     * @return streamCut.
     */
    public CompletableFuture<StreamCutRecord> generateStreamCut(final String scope, final String stream, final StreamCutRecord previous,
                                                                final OperationContext contextOpt, String delegationToken) {
        final OperationContext context = contextOpt == null ? streamMetadataStore.createContext(scope, stream) : contextOpt;

        return streamMetadataStore.getActiveSegments(scope, stream, context, executor)
                .thenCompose(activeSegments -> Futures.allOfWithResults(activeSegments
                        .stream()
                        .parallel()
                        .collect(Collectors.toMap(x -> x, x -> getSegmentOffset(scope, stream, x.segmentId(), delegationToken)))))
                .thenCompose(map -> {
                    final long generationTime = System.currentTimeMillis();
                    Map<Long, Long> streamCutMap = map.entrySet().stream().collect(Collectors.toMap(x -> x.getKey().segmentId(),
                            Map.Entry::getValue));
                    return streamMetadataStore.getSizeTillStreamCut(scope, stream, streamCutMap, Optional.ofNullable(previous), context, executor)
                            .thenApply(sizeTill -> new StreamCutRecord(generationTime, sizeTill, streamCutMap));
                });
    }

    /**
     * Truncate a stream.
     *
     * @param scope      scope.
     * @param stream     stream name.
     * @param streamCut  stream cut.
     * @param contextOpt optional context
     * @return update status.
     */
    public CompletableFuture<UpdateStreamStatus.Status> truncateStream(final String scope, final String stream,
                                                                       final Map<Long, Long> streamCut,
                                                                       final OperationContext contextOpt) {
        final OperationContext context = contextOpt == null ? streamMetadataStore.createContext(scope, stream) : contextOpt;
        final long requestId = requestTracker.getRequestIdFor("truncateStream", scope, stream);

        // 1. get stream cut
        return startTruncation(scope, stream, streamCut, context, requestId)
                // 4. check for truncation to complete
                .thenCompose(truncationStarted -> {
                    if (truncationStarted) {
                        return checkDone(() -> isTruncated(scope, stream, streamCut, context), 1000L)
                                .thenApply(y -> UpdateStreamStatus.Status.SUCCESS);
                    } else {
                        log.warn(requestId, "Unable to start truncation for {}/{}", scope, stream);
                        return CompletableFuture.completedFuture(UpdateStreamStatus.Status.FAILURE);
                    }
                })
                .exceptionally(ex -> {
                    log.warn(requestId, "Exception thrown in trying to update stream configuration {}", ex);
                    return handleUpdateStreamError(ex, requestId);
                });
    }

    private CompletableFuture<Boolean> startTruncation(String scope, String stream, Map<Long, Long> streamCut,
                                                       OperationContext contextOpt, long requestId) {
        final OperationContext context = contextOpt == null ? streamMetadataStore.createContext(scope, stream) : contextOpt;

        return streamMetadataStore.getTruncationRecord(scope, stream, context, executor)
                .thenCompose(property -> {
                    if (!property.getObject().isUpdating()) {
                        // 2. post event with new stream cut if no truncation is ongoing
                        return addIndexAndSubmitTask(new TruncateStreamEvent(scope, stream, requestId), 
                                // 3. start truncation by updating the metadata
                                () -> streamMetadataStore.startTruncation(scope, stream, streamCut,
                                        context, executor))
                                .thenApply(x -> {
                                    log.debug(requestId, "Started truncation request for stream {}/{}", scope, stream);
                                    return true;
                                });
                    } else {
                        log.warn(requestId, "Another truncation in progress for {}/{}", scope, stream);
                        return CompletableFuture.completedFuture(false);
                    }
                });
    }

    @VisibleForTesting
    CompletableFuture<Boolean> isTruncated(String scope, String stream, Map<Long, Long> streamCut, OperationContext context) {
        CompletableFuture<State> stateFuture = streamMetadataStore.getState(scope, stream, true, context, executor);
        CompletableFuture<StreamTruncationRecord> configPropertyFuture
                = streamMetadataStore.getTruncationRecord(scope, stream, context, executor).thenApply(VersionedMetadata::getObject);
        return CompletableFuture.allOf(stateFuture, configPropertyFuture)
                                .thenApply(v -> {
                                    State state = stateFuture.join();
                                    StreamTruncationRecord truncationRecord = configPropertyFuture.join();

                                    // if property is updating and doesnt match our request, its a subsequent update
                                    if (truncationRecord.isUpdating()) {
                                        return !truncationRecord.getStreamCut().equals(streamCut);
                                    } else {
                                        // if truncate-barrier is not updating, then truncate is complete if property matches our expectation 
                                        // and state is not updating 
                                        return !(truncationRecord.getStreamCut().equals(streamCut) && state.equals(State.TRUNCATING));
                                    }
                                });
    }

    /**
     * Seal a stream.
     *
     * @param scope      scope.
     * @param stream     stream name.
     * @param contextOpt optional context
     * @return update status.
     */
    public CompletableFuture<UpdateStreamStatus.Status> sealStream(String scope, String stream, OperationContext contextOpt) {
        final OperationContext context = contextOpt == null ? streamMetadataStore.createContext(scope, stream) : contextOpt;
        final long requestId = requestTracker.getRequestIdFor("sealStream", scope, stream);

        // 1. post event for seal.
        SealStreamEvent event = new SealStreamEvent(scope, stream, requestId);
        return addIndexAndSubmitTask(event, 
                // 2. set state to sealing
                () -> streamMetadataStore.getVersionedState(scope, stream, context, executor)
                .thenCompose(state -> {
                    if (state.getObject().equals(State.SEALED)) {
                        return CompletableFuture.completedFuture(state);
                    } else {
                        return streamMetadataStore.updateVersionedState(scope, stream, State.SEALING, state, context, executor);
                    }
                }))
                // 3. return with seal initiated.
                .thenCompose(result -> {
                    if (result.getObject().equals(State.SEALED) || result.getObject().equals(State.SEALING)) {
                        return checkDone(() -> isSealed(scope, stream, context))
                                .thenApply(x -> UpdateStreamStatus.Status.SUCCESS);
                    } else {
                        return CompletableFuture.completedFuture(UpdateStreamStatus.Status.FAILURE);
                    }
                })
                .exceptionally(ex -> {
                    log.warn(requestId, "Exception thrown in trying to notify sealed segments {}", ex.getMessage());
                    return handleUpdateStreamError(ex, requestId);
                });
    }

    private CompletableFuture<Boolean> isSealed(String scope, String stream, OperationContext context) {
        return streamMetadataStore.getState(scope, stream, true, context, executor)
                .thenApply(state -> state.equals(State.SEALED));
    }

    /**
     * Delete a stream. Precondition for deleting a stream is that the stream sholud be sealed.
     *
     * @param scope      scope.
     * @param stream     stream name.
     * @param contextOpt optional context
     * @return delete status.
     */
    public CompletableFuture<DeleteStreamStatus.Status> deleteStream(final String scope, final String stream,
                                                                     final OperationContext contextOpt) {
        final OperationContext context = contextOpt == null ? streamMetadataStore.createContext(scope, stream) : contextOpt;
        final long requestId = requestTracker.getRequestIdFor("deleteStream", scope, stream);

        return streamMetadataStore.getState(scope, stream, false, context, executor)
                .thenCompose(state -> {
                    if (!state.equals(State.SEALED)) {
                        return CompletableFuture.completedFuture(false);
                    } else {
                        return streamMetadataStore.getCreationTime(scope, stream, context, executor)
                                                  .thenApply(time -> new DeleteStreamEvent(scope, stream, requestId, time))
                                                  .thenCompose(event -> writeEvent(event))
                                .thenApply(x -> true);
                    }
                })
                .thenCompose(result -> {
                    if (result) {
                        return checkDone(() -> isDeleted(scope, stream))
                                .thenApply(x -> DeleteStreamStatus.Status.SUCCESS);
                    } else {
                        return CompletableFuture.completedFuture(DeleteStreamStatus.Status.STREAM_NOT_SEALED);
                    }
                })
                .exceptionally(ex -> {
                    log.warn(requestId, "Exception thrown while deleting stream {}", ex.getMessage());
                    return handleDeleteStreamError(ex, requestId);
                });
    }

    private CompletableFuture<Boolean> isDeleted(String scope, String stream) {
        return streamMetadataStore.checkStreamExists(scope, stream)
                .thenApply(x -> !x);
    }

    /**
     * Helper method to perform scale operation against an scale request.
     * This method posts a request in the request stream and then starts the scale operation while
     * tracking its progress. Eventually, after scale completion, it sends a response to the caller.
     *
     * @param scope          scope.
     * @param stream         stream name.
     * @param segmentsToSeal segments to be sealed.
     * @param newRanges      key ranges for new segments.
     * @param scaleTimestamp scaling time stamp.
     * @param context        optional context
     * @return returns the newly created segments.
     */
    public CompletableFuture<ScaleResponse> manualScale(String scope, String stream, List<Long> segmentsToSeal,
                                                        List<Map.Entry<Double, Double>> newRanges, long scaleTimestamp,
                                                        OperationContext context) {
        final long requestId = requestTracker.getRequestIdFor("scaleStream", scope, stream, String.valueOf(scaleTimestamp));
        ScaleOpEvent event = new ScaleOpEvent(scope, stream, segmentsToSeal, newRanges, true, scaleTimestamp, requestId);

        return addIndexAndSubmitTask(event,
                () -> streamMetadataStore.submitScale(scope, stream, segmentsToSeal, new ArrayList<>(newRanges),
                        scaleTimestamp, null, context, executor))
                        .handle((startScaleResponse, e) -> {
                            ScaleResponse.Builder response = ScaleResponse.newBuilder();

                            if (e != null) {
                                Throwable cause = Exceptions.unwrap(e);
                                if (cause instanceof EpochTransitionOperationExceptions.PreConditionFailureException) {
                                    response.setStatus(ScaleResponse.ScaleStreamStatus.PRECONDITION_FAILED);
                                } else {
                                    log.warn(requestId, "Scale for stream {}/{} failed with exception {}", scope, stream, cause);
                                    response.setStatus(ScaleResponse.ScaleStreamStatus.FAILURE);
                                }
                            } else {
                                log.info(requestId, "scale for stream {}/{} started successfully", scope, stream);
                                response.setStatus(ScaleResponse.ScaleStreamStatus.STARTED);
                                response.addAllSegments(
                                        startScaleResponse.getObject().getNewSegmentsWithRange().entrySet()
                                                .stream()
                                                .map(segment -> convert(scope, stream, segment))
                                                .collect(Collectors.toList()));
                                response.setEpoch(startScaleResponse.getObject().getActiveEpoch());
                            }
                            return response.build();
                        });
    }

    /**
     * Helper method to check if scale operation against an epoch completed or not.
     *
     * @param scope          scope.
     * @param stream         stream name.
     * @param epoch          stream epoch.
     * @param context        optional context
     * @return returns the newly created segments.
     */
    public CompletableFuture<ScaleStatusResponse> checkScale(String scope, String stream, int epoch,
                                                                        OperationContext context) {
        CompletableFuture<EpochRecord> activeEpochFuture =
                streamMetadataStore.getActiveEpoch(scope, stream, context, true, executor);
        CompletableFuture<State> stateFuture =
                streamMetadataStore.getState(scope, stream, true, context, executor);
        CompletableFuture<EpochTransitionRecord> etrFuture =
                streamMetadataStore.getEpochTransition(scope, stream, context, executor).thenApply(VersionedMetadata::getObject);
        return CompletableFuture.allOf(stateFuture, activeEpochFuture)
                        .handle((r, ex) -> {
                            ScaleStatusResponse.Builder response = ScaleStatusResponse.newBuilder();

                            if (ex != null) {
                                Throwable e = Exceptions.unwrap(ex);
                                if (e instanceof StoreException.DataNotFoundException) {
                                    response.setStatus(ScaleStatusResponse.ScaleStatus.INVALID_INPUT);
                                } else {
                                    response.setStatus(ScaleStatusResponse.ScaleStatus.INTERNAL_ERROR);
                                }
                            } else {
                                EpochRecord activeEpoch = activeEpochFuture.join();
                                State state = stateFuture.join();
                                EpochTransitionRecord etr = etrFuture.join();
                                if (epoch > activeEpoch.getEpoch()) {
                                    response.setStatus(ScaleStatusResponse.ScaleStatus.INVALID_INPUT);
                                } else if (activeEpoch.getEpoch() == epoch || activeEpoch.getReferenceEpoch() == epoch) {
                                    response.setStatus(ScaleStatusResponse.ScaleStatus.IN_PROGRESS);
                                } else {
                                    // active epoch == scale epoch + 1 but the state is scaling, the previous workflow 
                                    // has not completed.
                                    if (epoch + 1 == activeEpoch.getReferenceEpoch() && state.equals(State.SCALING) &&
                                            (etr.equals(EpochTransitionRecord.EMPTY) || etr.getNewEpoch() == activeEpoch.getEpoch())) {
                                        response.setStatus(ScaleStatusResponse.ScaleStatus.IN_PROGRESS);
                                    } else {
                                        response.setStatus(ScaleStatusResponse.ScaleStatus.SUCCESS);
                                    }
                                }
                            }
                                return response.build();
                            });
    }

    /**
     * This method takes an event and a future supplier and guarantees that if future supplier has been executed then event will 
     * be posted in request stream. It does it by following approach:
     * 1. it first adds the index for the event to be posted to the current host. 
     * 2. it then invokes future. 
     * 3. it then posts event. 
     * 4. removes the index. 
     *
     * If controller fails after step 2, a replacement controller will failover all indexes and {@link RequestSweeper} will 
     * post events for any index that is found.  
     *
     * Upon failover, an index can be found if failure occurred in any step before 3. It is safe to post duplicate events 
     * because event processing is idempotent. It is also safe to post event even if step 2 was not performed because the 
     * event will be ignored by the processor after a while.
     */
    @VisibleForTesting
    <T> CompletableFuture<T> addIndexAndSubmitTask(ControllerEvent event, Supplier<CompletableFuture<T>> futureSupplier) {
        String id = UUID.randomUUID().toString();
        return streamMetadataStore.addRequestToIndex(context.getHostId(), id, event)
                           .thenCompose(v -> futureSupplier.get())
                           .thenCompose(t -> RetryHelper.withIndefiniteRetriesAsync(() -> writeEvent(event), e -> { }, executor)
                                                        .thenCompose(v -> streamMetadataStore.removeTaskFromIndex(context.getHostId(), id))
                                                        .thenApply(v -> t));
    }
    
    public CompletableFuture<Void> writeEvent(ControllerEvent event) {
        CompletableFuture<Void> result = new CompletableFuture<>();

        requestWriterFuture.thenApply(writer -> writer.writeEvent(event.getKey(), event).whenComplete((r, e) -> {
            if (e != null) {
                log.warn("exception while posting event {} {}", e.getClass().getName(), e.getMessage());
                // transform any other event write exception to retryable exception
                result.completeExceptionally(new TaskExceptions.PostEventException("Failed to post event", e));
            } else {
                log.info("event posted successfully");
                result.complete(null);
            }
        }));

        return result;

    }

    @VisibleForTesting
    public void setRequestEventWriter(EventStreamWriter<ControllerEvent> requestEventWriter) {
        requestWriterFuture.complete(requestEventWriter);
    }
<<<<<<< HEAD
    
=======

>>>>>>> ce20e13c
    @VisibleForTesting
    CompletableFuture<CreateStreamStatus.Status> createStreamBody(String scope, String stream, StreamConfiguration config, long timestamp) {
        final long requestId = requestTracker.getRequestIdFor("createStream", scope, stream);
        return this.streamMetadataStore.createStream(scope, stream, config, timestamp, null, executor)
                .thenComposeAsync(response -> {
                    log.info(requestId, "{}/{} created in metadata store", scope, stream);
                    CreateStreamStatus.Status status = translate(response.getStatus());
                    // only if its a new stream or an already existing non-active stream then we will create
                    // segments and change the state of the stream to active.
                    if (response.getStatus().equals(CreateStreamResponse.CreateStatus.NEW) ||
                            response.getStatus().equals(CreateStreamResponse.CreateStatus.EXISTS_CREATING)) {
                        final int startingSegmentNumber = response.getStartingSegmentNumber();
                        final int minNumSegments = response.getConfiguration().getScalingPolicy().getMinNumSegments();
                        List<Long> newSegments = IntStream.range(startingSegmentNumber, startingSegmentNumber + minNumSegments)
                                                           .boxed()
                                                           .map(x -> StreamSegmentNameUtils.computeSegmentId(x, 0))
                                                           .collect(Collectors.toList());
                        return notifyNewSegments(scope, stream, response.getConfiguration(), newSegments, this.retrieveDelegationToken(), requestId)
                                .thenCompose(y -> {
                                    final OperationContext context = streamMetadataStore.createContext(scope, stream);

                                    return withRetries(() -> {
                                        CompletableFuture<Void> future;
                                        if (config.getRetentionPolicy() != null) {
                                            future = bucketStore.addStreamToBucketStore(BucketStore.ServiceType.RetentionService, scope, stream, executor);
                                        } else {
                                            future = CompletableFuture.completedFuture(null);
                                        }
                                        return future
                                                .thenCompose(v -> streamMetadataStore.getVersionedState(scope, stream, context, executor)
                                                .thenCompose(state -> {
                                                    if (state.getObject().equals(State.CREATING)) {
                                                        return streamMetadataStore.updateVersionedState(scope, stream, State.ACTIVE,
                                                                state, context, executor);
                                                    } else {
                                                        return CompletableFuture.completedFuture(state);
                                                    }
                                                }));
                                    }, executor)
                                            .thenApply(z -> status);
                                });
                    } else {
                        return CompletableFuture.completedFuture(status);
                    }
                }, executor)
                .handle((result, ex) -> {
                    if (ex != null) {
                        Throwable cause = Exceptions.unwrap(ex);
                        if (cause instanceof StoreException.DataNotFoundException) {
                            return CreateStreamStatus.Status.SCOPE_NOT_FOUND;
                        } else {
                            log.warn(requestId, "Create stream failed due to ", ex);
                            return CreateStreamStatus.Status.FAILURE;
                        }
                    } else {
                        return result;
                    }
                });
    }

    private CreateStreamStatus.Status translate(CreateStreamResponse.CreateStatus status) {
        CreateStreamStatus.Status retVal;
        switch (status) {
            case NEW:
                retVal = CreateStreamStatus.Status.SUCCESS;
                break;
            case EXISTS_ACTIVE:
            case EXISTS_CREATING:
                retVal = CreateStreamStatus.Status.STREAM_EXISTS;
                break;
            case FAILED:
            default:
                retVal = CreateStreamStatus.Status.FAILURE;
                break;
        }
        return retVal;
    }

    public CompletableFuture<Void> notifyNewSegments(String scope, String stream, List<Long> segmentIds, OperationContext context,
                                                     String controllerToken) {
        return notifyNewSegments(scope, stream, segmentIds, context, controllerToken, RequestTag.NON_EXISTENT_ID);
    }

    public CompletableFuture<Void> notifyNewSegments(String scope, String stream, List<Long> segmentIds, OperationContext context,
                                                     String controllerToken, long requestId) {
        return withRetries(() -> streamMetadataStore.getConfiguration(scope, stream, context, executor), executor)
                .thenCompose(configuration -> notifyNewSegments(scope, stream, configuration, segmentIds, controllerToken, requestId));
    }

    public CompletableFuture<Void> notifyNewSegments(String scope, String stream, StreamConfiguration configuration,
                                                     List<Long> segmentIds, String controllerToken, long requestId) {
        return Futures.toVoid(Futures.allOfWithResults(segmentIds
                .stream()
                .parallel()
                .map(segment -> notifyNewSegment(scope, stream, segment, configuration.getScalingPolicy(), controllerToken, requestId))
                .collect(Collectors.toList())));
    }

    public CompletableFuture<Void> notifyNewSegment(String scope, String stream, long segmentId, ScalingPolicy policy,
                                                    String controllerToken) {
        return Futures.toVoid(withRetries(() -> segmentHelper.createSegment(scope, stream, segmentId, policy,
                controllerToken, RequestTag.NON_EXISTENT_ID), executor));
    }

    public CompletableFuture<Void> notifyNewSegment(String scope, String stream, long segmentId, ScalingPolicy policy,
                                                    String controllerToken, long requestId) {
        return Futures.toVoid(withRetries(() -> segmentHelper.createSegment(scope,
                stream, segmentId, policy, controllerToken, requestId), executor));
    }

    public CompletableFuture<Void> notifyDeleteSegments(String scope, String stream, Set<Long> segmentsToDelete,
                                                        String delegationToken, long requestId) {
        return Futures.allOf(segmentsToDelete
                 .stream()
                 .parallel()
                 .map(segment -> notifyDeleteSegment(scope, stream, segment, delegationToken, requestId))
                 .collect(Collectors.toList()));
    }

    public CompletableFuture<Void> notifyDeleteSegment(String scope, String stream, long segmentId, String delegationToken,
                                                       long requestId) {
        return Futures.toVoid(withRetries(() -> segmentHelper.deleteSegment(scope,
                stream, segmentId, delegationToken, requestId), executor));
    }

    public CompletableFuture<Void> notifyTruncateSegment(String scope, String stream, Map.Entry<Long, Long> segmentCut,
                                                         String delegationToken, long requestId) {
        return Futures.toVoid(withRetries(() -> segmentHelper.truncateSegment(scope, stream, segmentCut.getKey(),
                segmentCut.getValue(), delegationToken, requestId), executor));
    }

    public CompletableFuture<Map<Long, Long>> getSealedSegmentsSize(String scope, String stream, List<Long> sealedSegments, String delegationToken) {
        return Futures.allOfWithResults(
                sealedSegments
                        .stream()
                        .parallel()
                        .collect(Collectors.toMap(x -> x, x -> getSegmentOffset(scope, stream, x, delegationToken))));
    }

    public CompletableFuture<Void> notifySealedSegments(String scope, String stream, List<Long> sealedSegments,
                                                        String delegationToken) {
        return notifySealedSegments(scope, stream, sealedSegments, delegationToken, RequestTag.NON_EXISTENT_ID);
    }

    public CompletableFuture<Void> notifySealedSegments(String scope, String stream, List<Long> sealedSegments,
                                                         String delegationToken, long requestId) {
        return Futures.allOf(
                sealedSegments
                        .stream()
                        .parallel()
                        .map(id -> notifySealedSegment(scope, stream, id, delegationToken, requestId))
                        .collect(Collectors.toList()));
    }

    private CompletableFuture<Void> notifySealedSegment(final String scope, final String stream, final long sealedSegment,
                                                        String delegationToken, long requestId) {
        return Futures.toVoid(withRetries(() -> segmentHelper.sealSegment(
                scope,
                stream,
                sealedSegment,
                delegationToken, requestId), executor));
    }

    public CompletableFuture<Void> notifyPolicyUpdates(String scope, String stream, List<StreamSegmentRecord> activeSegments,
                                                       ScalingPolicy policy, String delegationToken, long requestId) {
        return Futures.toVoid(Futures.allOfWithResults(activeSegments
                .stream()
                .parallel()
                .map(segment -> notifyPolicyUpdate(scope, stream, policy, segment.segmentId(), delegationToken, requestId))
                .collect(Collectors.toList())));
    }

    private CompletableFuture<Long> getSegmentOffset(String scope, String stream, long segmentId, String delegationToken) {

        return withRetries(() -> segmentHelper.getSegmentInfo(
                scope,
                stream,
                segmentId,
                delegationToken), executor)
                .thenApply(WireCommands.StreamSegmentInfo::getWriteOffset);
    }

    private CompletableFuture<Void> notifyPolicyUpdate(String scope, String stream, ScalingPolicy policy, long segmentId,
                                                       String delegationToken, long requestId) {
        return withRetries(() -> segmentHelper.updatePolicy(
                scope,
                stream,
                policy,
                segmentId,
                delegationToken, requestId), executor);
    }

    private SegmentRange convert(String scope, String stream, Map.Entry<Long, Map.Entry<Double, Double>> segment) {
        return ModelHelper.createSegmentRange(scope, stream, segment.getKey(), segment.getValue().getKey(),
                segment.getValue().getValue());
    }

    private UpdateStreamStatus.Status handleUpdateStreamError(Throwable ex, long requestId) {
        Throwable cause = Exceptions.unwrap(ex);
        if (cause instanceof StoreException.DataNotFoundException) {
            return UpdateStreamStatus.Status.STREAM_NOT_FOUND;
        } else {
            log.warn(requestId, "Update stream failed due to ", cause);
            return UpdateStreamStatus.Status.FAILURE;
        }
    }

    private DeleteStreamStatus.Status handleDeleteStreamError(Throwable ex, long requestId) {
        Throwable cause = Exceptions.unwrap(ex);
        if (cause instanceof StoreException.DataNotFoundException) {
            return DeleteStreamStatus.Status.STREAM_NOT_FOUND;
        } else {
            log.warn(requestId, "Delete stream failed.", ex);
            return DeleteStreamStatus.Status.FAILURE;
        }
    }

    public CompletableFuture<Void> notifyTxnCommit(final String scope, final String stream,
                                                   final List<Long> segments, final UUID txnId) {
        return Futures.allOf(segments.stream()
                .parallel()
                .map(segment -> notifyTxnCommit(scope, stream, segment, txnId))
                .collect(Collectors.toList()));
    }

    private CompletableFuture<Controller.TxnStatus> notifyTxnCommit(final String scope, final String stream,
                                                                    final long segmentNumber, final UUID txnId) {
        return TaskStepsRetryHelper.withRetries(() -> segmentHelper.commitTransaction(scope,
                stream,
                segmentNumber,
                segmentNumber,
                txnId,
                this.retrieveDelegationToken()), executor);
    }

    public CompletableFuture<Void> notifyTxnAbort(final String scope, final String stream,
                                                  final List<Long> segments, final UUID txnId) {
        return Futures.allOf(segments.stream()
                .parallel()
                .map(segment -> notifyTxnAbort(scope, stream, segment, txnId))
                .collect(Collectors.toList()));
    }

    private CompletableFuture<Controller.TxnStatus> notifyTxnAbort(final String scope, final String stream,
                                                                   final long segmentNumber, final UUID txnId) {
        return TaskStepsRetryHelper.withRetries(() -> segmentHelper.abortTransaction(scope,
                stream,
                segmentNumber,
                txnId,
                this.retrieveDelegationToken()), executor);
    }

    boolean isStreamWriterInitialized() {
        return requestWriterFuture.isDone();    
    }

    @Override
    public TaskBase copyWithContext(Context context) {
        return new StreamMetadataTasks(streamMetadataStore,
                bucketStore, 
                taskMetadataStore,
                segmentHelper,
                executor,
                context,
                authHelper,
                requestTracker);
    }

    @Override
<<<<<<< HEAD
    public void close() {
        if (requestWriterFuture.isDone()) {
            requestWriterFuture.join().close();
=======
    @Synchronized
    public void close() {
        if (requestWriterFuture.isDone()) {
            requestWriterFuture.join().close();
        } else {
            requestWriterFuture.cancel(true);
>>>>>>> ce20e13c
        }
    }

    public String retrieveDelegationToken() {
        return authHelper.retrieveMasterToken();
    }
}<|MERGE_RESOLUTION|>--- conflicted
+++ resolved
@@ -140,17 +140,11 @@
         this.requestStreamName = streamName;
         this.clientFactory = clientFactory;
         
-<<<<<<< HEAD
-        requestWriterFuture.complete(clientFactory.createEventWriter(requestStreamName,
-                ControllerEventProcessors.CONTROLLER_EVENT_SERIALIZER,
-                EventWriterConfig.builder().build()));
-=======
         if (!requestWriterFuture.isDone()) {
             requestWriterFuture.complete(clientFactory.createEventWriter(requestStreamName,
                     ControllerEventProcessors.CONTROLLER_EVENT_SERIALIZER,
                     EventWriterConfig.builder().build()));
         }
->>>>>>> ce20e13c
     }
 
     /**
@@ -670,11 +664,7 @@
     public void setRequestEventWriter(EventStreamWriter<ControllerEvent> requestEventWriter) {
         requestWriterFuture.complete(requestEventWriter);
     }
-<<<<<<< HEAD
-    
-=======
-
->>>>>>> ce20e13c
+
     @VisibleForTesting
     CompletableFuture<CreateStreamStatus.Status> createStreamBody(String scope, String stream, StreamConfiguration config, long timestamp) {
         final long requestId = requestTracker.getRequestIdFor("createStream", scope, stream);
@@ -944,18 +934,12 @@
     }
 
     @Override
-<<<<<<< HEAD
-    public void close() {
-        if (requestWriterFuture.isDone()) {
-            requestWriterFuture.join().close();
-=======
     @Synchronized
     public void close() {
         if (requestWriterFuture.isDone()) {
             requestWriterFuture.join().close();
         } else {
             requestWriterFuture.cancel(true);
->>>>>>> ce20e13c
         }
     }
 
