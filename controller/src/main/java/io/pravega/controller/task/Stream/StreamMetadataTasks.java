--- conflicted
+++ resolved
@@ -380,15 +380,9 @@
                 });
     }
 
-<<<<<<< HEAD
     private CompletableFuture<Boolean> isTruncated(String scope, String stream, Map<Long, Long> streamCut, OperationContext context) {
-        return streamMetadataStore.getTruncationProperty(scope, stream, true, context, executor)
-                .thenApply(truncationProp -> !truncationProp.isUpdating() || !truncationProp.getProperty().getStreamCut().equals(streamCut));
-=======
-    private CompletableFuture<Boolean> isTruncated(String scope, String stream, Map<Integer, Long> streamCut, OperationContext context) {
         return streamMetadataStore.getTruncationRecord(scope, stream, true, context, executor)
                 .thenApply(truncationProp -> !truncationProp.isUpdating() || !truncationProp.getStreamCut().equals(streamCut));
->>>>>>> a9610679
     }
 
     /**
