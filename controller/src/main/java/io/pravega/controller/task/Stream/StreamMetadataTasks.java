--- conflicted
+++ resolved
@@ -343,18 +343,14 @@
                  .thenCompose(complete -> {
                      if (!complete) {
                          //3. Create Reader Group Metadata inside Scope and submit the event
-<<<<<<< HEAD
-                         return eventHelper.addIndexAndSubmitTask(buildCreateRGEvent(scope, rgName, config, requestId, createTimestamp),
-                                 () -> streamMetadataStore.addReaderGroupToScope(scope, rgName, config.getReaderGroupId(), context, executor))
-                                         .thenCompose(x -> eventHelper.checkDone(() -> isRGCreated(scope, rgName, context))
-                                         .thenCompose(done -> buildCreateSuccessResponse(scope, rgName, context)));
-=======
                          return validateReaderGroupId(config)
-                                 .thenCompose(conf -> eventHelper.addIndexAndSubmitTask(buildCreateRGEvent(scope, rgName, conf, requestId, createTimestamp),
-                                 () -> streamMetadataStore.addReaderGroupToScope(scope, rgName, conf.getReaderGroupId()))
-                                         .thenCompose(x -> eventHelper.checkDone(() -> isRGCreated(scope, rgName, executor))
-                                         .thenCompose(done -> buildCreateSuccessResponse(scope, rgName))));
->>>>>>> 29747d8f
+                                 .thenCompose(conf -> eventHelper.addIndexAndSubmitTask(
+                                         buildCreateRGEvent(scope, rgName, conf, requestId, createTimestamp),
+                                         () -> streamMetadataStore.addReaderGroupToScope(scope, rgName, config.getReaderGroupId(), 
+                                                 context, executor)
+                                 ).thenCompose(x -> eventHelper.checkDone(
+                                         () -> isRGCreated(scope, rgName, context)
+                                 ).thenCompose(done -> buildCreateSuccessResponse(scope, rgName, context))));
                      }
                      return buildCreateSuccessResponse(scope, rgName, context);
                  });
@@ -362,10 +358,6 @@
         }, e -> Exceptions.unwrap(e) instanceof RetryableException, READER_GROUP_OPERATION_MAX_RETRIES, executor);
     }
 
-<<<<<<< HEAD
-    public CompletableFuture<Boolean> isRGCreationComplete(String scope, String rgName, OperationContext context) {
-        return Futures.exceptionallyExpecting(streamMetadataStore.getReaderGroupState(scope, rgName, true, context, executor),
-=======
     private CompletableFuture<ReaderGroupConfig> validateReaderGroupId(ReaderGroupConfig config) {
         if (ReaderGroupConfig.DEFAULT_UUID.equals(config.getReaderGroupId())) {
             return CompletableFuture.completedFuture(ReaderGroupConfig.cloneConfig(config, UUID.randomUUID(), 0L));
@@ -373,16 +365,15 @@
         return CompletableFuture.completedFuture(config);
     }
 
-    public CompletableFuture<Boolean> isRGCreationComplete(String scope, String rgName) {
-        return Futures.exceptionallyExpecting(streamMetadataStore.getReaderGroupState(scope, rgName, true, null, executor),
->>>>>>> 29747d8f
-        e -> Exceptions.unwrap(e) instanceof StoreException.DataNotFoundException, ReaderGroupState.UNKNOWN)
-        .thenCompose(state -> {
-        if (state.equals(ReaderGroupState.UNKNOWN) || state.equals(ReaderGroupState.CREATING)) {
-            return CompletableFuture.completedFuture(Boolean.FALSE);
-        }
-        return CompletableFuture.completedFuture(Boolean.TRUE);
-        });
+    public CompletableFuture<Boolean> isRGCreationComplete(String scope, String rgName, OperationContext context) {
+        return Futures.exceptionallyExpecting(streamMetadataStore.getReaderGroupState(scope, rgName, true, context, executor),
+                e -> Exceptions.unwrap(e) instanceof StoreException.DataNotFoundException, ReaderGroupState.UNKNOWN)
+                      .thenCompose(state -> {
+                          if (state.equals(ReaderGroupState.UNKNOWN) || state.equals(ReaderGroupState.CREATING)) {
+                              return CompletableFuture.completedFuture(Boolean.FALSE);
+                          }
+                          return CompletableFuture.completedFuture(Boolean.TRUE);
+                      });
     }
 
     private CompletableFuture<CreateReaderGroupResponse> buildCreateSuccessResponse(final String scope, final String rgName, OperationContext context) {
@@ -486,15 +477,10 @@
                         return isRGCreationComplete(scope, rgName, context)
                                 .thenCompose(complete -> {
                                     if (!complete) {
-<<<<<<< HEAD
-                                        return streamMetadataStore.addReaderGroupToScope(scope, rgName, config.getReaderGroupId(),
+                                        return validateReaderGroupId(config)
+                                        .thenCompose(conf -> streamMetadataStore.addReaderGroupToScope(scope, rgName, conf.getReaderGroupId(),
                                                 context, executor)
-                                                .thenCompose(x -> createReaderGroupTasks(scope, rgName, config, createTimestamp, context))
-=======
-                                        return validateReaderGroupId(config)
-                                        .thenCompose(conf -> streamMetadataStore.addReaderGroupToScope(scope, rgName, conf.getReaderGroupId())
-                                                .thenCompose(x -> createReaderGroupTasks(scope, rgName, conf, createTimestamp))
->>>>>>> 29747d8f
+                                                .thenCompose(x -> createReaderGroupTasks(scope, rgName, conf, createTimestamp, context))
                                                 .thenCompose(status -> {
                                                     if (CreateReaderGroupResponse.Status.SUCCESS.equals(status)) {
                                                         return buildCreateSuccessResponse(scope, rgName, context);
@@ -654,25 +640,13 @@
      * @param scope           Reader Group scope.
      * @param rgName          Reader Group name.
      * @param readerGroupId   Reader Group unique identifier.
-<<<<<<< HEAD
-     * @param generation      Reader Group generation.
      * @param requestId       request id.
-=======
-     * @param contextOpt      Reader Group context.
->>>>>>> 29747d8f
      * @return deletion status.
      */
     public CompletableFuture<DeleteReaderGroupStatus.Status> deleteReaderGroup(final String scope, final String rgName,
                                                                                final String readerGroupId,
-<<<<<<< HEAD
-                                                                               final long generation,
                                                                                final long requestId) {
         final OperationContext context = streamMetadataStore.createRGContext(scope, rgName, requestId);
-=======
-                                                                               RGOperationContext contextOpt) {
-        final RGOperationContext context = contextOpt == null ? streamMetadataStore.createRGContext(scope, rgName) : contextOpt;
-        final long requestId = requestTracker.getRequestIdFor("deleteReaderGroup", scope, rgName);
->>>>>>> 29747d8f
         return RetryHelper.withRetriesAsync(() ->
                 streamMetadataStore.checkReaderGroupExists(scope, rgName, context, executor)
                    .thenCompose(exists -> {
@@ -685,24 +659,13 @@
                                    return CompletableFuture.completedFuture(DeleteReaderGroupStatus.Status.RG_NOT_FOUND);
                                }
                                return streamMetadataStore.getReaderGroupConfigRecord(scope, rgName, context, executor)
-<<<<<<< HEAD
-                                       .thenCompose(configRecord -> {
-                                           if (configRecord.getObject().getGeneration() != generation) {
-                                               return CompletableFuture.completedFuture(DeleteReaderGroupStatus.Status.FAILURE);
-                                           }
-                                           return streamMetadataStore.getVersionedReaderGroupState(scope, rgName, true, context, executor)
-                                                   .thenCompose(versionedState -> eventHelper.addIndexAndSubmitTask(new DeleteReaderGroupEvent(scope, rgName, requestId, rgId, generation),
-                                                           () -> startReaderGroupDelete(scope, rgName, versionedState, context))
-                                                           .thenCompose(x -> eventHelper.checkDone(() -> isRGDeleted(scope, rgName, context))
-                                                                   .thenApply(done -> DeleteReaderGroupStatus.Status.SUCCESS)));
-                                       });
-=======
-                                       .thenCompose(configRecord -> streamMetadataStore.getVersionedReaderGroupState(scope, rgName, true, context, executor)
-                                               .thenCompose(versionedState -> eventHelper.addIndexAndSubmitTask(new DeleteReaderGroupEvent(scope, rgName, requestId, rgId),
+                                       .thenCompose(configRecord -> streamMetadataStore.getVersionedReaderGroupState(
+                                               scope, rgName, true, context, executor)
+                                               .thenCompose(versionedState -> eventHelper.addIndexAndSubmitTask(
+                                                       new DeleteReaderGroupEvent(scope, rgName, requestId, rgId),
                                                        () -> startReaderGroupDelete(scope, rgName, versionedState, context))
-                                                       .thenCompose(x -> eventHelper.checkDone(() -> isRGDeleted(scope, rgName))
+                                                       .thenCompose(x -> eventHelper.checkDone(() -> isRGDeleted(scope, rgName, context))
                                                                .thenApply(done -> DeleteReaderGroupStatus.Status.SUCCESS))));
->>>>>>> 29747d8f
                            });
                 }), e -> Exceptions.unwrap(e) instanceof RetryableException, READER_GROUP_OPERATION_MAX_RETRIES, executor);
     }
