/**
 * Copyright (c) 2017 Dell Inc., or its subsidiaries. All Rights Reserved.
 *
 * Licensed under the Apache License, Version 2.0 (the "License");
 * you may not use this file except in compliance with the License.
 * You may obtain a copy of the License at
 *
 *     http://www.apache.org/licenses/LICENSE-2.0
 */
package io.pravega.controller.task.Stream;

import com.google.common.annotations.VisibleForTesting;
import com.google.common.base.Preconditions;
import com.google.common.collect.ImmutableMap;
import io.pravega.client.ClientFactory;
import io.pravega.client.netty.impl.ConnectionFactory;
import io.pravega.client.stream.EventStreamWriter;
import io.pravega.client.stream.EventWriterConfig;
import io.pravega.client.stream.RetentionPolicy;
import io.pravega.client.stream.ScalingPolicy;
import io.pravega.client.stream.StreamConfiguration;
import io.pravega.client.stream.impl.ModelHelper;
import io.pravega.common.Exceptions;
import io.pravega.common.concurrent.Futures;
import io.pravega.controller.server.SegmentHelper;
import io.pravega.controller.server.eventProcessor.ControllerEventProcessors;
import io.pravega.controller.server.eventProcessor.requesthandlers.TaskExceptions;
import io.pravega.controller.server.rpc.auth.PravegaInterceptor;
import io.pravega.controller.store.host.HostControllerStore;
import io.pravega.controller.store.stream.CreateStreamResponse;
import io.pravega.controller.store.stream.OperationContext;
import io.pravega.controller.store.stream.ScaleOperationExceptions;
import io.pravega.controller.store.stream.Segment;
import io.pravega.controller.store.stream.StoreException;
import io.pravega.controller.store.stream.StreamMetadataStore;
import io.pravega.controller.store.stream.tables.State;
import io.pravega.controller.store.stream.tables.StreamCutRecord;
import io.pravega.controller.store.task.Resource;
import io.pravega.controller.store.task.TaskMetadataStore;
import io.pravega.controller.stream.api.grpc.v1.Controller;
import io.pravega.controller.stream.api.grpc.v1.Controller.CreateStreamStatus;
import io.pravega.controller.stream.api.grpc.v1.Controller.DeleteStreamStatus;
import io.pravega.controller.stream.api.grpc.v1.Controller.ScaleResponse;
import io.pravega.controller.stream.api.grpc.v1.Controller.ScaleStatusResponse;
import io.pravega.controller.stream.api.grpc.v1.Controller.SegmentRange;
import io.pravega.controller.stream.api.grpc.v1.Controller.UpdateStreamStatus;
import io.pravega.controller.task.Task;
import io.pravega.controller.task.TaskBase;
import io.pravega.controller.util.Config;
import io.pravega.shared.controller.event.ControllerEvent;
import io.pravega.shared.controller.event.DeleteStreamEvent;
import io.pravega.shared.controller.event.ScaleOpEvent;
import io.pravega.shared.controller.event.SealStreamEvent;
import io.pravega.shared.controller.event.TruncateStreamEvent;
import io.pravega.shared.controller.event.UpdateStreamEvent;
import io.pravega.shared.metrics.DynamicLogger;
import io.pravega.shared.metrics.MetricsProvider;
import io.pravega.shared.protocol.netty.WireCommands;
import java.io.Serializable;
import java.time.Duration;
import java.util.AbstractMap;
import java.util.Comparator;
import java.util.List;
import java.util.Map;
import java.util.Optional;
<<<<<<< HEAD
import java.util.UUID;
=======
import java.util.Set;
>>>>>>> 60a23449
import java.util.concurrent.CompletableFuture;
import java.util.concurrent.CompletionException;
import java.util.concurrent.CompletionStage;
import java.util.concurrent.ScheduledExecutorService;
import java.util.concurrent.atomic.AtomicBoolean;
import java.util.concurrent.atomic.AtomicReference;
import java.util.function.Supplier;
import java.util.stream.Collectors;
import java.util.stream.IntStream;

import io.pravega.shared.segment.StreamSegmentNameUtils;
import lombok.extern.slf4j.Slf4j;
import org.apache.commons.lang3.NotImplementedException;

import static io.pravega.controller.task.Stream.TaskStepsRetryHelper.withRetries;
import static io.pravega.shared.MetricsNames.RETENTION_FREQUENCY;
import static io.pravega.shared.MetricsNames.nameFromStream;

/**
 * Collection of metadata update tasks on stream.
 * Task methods are annotated with @Task annotation.
 * <p>
 * Any update to the task method signature should be avoided, since it can cause problems during upgrade.
 * Instead, a new overloaded method may be created with the same task annotation name but a new version.
 */
@Slf4j
public class StreamMetadataTasks extends TaskBase {
    private static final long RETENTION_FREQUENCY_IN_MINUTES = Duration.ofMinutes(Config.MINIMUM_RETENTION_FREQUENCY_IN_MINUTES).toMillis();
    private static final DynamicLogger DYNAMIC_LOGGER = MetricsProvider.getDynamicLogger();

    private final StreamMetadataStore streamMetadataStore;
    private final HostControllerStore hostControllerStore;
    private final ConnectionFactory connectionFactory;
    private final SegmentHelper segmentHelper;
    private final String tokenSigningKey;
    private ClientFactory clientFactory;
    private String requestStreamName;

    private final AtomicReference<EventStreamWriter<ControllerEvent>> requestEventWriterRef = new AtomicReference<>();
    private final boolean authEnabled;

    public StreamMetadataTasks(final StreamMetadataStore streamMetadataStore,
                               final HostControllerStore hostControllerStore, final TaskMetadataStore taskMetadataStore,
                               final SegmentHelper segmentHelper, final ScheduledExecutorService executor, final String hostId,
                               final ConnectionFactory connectionFactory, boolean authEnabled, String tokenSigningKey) {
        this(streamMetadataStore, hostControllerStore, taskMetadataStore, segmentHelper, executor, new Context(hostId),
                connectionFactory, authEnabled, tokenSigningKey);
    }

    private StreamMetadataTasks(final StreamMetadataStore streamMetadataStore,
                                final HostControllerStore hostControllerStore, final TaskMetadataStore taskMetadataStore,
                                final SegmentHelper segmentHelper, final ScheduledExecutorService executor, final Context context,
                                ConnectionFactory connectionFactory, boolean authEnabled, String tokenSigningKey) {
        super(taskMetadataStore, executor, context);
        this.streamMetadataStore = streamMetadataStore;
        this.hostControllerStore = hostControllerStore;
        this.segmentHelper = segmentHelper;
        this.connectionFactory = connectionFactory;
        this.authEnabled = authEnabled;
        this.tokenSigningKey = tokenSigningKey;
        this.setReady();
    }

    public void initializeStreamWriters(final ClientFactory clientFactory,
                                        final String streamName) {
        this.requestStreamName = streamName;
        this.clientFactory = clientFactory;
    }

    /**
     * Create stream.
     *
     * @param scope           scope.
     * @param stream          stream name.
     * @param config          stream configuration.
     * @param createTimestamp creation timestamp.
     * @return creation status.
     */
    @Task(name = "createStream", version = "1.0", resource = "{scope}/{stream}")
    public CompletableFuture<CreateStreamStatus.Status> createStream(String scope, String stream, StreamConfiguration config, long createTimestamp) {
        return execute(
                new Resource(scope, stream),
                new Serializable[]{scope, stream, config, createTimestamp},
                () -> createStreamBody(scope, stream, config, createTimestamp));
    }

    /**
     * Update stream's configuration.
     *
     * @param scope      scope.
     * @param stream     stream name.
     * @param newConfig     modified stream configuration.
     * @param contextOpt optional context
     * @return update status.
     */
    public CompletableFuture<UpdateStreamStatus.Status> updateStream(String scope, String stream, StreamConfiguration newConfig,
                                                                     OperationContext contextOpt) {
        final OperationContext context = contextOpt == null ? streamMetadataStore.createContext(scope, stream) : contextOpt;

        // 1. get configuration
        return streamMetadataStore.getConfigurationRecord(scope, stream, true, context, executor)
                .thenCompose(configProperty -> {
                    // 2. post event to start update workflow
                    if (!configProperty.isUpdating()) {
                        return writeEvent(new UpdateStreamEvent(scope, stream))
                                // 3. update new configuration in the store with updating flag = true
                                // if attempt to update fails, we bail out with no harm done
                                .thenCompose(x -> streamMetadataStore.startUpdateConfiguration(scope, stream, newConfig,
                                        context, executor))
                                // 4. wait for update to complete
                                .thenCompose(x -> checkDone(() -> isUpdated(scope, stream, newConfig, context))
                                        .thenApply(y -> UpdateStreamStatus.Status.SUCCESS));
                    } else {
                        log.warn("Another update in progress for {}/{}", scope, stream);
                        return CompletableFuture.completedFuture(UpdateStreamStatus.Status.FAILURE);
                    }
                })
                .exceptionally(ex -> {
                    log.warn("Exception thrown in trying to update stream configuration {}", ex.getMessage());
                    return handleUpdateStreamError(ex);
                });
    }

    private CompletionStage<Void> checkDone(Supplier<CompletableFuture<Boolean>> condition) {
        AtomicBoolean isDone = new AtomicBoolean(false);
        return Futures.loop(() -> !isDone.get(),
                () -> Futures.delayedFuture(condition, 100, executor)
                             .thenAccept(isDone::set), executor);
    }

    private CompletableFuture<Boolean> isUpdated(String scope, String stream, StreamConfiguration newConfig, OperationContext context) {
        return streamMetadataStore.getConfigurationRecord(scope, stream, true, context, executor)
                .thenApply(configProperty -> !configProperty.isUpdating() || !configProperty.getStreamConfiguration().equals(newConfig));
    }

    /**
     * Method to check retention policy and generate new periodic cuts and/or truncate stream at an existing stream cut.
     * 
     * @param scope scope
     * @param stream stream
     * @param policy retention policy
     * @param recordingTime time of recording
     * @param contextOpt operation context
     * @param delegationToken token to be sent to segmentstore to authorize this operation.
     * @return future.
     */
    public CompletableFuture<Void> retention(final String scope, final String stream, final RetentionPolicy policy,
                                    final long recordingTime, final OperationContext contextOpt, final String delegationToken) {
        Preconditions.checkNotNull(policy);
        final OperationContext context = contextOpt == null ? streamMetadataStore.createContext(scope, stream) : contextOpt;

        return streamMetadataStore.getStreamCutsFromRetentionSet(scope, stream, context, executor)
                .thenCompose(retentionSet -> {
                    StreamCutRecord latestCut = retentionSet.stream()
                            .max(Comparator.comparingLong(StreamCutRecord::getRecordingTime)).orElse(null);
                    return checkGenerateStreamCut(scope, stream, context, latestCut, recordingTime, delegationToken)
                            .thenCompose(newRecord -> truncate(scope, stream, policy, context, retentionSet, newRecord, recordingTime));
                })
                .thenAccept(x -> DYNAMIC_LOGGER.recordMeterEvents(nameFromStream(RETENTION_FREQUENCY, scope, stream), 1));

    }

    private CompletableFuture<StreamCutRecord> checkGenerateStreamCut(String scope, String stream, OperationContext context,
                                                                      StreamCutRecord latestCut, long recordingTime, String delegationToken) {
        if (latestCut == null || recordingTime - latestCut.getRecordingTime() > RETENTION_FREQUENCY_IN_MINUTES) {
            return generateStreamCut(scope, stream, context, delegationToken)
                    .thenCompose(newRecord -> streamMetadataStore.addStreamCutToRetentionSet(scope, stream, newRecord, context, executor)
                        .thenApply(x -> {
                            log.debug("New streamCut generated for stream {}/{}", scope, stream);
                            return newRecord;
                        }));
        } else {
            return  CompletableFuture.completedFuture(null);
        }
    }

    private CompletableFuture<Void> truncate(String scope, String stream, RetentionPolicy policy, OperationContext context,
                                             List<StreamCutRecord> retentionSet, StreamCutRecord newRecord, long recordingTime) {
        return findTruncationRecord(policy, retentionSet, newRecord, recordingTime)
                .map(record -> startTruncation(scope, stream, record.getStreamCut(), context)
                        .thenCompose(started -> {
                            if (started) {
                                return streamMetadataStore.deleteStreamCutBefore(scope, stream, record, context, executor);
                            } else {
                                throw new RuntimeException("Could not start truncation");
                            }
                        })
                        .exceptionally(e -> {
                            if (Exceptions.unwrap(e) instanceof IllegalArgumentException) {
                                // This is ignorable exception. Throwing this will cause unnecessary retries and exceptions logged.
                                log.debug("Cannot truncate at given streamCut because it intersects with existing truncation point");
                                return null;
                            } else {
                                throw new CompletionException(e);
                            }
                        })
                ).orElse(CompletableFuture.completedFuture(null));
    }

    private Optional<StreamCutRecord> findTruncationRecord(RetentionPolicy policy, List<StreamCutRecord> retentionSet,
                                                           StreamCutRecord newRecord, long recordingTime) {
        switch (policy.getRetentionType()) {
            case TIME:
                return retentionSet.stream().filter(x -> x.getRecordingTime() < recordingTime - policy.getRetentionParam())
                        .max(Comparator.comparingLong(StreamCutRecord::getRecordingTime));
            case SIZE:
                // find a stream cut record Si from retentionSet R = {S1.. Sn} such that Sn.size - Si.size > policy and
                // Sn.size - Si+1.size < policy
                Optional<StreamCutRecord> latestOpt = Optional.ofNullable(newRecord);

                return latestOpt.flatMap(latest ->
                        retentionSet.stream().filter(x -> (latest.getRecordingSize() - x.getRecordingSize()) > policy.getRetentionParam())
                                .max(Comparator.comparingLong(StreamCutRecord::getRecordingTime)));
            default:
                throw new NotImplementedException("Size based retention");
        }
    }

    /**
     * Generate a new stream cut.
     *
     * @param scope      scope.
     * @param stream     stream name.
     * @param contextOpt optional context
     * @param delegationToken token to be sent to segmentstore.
     * @return streamCut.
     */
    public CompletableFuture<StreamCutRecord> generateStreamCut(final String scope, final String stream,
                                                                final OperationContext contextOpt, String delegationToken) {
        final OperationContext context = contextOpt == null ? streamMetadataStore.createContext(scope, stream) : contextOpt;

        return streamMetadataStore.getActiveSegments(scope, stream, context, executor)
                .thenCompose(activeSegments -> Futures.allOfWithResults(activeSegments
                        .stream()
                        .parallel()
                        .collect(Collectors.toMap(Segment::getSegmentId, x -> getSegmentOffset(scope, stream, x.getSegmentId(), delegationToken)))))
                .thenCompose(map -> {
                    final long generationTime = System.currentTimeMillis();
                    return streamMetadataStore.getSizeTillStreamCut(scope, stream, map, context, executor)
                            .thenApply(sizeTill -> new StreamCutRecord(generationTime, sizeTill, ImmutableMap.copyOf(map)));
                });
    }

    /**
     * Truncate a stream.
     *
     * @param scope      scope.
     * @param stream     stream name.
     * @param streamCut  stream cut.
     * @param contextOpt optional context
     * @return update status.
     */
    public CompletableFuture<UpdateStreamStatus.Status> truncateStream(final String scope, final String stream,
                                                                       final Map<Long, Long> streamCut,
                                                                       final OperationContext contextOpt) {
        final OperationContext context = contextOpt == null ? streamMetadataStore.createContext(scope, stream) : contextOpt;

        // 1. get stream cut
        return startTruncation(scope, stream, streamCut, context)
                // 4. check for truncation to complete
                .thenCompose(truncationStarted -> {
                    if (truncationStarted) {
                        return checkDone(() -> isTruncated(scope, stream, streamCut, context))
                                .thenApply(y -> UpdateStreamStatus.Status.SUCCESS);
                    } else {
                        log.warn("Unable to start truncation for {}/{}", scope, stream);
                        return CompletableFuture.completedFuture(UpdateStreamStatus.Status.FAILURE);
                    }
                })
                .exceptionally(ex -> {
                    log.warn("Exception thrown in trying to update stream configuration {}", ex);
                    return handleUpdateStreamError(ex);
                });
    }

    private CompletableFuture<Boolean> startTruncation(String scope, String stream, Map<Long, Long> streamCut, OperationContext contextOpt) {
        final OperationContext context = contextOpt == null ? streamMetadataStore.createContext(scope, stream) : contextOpt;

        return streamMetadataStore.getTruncationRecord(scope, stream, true, context, executor)
                .thenCompose(property -> {
                    if (!property.isUpdating()) {
                        // 2. post event with new stream cut if no truncation is ongoing
                        return writeEvent(new TruncateStreamEvent(scope, stream))
                                // 3. start truncation by updating the metadata
                                .thenCompose(x -> streamMetadataStore.startTruncation(scope, stream, streamCut,
                                        context, executor))
                                .thenApply(x -> {
                                    log.debug("Started truncation request for stream {}/{}", scope, stream);
                                    return true;
                                });
                    } else {
                        log.warn("Another truncation in progress for {}/{}", scope, stream);
                        return CompletableFuture.completedFuture(false);
                    }
                });
    }

    private CompletableFuture<Boolean> isTruncated(String scope, String stream, Map<Long, Long> streamCut, OperationContext context) {
        return streamMetadataStore.getTruncationRecord(scope, stream, true, context, executor)
                .thenApply(truncationProp -> !truncationProp.isUpdating() || !truncationProp.getStreamCut().equals(streamCut));
    }

    /**
     * Seal a stream.
     *
     * @param scope      scope.
     * @param stream     stream name.
     * @param contextOpt optional context
     * @return update status.
     */
    public CompletableFuture<UpdateStreamStatus.Status> sealStream(String scope, String stream, OperationContext contextOpt) {
        final OperationContext context = contextOpt == null ? streamMetadataStore.createContext(scope, stream) : contextOpt;

        // 1. post event for seal.
        SealStreamEvent event = new SealStreamEvent(scope, stream);
        return writeEvent(event)
                // 2. set state to sealing
                .thenCompose(x -> streamMetadataStore.getState(scope, stream, false, context, executor))
                .thenCompose(state -> {
                    if (state.equals(State.SEALED)) {
                        return CompletableFuture.completedFuture(true);
                    } else {
                        return streamMetadataStore.setState(scope, stream, State.SEALING, context, executor);
                    }
                })
                // 3. return with seal initiated.
                .thenCompose(result -> {
                    if (result) {
                        return checkDone(() -> isSealed(scope, stream, context))
                                .thenApply(x -> UpdateStreamStatus.Status.SUCCESS);
                    } else {
                        return CompletableFuture.completedFuture(UpdateStreamStatus.Status.FAILURE);
                    }
                })
                .exceptionally(ex -> {
                    log.warn("Exception thrown in trying to notify sealed segments {}", ex.getMessage());
                    return handleUpdateStreamError(ex);
                });
    }

    private CompletableFuture<Boolean> isSealed(String scope, String stream, OperationContext context) {
        return streamMetadataStore.getState(scope, stream, true, context, executor)
                .thenApply(state -> state.equals(State.SEALED));
    }

    /**
     * Delete a stream. Precondition for deleting a stream is that the stream sholud be sealed.
     *
     * @param scope      scope.
     * @param stream     stream name.
     * @param contextOpt optional context
     * @return delete status.
     */
    public CompletableFuture<DeleteStreamStatus.Status> deleteStream(final String scope, final String stream,
                                                                     final OperationContext contextOpt) {
        final OperationContext context = contextOpt == null ? streamMetadataStore.createContext(scope, stream) : contextOpt;

        return streamMetadataStore.getState(scope, stream, false, context, executor)
                .thenCompose(state -> {
                    if (!state.equals(State.SEALED)) {
                        return CompletableFuture.completedFuture(false);
                    } else {
                        return writeEvent(new DeleteStreamEvent(scope, stream))
                                .thenApply(x -> true);
                    }
                })
                .thenCompose(result -> {
                    if (result) {
                        return checkDone(() -> isDeleted(scope, stream))
                                .thenApply(x -> DeleteStreamStatus.Status.SUCCESS);
                    } else {
                        return CompletableFuture.completedFuture(DeleteStreamStatus.Status.STREAM_NOT_SEALED);
                    }
                })
                .exceptionally(ex -> {
                    log.warn("Exception thrown while deleting stream", ex.getMessage());
                    return handleDeleteStreamError(ex);
                });
    }

    private CompletableFuture<Boolean> isDeleted(String scope, String stream) {
        return streamMetadataStore.checkStreamExists(scope, stream)
                .thenApply(x -> !x);
    }

    /**
     * Helper method to perform scale operation against an scale request.
     * This method posts a request in the request stream and then starts the scale operation while
     * tracking its progress. Eventually, after scale completion, it sends a response to the caller.
     *
     * @param scope          scope.
     * @param stream         stream name.
     * @param segmentsToSeal segments to be sealed.
     * @param newRanges      key ranges for new segments.
     * @param scaleTimestamp scaling time stamp.
     * @param context        optional context
     * @return returns the newly created segments.
     */
    public CompletableFuture<ScaleResponse> manualScale(String scope, String stream, List<Long> segmentsToSeal,
                                                        List<AbstractMap.SimpleEntry<Double, Double>> newRanges, long scaleTimestamp,
                                                        OperationContext context) {
        ScaleOpEvent event = new ScaleOpEvent(scope, stream, segmentsToSeal, newRanges, true, scaleTimestamp);
        return writeEvent(event)
                .thenCompose(segmentsToBeSealed -> streamMetadataStore.startScale(scope, stream, segmentsToSeal, newRanges, scaleTimestamp, false,
                        context, executor)
                        .handle((startScaleResponse, e) -> {
                            ScaleResponse.Builder response = ScaleResponse.newBuilder();

                            if (e != null) {
                                Throwable cause = Exceptions.unwrap(e);
                                if (cause instanceof ScaleOperationExceptions.ScalePreConditionFailureException) {
                                    response.setStatus(ScaleResponse.ScaleStreamStatus.PRECONDITION_FAILED);
                                } else {
                                    log.warn("Scale for stream {}/{} failed with exception {}", scope, stream, cause);
                                    response.setStatus(ScaleResponse.ScaleStreamStatus.FAILURE);
                                }
                            } else {
                                log.info("scale for stream {}/{} started successfully", scope, stream);
                                response.setStatus(ScaleResponse.ScaleStreamStatus.STARTED);
                                response.addAllSegments(
                                        startScaleResponse.getSegmentsCreated()
                                                .stream()
                                                .map(segment -> convert(scope, stream, segment))
                                                .collect(Collectors.toList()));
                                response.setEpoch(startScaleResponse.getActiveEpoch());
                            }
                            return response.build();
                        }));
    }

    /**
     * Helper method to check if scale operation against an epoch completed or not.
     *
     * @param scope          scope.
     * @param stream         stream name.
     * @param epoch          stream epoch.
     * @param context        optional context
     * @return returns the newly created segments.
     */
    public CompletableFuture<ScaleStatusResponse> checkScale(String scope, String stream, int epoch,
                                                                        OperationContext context) {
        return streamMetadataStore.getActiveEpoch(scope, stream, context, true, executor)
                        .handle((activeEpoch, ex) -> {
                            ScaleStatusResponse.Builder response = ScaleStatusResponse.newBuilder();

                            if (ex != null) {
                                Throwable e = Exceptions.unwrap(ex);
                                if (e instanceof StoreException.DataNotFoundException) {
                                    response.setStatus(ScaleStatusResponse.ScaleStatus.INVALID_INPUT);
                                } else {
                                    response.setStatus(ScaleStatusResponse.ScaleStatus.INTERNAL_ERROR);
                                }
                            } else {
                                Preconditions.checkNotNull(activeEpoch);

                                if (epoch > activeEpoch.getKey()) {
                                    response.setStatus(ScaleStatusResponse.ScaleStatus.INVALID_INPUT);
                                } else if (activeEpoch.getKey() == epoch) {
                                    response.setStatus(ScaleStatusResponse.ScaleStatus.IN_PROGRESS);
                                } else {
                                    response.setStatus(ScaleStatusResponse.ScaleStatus.SUCCESS);
                                }
                            }

                            return response.build();
                        });
    }

    public CompletableFuture<Void> writeEvent(ControllerEvent event) {
        CompletableFuture<Void> result = new CompletableFuture<>();

        getRequestWriter().writeEvent(event).whenComplete((r, e) -> {
            if (e != null) {
                log.warn("exception while posting event {} {}", e.getClass().getName(), e.getMessage());
                if (e instanceof TaskExceptions.ProcessingDisabledException) {
                    result.completeExceptionally(e);
                } else {
                    // transform any other event write exception to retryable exception
                    result.completeExceptionally(new TaskExceptions.PostEventException("Failed to post event", e));
                }
            } else {
                log.info("event posted successfully");
                result.complete(null);
            }
        });

        return result;

    }

    @VisibleForTesting
    public void setRequestEventWriter(EventStreamWriter<ControllerEvent> requestEventWriter) {
        requestEventWriterRef.set(requestEventWriter);
    }

    private EventStreamWriter<ControllerEvent> getRequestWriter() {
        if (requestEventWriterRef.get() == null) {
            if (clientFactory == null || requestStreamName == null) {
                throw new TaskExceptions.ProcessingDisabledException("RequestProcessing not enabled");
            }

            requestEventWriterRef.set(clientFactory.createEventWriter(requestStreamName,
                    ControllerEventProcessors.CONTROLLER_EVENT_SERIALIZER,
                    EventWriterConfig.builder().build()));
        }

        return requestEventWriterRef.get();
    }

    /**
     * Method to start scale operation. This creates new segments and then creates partial record in history table.
     * After that it optimistically calls tryCompleteScale.
     * Complete scale completes if there are no ongoing transactions on older epoch.
     * This method is called from both scale request handler and manual scale.
     * This takes a parameter called runOnlyIfStarted. The parameter is set from manual scale requests.
     * For autoscale, this is always false which means when a scale event is received on scale request event processor, it wil
     * be processed.
     * However, if a scale operation is started as part of a manual scale request, we want to make sure that manual scale operation
     * does not get stuck in an incomplete state and hence we also post a request for its processing in scale event stream.
     * However we want to process the scale request inline with the callers call so that we can send the response. And we want to
     * make sure that we dont do any processing on the scale request if caller may have responded with some pre condition failure.
     * So we send this flag to the event processor to process the scale request only if it was already started. Otherwise ignore.
     *
     * @param scaleInput scale input
     * @param runOnlyIfStarted run only if the scale operation was already running. It will ignore requests if the operation isnt started
     *                         by the caller.
     * @param context operation context
     * @param delegationToken token to be sent to segmentstore.
     * @return returns list of new segments created as part of this scale operation.
     */
    public CompletableFuture<List<Segment>> startScale(ScaleOpEvent scaleInput, boolean runOnlyIfStarted, OperationContext context, String delegationToken) { // called upon event read from requeststream
        return withRetries(() -> streamMetadataStore.startScale(scaleInput.getScope(),
                        scaleInput.getStream(),
                        scaleInput.getSegmentsToSeal(),
                        scaleInput.getNewRanges(),
                        scaleInput.getScaleTime(),
                        runOnlyIfStarted,
                        context,
                        executor), executor)
                .thenCompose(response -> streamMetadataStore.setState(scaleInput.getScope(), scaleInput.getStream(),
                        State.SCALING, context, executor)
                        .thenCompose(v -> streamMetadataStore.scaleCreateNewSegments(scaleInput.getScope(),
                                scaleInput.getStream(), context, executor))
                        .thenCompose(v -> notifyNewSegments(scaleInput.getScope(), scaleInput.getStream(),
                                response.getSegmentsCreated(), context, delegationToken)

                                .thenCompose(x -> {
                                    assert !response.getSegmentsCreated().isEmpty();

                                    return withRetries(() -> streamMetadataStore.scaleNewSegmentsCreated(scaleInput.getScope(),
                                            scaleInput.getStream(), context, executor), executor);
                                })
                                .thenCompose(x -> tryCompleteScale(scaleInput.getScope(), scaleInput.getStream(), response.getActiveEpoch(), context, delegationToken))
                                .thenApply(y -> response.getSegmentsCreated())));
    }


    /**
     * Helper method to complete scale operation. It tries to optimistically complete the scale operation if no transaction is running
     * against previous epoch. If so, it will proceed to seal old segments and then complete partial metadata records.
     * @param scope scope
     * @param stream stream
     * @param epoch epoch
     * @param context operation context
     * @param delegationToken token to be sent to segmentstore.
     * @return returns true if it was able to complete scale. false otherwise
     */
    public CompletableFuture<Boolean> tryCompleteScale(String scope, String stream, int epoch, OperationContext context, String delegationToken) {
        // Note: if we cant delete old epoch -- txns against old segments are ongoing..
        // if we can delete old epoch, then only do we proceed to subsequent steps
        return withRetries(() -> streamMetadataStore.tryDeleteEpochIfScaling(scope, stream, epoch, context, executor), executor)
                .thenCompose(response -> {
                    if (!response.isDeleted()) {
                        return CompletableFuture.completedFuture(false);
                    }
                    assert !response.getSegmentsCreated().isEmpty() && !response.getSegmentsSealed().isEmpty();

                    return notifySealedSegments(scope, stream, response.getSegmentsSealed(), delegationToken)
                            .thenCompose(x -> getSealedSegmentsSize(scope, stream, response.getSegmentsSealed(), delegationToken))
                            .thenCompose(map ->
                                    withRetries(() -> streamMetadataStore.scaleSegmentsSealed(scope, stream, map, context,
                                            executor), executor)
                                    .thenApply(z -> {
                                        log.info("scale processing for {}/{} epoch {} completed.", scope, stream, epoch);
                                        return true;
                                    }));
                });
    }

    @VisibleForTesting
    CompletableFuture<CreateStreamStatus.Status> createStreamBody(String scope, String stream,
                                                                          StreamConfiguration config, long timestamp) {
        return this.streamMetadataStore.createStream(scope, stream, config, timestamp, null, executor)
                .thenComposeAsync(response -> {
                    log.info("{}/{} created in metadata store", scope, stream);
                    CreateStreamStatus.Status status = translate(response.getStatus());
                    // only if its a new stream or an already existing non-active stream then we will create
                    // segments and change the state of the stream to active.
                    if (response.getStatus().equals(CreateStreamResponse.CreateStatus.NEW) ||
                            response.getStatus().equals(CreateStreamResponse.CreateStatus.EXISTS_CREATING)) {
                        List<Long> newSegments = IntStream.range(0, response.getConfiguration().getScalingPolicy()
                                .getMinNumSegments()).boxed().map(x -> StreamSegmentNameUtils.computeSegmentId(x, 0)).collect(Collectors.toList());
                        return notifyNewSegments(scope, stream, response.getConfiguration(), newSegments, this.retrieveDelegationToken())
                                .thenCompose(y -> {
                                    final OperationContext context = streamMetadataStore.createContext(scope, stream);

                                    return withRetries(() -> {
                                        CompletableFuture<Void> future;
                                        if (config.getRetentionPolicy() != null) {
                                            future = streamMetadataStore.addUpdateStreamForAutoStreamCut(scope, stream,
                                                    config.getRetentionPolicy(), context, executor);
                                        } else {
                                            future = CompletableFuture.completedFuture(null);
                                        }
                                        return future
                                                .thenCompose(v ->  streamMetadataStore.setState(scope, stream, State.ACTIVE,
                                                        context, executor));
                                    }, executor)
                                            .thenApply(z -> status);
                                });
                    } else {
                        return CompletableFuture.completedFuture(status);
                    }
                }, executor)
                .handle((result, ex) -> {
                    if (ex != null) {
                        Throwable cause = Exceptions.unwrap(ex);
                        if (cause instanceof StoreException.DataNotFoundException) {
                            return CreateStreamStatus.Status.SCOPE_NOT_FOUND;
                        } else {
                            log.warn("Create stream failed due to ", ex);
                            return CreateStreamStatus.Status.FAILURE;
                        }
                    } else {
                        return result;
                    }
                });
    }

    private CreateStreamStatus.Status translate(CreateStreamResponse.CreateStatus status) {
        CreateStreamStatus.Status retVal;
        switch (status) {
            case NEW:
                retVal = CreateStreamStatus.Status.SUCCESS;
                break;
            case EXISTS_ACTIVE:
            case EXISTS_CREATING:
                retVal = CreateStreamStatus.Status.STREAM_EXISTS;
                break;
            case FAILED:
            default:
                retVal = CreateStreamStatus.Status.FAILURE;
                break;
        }
        return retVal;
    }

    private CompletableFuture<Void> notifyNewSegments(String scope, String stream, List<Segment> segments, OperationContext context, String controllerToken) {
        return withRetries(() -> streamMetadataStore.getConfiguration(scope, stream, context, executor), executor)
                .thenCompose(configuration -> notifyNewSegments(scope, stream, configuration,
                        segments.stream().map(Segment::getSegmentId).collect(Collectors.toList()), controllerToken));
    }

    private CompletableFuture<Void> notifyNewSegments(String scope, String stream, StreamConfiguration configuration, List<Long> segmentIds, String controllerToken) {
        return Futures.toVoid(Futures.allOfWithResults(segmentIds
                .stream()
                .parallel()
                .map(segment -> notifyNewSegment(scope, stream, segment, configuration.getScalingPolicy(), controllerToken))
                .collect(Collectors.toList())));
    }

    private CompletableFuture<Void> notifyNewSegment(String scope, String stream, long segmentId, ScalingPolicy policy, String controllerToken) {
        return Futures.toVoid(withRetries(() -> segmentHelper.createSegment(scope,
                stream, segmentId, policy, hostControllerStore, this.connectionFactory, controllerToken), executor));
    }

    public CompletableFuture<Void> notifyDeleteSegments(String scope, String stream, Set<Long> segmentsToDelete, String delegationToken) {
        return Futures.allOf(segmentsToDelete.stream().parallel().map(segment -> notifyDeleteSegment(scope, stream, segment, delegationToken))
                                      .collect(Collectors.toList()));
    }

    public CompletableFuture<Void> notifyDeleteSegment(String scope, String stream, long segmentId, String delegationToken) {
        return Futures.toVoid(withRetries(() -> segmentHelper.deleteSegment(scope,
                stream, segmentId, hostControllerStore, this.connectionFactory, delegationToken), executor));
    }

    public CompletableFuture<Void> notifyTruncateSegment(String scope, String stream, Map.Entry<Long, Long> segmentCut, String delegationToken) {
        return Futures.toVoid(withRetries(() -> segmentHelper.truncateSegment(scope,
                stream, segmentCut.getKey(), segmentCut.getValue(), hostControllerStore, this.connectionFactory, delegationToken), executor));
    }

    public CompletableFuture<Map<Long, Long>> getSealedSegmentsSize(String scope, String stream, List<Long> sealedSegments, String delegationToken) {
        return Futures.allOfWithResults(
                sealedSegments
                        .stream()
                        .parallel()
                        .collect(Collectors.toMap(x -> x, x -> getSegmentOffset(scope, stream, x, delegationToken))));
    }

    public CompletableFuture<Void> notifySealedSegments(String scope, String stream, List<Long> sealedSegments, String delegationToken) {
        return Futures.allOf(
                sealedSegments
                        .stream()
                        .parallel()
                        .map(id -> notifySealedSegment(scope, stream, id, delegationToken))
                        .collect(Collectors.toList()));
    }

    private CompletableFuture<Void> notifySealedSegment(final String scope, final String stream, final long sealedSegment, String delegationToken) {
        return Futures.toVoid(withRetries(() -> segmentHelper.sealSegment(
                scope,
                stream,
                sealedSegment,
                hostControllerStore,
                this.connectionFactory, delegationToken), executor));
    }

    public CompletableFuture<Void> notifyPolicyUpdates(String scope, String stream, List<Segment> activeSegments,
                                                       ScalingPolicy policy, String delegationToken) {
        return Futures.toVoid(Futures.allOfWithResults(activeSegments
                .stream()
                .parallel()
                .map(segment -> notifyPolicyUpdate(scope, stream, policy, segment.getSegmentId(), delegationToken))
                .collect(Collectors.toList())));
    }

    private CompletableFuture<Long> getSegmentOffset(String scope, String stream, long segmentId, String delegationToken) {

        return withRetries(() -> segmentHelper.getSegmentInfo(
                scope,
                stream,
                segmentId,
                hostControllerStore,
                this.connectionFactory, delegationToken), executor)
                .thenApply(WireCommands.StreamSegmentInfo::getWriteOffset);
    }

    private CompletableFuture<Void> notifyPolicyUpdate(String scope, String stream, ScalingPolicy policy, long segmentId, String delegationToken) {
        return withRetries(() -> segmentHelper.updatePolicy(
                scope,
                stream,
                policy,
                segmentId,
                hostControllerStore,
                this.connectionFactory, delegationToken), executor);
    }

    private SegmentRange convert(String scope, String stream, Segment segment) {
        return ModelHelper.createSegmentRange(scope, stream, segment.getSegmentId(), segment.getKeyEnd(),
                segment.getKeyEnd());
    }

    private UpdateStreamStatus.Status handleUpdateStreamError(Throwable ex) {
        Throwable cause = Exceptions.unwrap(ex);
        if (cause instanceof StoreException.DataNotFoundException) {
            return UpdateStreamStatus.Status.STREAM_NOT_FOUND;
        } else {
            log.warn("Update stream failed due to ", cause);
            return UpdateStreamStatus.Status.FAILURE;
        }
    }

    private DeleteStreamStatus.Status handleDeleteStreamError(Throwable ex) {
        Throwable cause = Exceptions.unwrap(ex);
        if (cause instanceof StoreException.DataNotFoundException) {
            return DeleteStreamStatus.Status.STREAM_NOT_FOUND;
        } else {
            log.warn("Delete stream failed.", ex);
            return DeleteStreamStatus.Status.FAILURE;
        }
    }

    public CompletableFuture<Void> notifyTxnCommit(final String scope, final String stream,
                                                   final List<Integer> segments, final UUID txnId) {
        return Futures.allOf(segments.stream()
                .parallel()
                .map(segment -> notifyTxnCommit(scope, stream, segment, txnId))
                .collect(Collectors.toList()));
    }

    private CompletableFuture<Controller.TxnStatus> notifyTxnCommit(final String scope, final String stream,
                                                                    final int segmentNumber, final UUID txnId) {
        return TaskStepsRetryHelper.withRetries(() -> segmentHelper.commitTransaction(scope,
                stream,
                segmentNumber,
                txnId,
                this.hostControllerStore,
                this.connectionFactory, this.retrieveDelegationToken()), executor);
    }

    public CompletableFuture<Void> notifyTxnAbort(final String scope, final String stream,
                                                  final List<Integer> segments, final UUID txnId) {
        return Futures.allOf(segments.stream()
                .parallel()
                .map(segment -> notifyTxnAbort(scope, stream, segment, txnId))
                .collect(Collectors.toList()));
    }

    private CompletableFuture<Controller.TxnStatus> notifyTxnAbort(final String scope, final String stream,
                                                                   final int segmentNumber, final UUID txnId) {
        return TaskStepsRetryHelper.withRetries(() -> segmentHelper.abortTransaction(scope,
                stream,
                segmentNumber,
                txnId,
                this.hostControllerStore,
                this.connectionFactory, this.retrieveDelegationToken()), executor);
    }

    @Override
    public TaskBase copyWithContext(Context context) {
        return new StreamMetadataTasks(streamMetadataStore,
                hostControllerStore,
                taskMetadataStore,
                segmentHelper,
                executor,
                context,
                connectionFactory,
                authEnabled,
                tokenSigningKey);
    }

    @Override
    public void close() throws Exception {
    }

    public String retrieveDelegationToken() {
        if (authEnabled) {
            return PravegaInterceptor.retrieveDelegationToken(tokenSigningKey);
        } else {
            return "";
        }
    }
}<|MERGE_RESOLUTION|>--- conflicted
+++ resolved
@@ -63,11 +63,8 @@
 import java.util.List;
 import java.util.Map;
 import java.util.Optional;
-<<<<<<< HEAD
 import java.util.UUID;
-=======
 import java.util.Set;
->>>>>>> 60a23449
 import java.util.concurrent.CompletableFuture;
 import java.util.concurrent.CompletionException;
 import java.util.concurrent.CompletionStage;
@@ -841,7 +838,7 @@
     }
 
     public CompletableFuture<Void> notifyTxnCommit(final String scope, final String stream,
-                                                   final List<Integer> segments, final UUID txnId) {
+                                                   final List<Long> segments, final UUID txnId) {
         return Futures.allOf(segments.stream()
                 .parallel()
                 .map(segment -> notifyTxnCommit(scope, stream, segment, txnId))
@@ -849,17 +846,17 @@
     }
 
     private CompletableFuture<Controller.TxnStatus> notifyTxnCommit(final String scope, final String stream,
-                                                                    final int segmentNumber, final UUID txnId) {
+                                                                    final long segmentId, final UUID txnId) {
         return TaskStepsRetryHelper.withRetries(() -> segmentHelper.commitTransaction(scope,
                 stream,
-                segmentNumber,
+                segmentId,
                 txnId,
                 this.hostControllerStore,
                 this.connectionFactory, this.retrieveDelegationToken()), executor);
     }
 
     public CompletableFuture<Void> notifyTxnAbort(final String scope, final String stream,
-                                                  final List<Integer> segments, final UUID txnId) {
+                                                  final List<Long> segments, final UUID txnId) {
         return Futures.allOf(segments.stream()
                 .parallel()
                 .map(segment -> notifyTxnAbort(scope, stream, segment, txnId))
@@ -867,10 +864,10 @@
     }
 
     private CompletableFuture<Controller.TxnStatus> notifyTxnAbort(final String scope, final String stream,
-                                                                   final int segmentNumber, final UUID txnId) {
+                                                                   final long segmentId, final UUID txnId) {
         return TaskStepsRetryHelper.withRetries(() -> segmentHelper.abortTransaction(scope,
                 stream,
-                segmentNumber,
+                segmentId,
                 txnId,
                 this.hostControllerStore,
                 this.connectionFactory, this.retrieveDelegationToken()), executor);
