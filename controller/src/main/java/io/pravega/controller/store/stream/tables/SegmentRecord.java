/**
 * Copyright (c) 2017 Dell Inc., or its subsidiaries. All Rights Reserved.
 *
 * Licensed under the Apache License, Version 2.0 (the "License");
 * you may not use this file except in compliance with the License.
 * You may obtain a copy of the License at
 *
 *     http://www.apache.org/licenses/LICENSE-2.0
 */
package io.pravega.controller.store.stream.tables;

import io.pravega.common.ObjectBuilder;
import io.pravega.common.io.serialization.VersionedSerializer;
import io.pravega.controller.store.stream.tables.serializers.SegmentRecordSerializer;
import lombok.Builder;
import lombok.Data;
import lombok.Lombok;

<<<<<<< HEAD
import java.io.ByteArrayInputStream;
import java.io.IOException;
import java.io.InputStream;
=======
>>>>>>> eff92392
import java.util.Optional;

@Data
@Builder
/**
 * Class represents one row/record in SegmentTable. Since segment table records are versioned, we can have variable sized
 * records. So we maintain a segment index which identifies start offset for each row in the table.
 */
public class SegmentRecord {
    public static final VersionedSerializer.WithBuilder<SegmentRecord, SegmentRecord.SegmentRecordBuilder>
            SERIALIZER = new SegmentRecordSerializer();

    private final int segmentNumber;
    private final long startTime;
    private final int creationEpoch;
    private final double routingKeyStart;
    private final double routingKeyEnd;

    /**
     * Method to read record for a specific segment number.
     * @param segmentIndex segment index
     * @param segmentTable segment table
     * @param number segment number to read
     * @return returns segment record
     */
    static Optional<SegmentRecord> readRecord(final byte[] segmentIndex, final byte[] segmentTable, final int number) {
        Optional<SegmentIndexRecord> indexRecord = SegmentIndexRecord.readRecord(segmentIndex, number);
        return indexRecord.map(segmentIndexRecord -> {
            if (indexRecord.get().getSegmentOffset() >= segmentTable.length) {
                // index may be ahead of segment table. So we may not be able to read the record.
                return null;
            } else {
                return parse(segmentTable, segmentIndexRecord.getSegmentOffset());
            }
        });
    }

<<<<<<< HEAD
    /**
     * Method to read latest record in segment table.
     * Note: index may be ahead of segment table. So we will find the last record in segment table and ignore index entries
     * that are not written to segment table yet.
     * @param segmentIndex segment index
     * @param segmentTable segment table
     * @return returns latest segment record in segment table
     */
    static Optional<SegmentRecord> readLatest(final byte[] segmentIndex, final byte[] segmentTable) {
        Optional<SegmentIndexRecord> indexRecord = SegmentIndexRecord.readLatestRecord(segmentIndex);

        while (indexRecord.isPresent()) {
            int segmentNumber = indexRecord.get().getSegmentNumber();
            if (indexRecord.get().getSegmentOffset() >= segmentTable.length) {
                indexRecord = SegmentIndexRecord.readRecord(segmentIndex, segmentNumber - 1);
            } else {
                return Optional.of(parse(segmentTable, indexRecord.get().getSegmentOffset()));
            }
        }

        return Optional.empty();
    }

=======
>>>>>>> eff92392
    private static SegmentRecord parse(final byte[] table, final int offset) {
        InputStream bas = new ByteArrayInputStream(table, offset, table.length - offset);
        try {
            return SERIALIZER.deserialize(bas);
        } catch (IOException e) {
            throw Lombok.sneakyThrow(e);
        }
    }

    byte[] toByteArray() {
        try {
            return SERIALIZER.serialize(this).getCopy();
        } catch (IOException e) {
            throw Lombok.sneakyThrow(e);
        }
    }

    public static class SegmentRecordBuilder implements ObjectBuilder<SegmentRecord> {

    }

}<|MERGE_RESOLUTION|>--- conflicted
+++ resolved
@@ -14,14 +14,10 @@
 import io.pravega.controller.store.stream.tables.serializers.SegmentRecordSerializer;
 import lombok.Builder;
 import lombok.Data;
-import lombok.Lombok;
+import lombok.SneakyThrows;
 
-<<<<<<< HEAD
 import java.io.ByteArrayInputStream;
-import java.io.IOException;
 import java.io.InputStream;
-=======
->>>>>>> eff92392
 import java.util.Optional;
 
 @Data
@@ -59,7 +55,6 @@
         });
     }
 
-<<<<<<< HEAD
     /**
      * Method to read latest record in segment table.
      * Note: index may be ahead of segment table. So we will find the last record in segment table and ignore index entries
@@ -83,27 +78,18 @@
         return Optional.empty();
     }
 
-=======
->>>>>>> eff92392
+    @SneakyThrows
     private static SegmentRecord parse(final byte[] table, final int offset) {
         InputStream bas = new ByteArrayInputStream(table, offset, table.length - offset);
-        try {
-            return SERIALIZER.deserialize(bas);
-        } catch (IOException e) {
-            throw Lombok.sneakyThrow(e);
-        }
+        return SERIALIZER.deserialize(bas);
     }
 
+    @SneakyThrows
     byte[] toByteArray() {
-        try {
-            return SERIALIZER.serialize(this).getCopy();
-        } catch (IOException e) {
-            throw Lombok.sneakyThrow(e);
-        }
+        return SERIALIZER.serialize(this).getCopy();
     }
 
     public static class SegmentRecordBuilder implements ObjectBuilder<SegmentRecord> {
 
     }
-
 }