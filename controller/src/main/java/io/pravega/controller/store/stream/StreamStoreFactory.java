--- conflicted
+++ resolved
@@ -10,10 +10,7 @@
 package io.pravega.controller.store.stream;
 
 import io.pravega.controller.server.SegmentHelper;
-<<<<<<< HEAD
-=======
 import io.pravega.controller.server.rpc.auth.AuthHelper;
->>>>>>> d58e983d
 import io.pravega.controller.store.client.StoreClient;
 import com.google.common.annotations.VisibleForTesting;
 import io.pravega.controller.util.Config;
@@ -24,38 +21,24 @@
 import java.util.concurrent.ScheduledExecutorService;
 
 public class StreamStoreFactory {
-<<<<<<< HEAD
-    public static StreamMetadataStore createStore(final StoreClient storeClient, SegmentHelper segmentHelper, ScheduledExecutorService executor) {
-=======
     public static StreamMetadataStore createStore(final StoreClient storeClient, final SegmentHelper segmentHelper,
                                                   final AuthHelper authHelper, final ScheduledExecutorService executor) {
->>>>>>> d58e983d
         switch (storeClient.getType()) {
             case InMemory:
                 return new InMemoryStreamMetadataStore(executor);
             case Zookeeper:
                 return new ZKStreamMetadataStore((CuratorFramework) storeClient.getClient(), executor);
             case PravegaTable:
-<<<<<<< HEAD
-                return new PravegaTablesStreamMetadataStore(segmentHelper, (CuratorFramework) storeClient.getClient(), executor);
-=======
                 return new PravegaTablesStreamMetadataStore(segmentHelper, (CuratorFramework) storeClient.getClient(), executor, authHelper);
->>>>>>> d58e983d
             default:
                 throw new NotImplementedException(storeClient.getType().toString());
         }
     }
 
     @VisibleForTesting
-<<<<<<< HEAD
-    public static StreamMetadataStore createPravegaTablesStore(final SegmentHelper segmentHelper, 
-                                                               final CuratorFramework client, final ScheduledExecutorService executor) {
-        return new PravegaTablesStreamMetadataStore(segmentHelper, client, executor);
-=======
     public static StreamMetadataStore createPravegaTablesStore(final SegmentHelper segmentHelper, final AuthHelper authHelper, 
                                                                final CuratorFramework client, final ScheduledExecutorService executor) {
         return new PravegaTablesStreamMetadataStore(segmentHelper, client, executor, authHelper);
->>>>>>> d58e983d
     }
     
     @VisibleForTesting
