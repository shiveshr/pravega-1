--- conflicted
+++ resolved
@@ -25,10 +25,7 @@
 import org.apache.curator.utils.ZKPaths;
 
 import java.io.IOException;
-<<<<<<< HEAD
-=======
 import java.util.Base64;
->>>>>>> b4155031
 import java.util.Comparator;
 import java.util.LinkedList;
 import java.util.List;
@@ -42,6 +39,7 @@
 import java.util.stream.Collectors;
 
 public class ZKScope implements Scope {
+
     private static final String SCOPE_PATH = "/store/%s";
     private static final String STREAMS_IN_SCOPE_ROOT_PATH = "/store/streamsinscope/%s";
     private static final String STREAMS_IN_SCOPE_ROOT_PATH_FORMAT = STREAMS_IN_SCOPE_ROOT_PATH + "/streams";
@@ -79,8 +77,6 @@
                     .thenCompose(v -> Futures.exceptionallyExpecting(store.deleteTree(streamsInScopePath), DATA_NOT_FOUND_PREDICATE, null));
     }
 
-<<<<<<< HEAD
-=======
     /**
      * Streams are ordered under the scope in the order of stream position. 
      * The metadata store first calls `getNextStreamPosition` method to generate a new position. 
@@ -101,7 +97,6 @@
      * @param streamPosition position of stream
      * @return CompletableFuture which when completed has the stream reference stored under the aforesaid hierarchy.  
      */
->>>>>>> b4155031
     CompletableFuture<Void> addStreamToScope(String name, int streamPosition) {
         // break the path from stream position into three parts --> 2, 4, 4
         String path = getPathForStreamPosition(name, streamPosition);
@@ -140,9 +135,6 @@
     }
 
     @Override
-<<<<<<< HEAD
-    public CompletableFuture<Pair<List<String>, String>> listStreamsInScope(int limit, String continuationToken, Executor executor) {
-=======
     public CompletableFuture<Pair<List<String>, String>> listStreams(int limit, String continuationToken, Executor executor) {
         // Stream references are stored under a hierarchy of nodes as described in `addStreamsInScope` method. 
         // A continuation token is essentially a serialized integer that is broken into three parts - 
@@ -158,31 +150,12 @@
         // If we are not able to get `limit` number of streams from this, we go to the next higher available `middle` znode 
         // and fetch its children. If middle is exhausted, we increment the `msb` and repeat until we have found `limit` 
         // number of streams or reached the end. 
->>>>>>> b4155031
         List<String> toReturn = new LinkedList<>();
         AtomicInteger remaining = new AtomicInteger(limit);
         Token floor = Token.fromString(continuationToken);
         AtomicReference<Token> lastPos = new AtomicReference<>(floor);
         // compute on all available top level children (0-99) that are greater than floor.getLeft
         return computeOnChildren(streamsInScopePath, topChild -> {
-<<<<<<< HEAD
-            final int top = Integer.parseInt(topChild);
-            if (top >= floor.getMsb()) {
-                String topPath = ZKPaths.makePath(streamsInScopePath, topChild);
-                // set middle floor = supplied floor OR 0 if top floor has been incremented
-                int middleFloor = top == floor.getMsb() ? floor.getMiddle() : 0;
-
-                // compute on all available middle level children (0-9999) of current top level that are greater than middle floor
-                CompletableFuture<Void> voidCompletableFuture = computeOnChildren(topPath, middleChild -> {
-                    final int middle = Integer.parseInt(middleChild);
-                    if (middle >= middleFloor) {
-                        String middlePah = ZKPaths.makePath(topPath, middleChild.toString());
-                        return store.getChildren(middlePah)
-                                    .thenAccept(streams -> {
-                                        // set bottom floor = -1 if we have incremented either top or middle floors
-                                        int bottomFloor = top == floor.getMsb() &&
-                                                middle == floor.getMiddle() ? floor.getLsb() : -1;
-=======
             if (topChild >= floor.getMsb()) {
                 String topPath = ZKPaths.makePath(streamsInScopePath, topChild.toString());
                 // set middle floor = supplied floor OR 0 if top floor has been incremented
@@ -197,17 +170,12 @@
                                         // set bottom floor = -1 if we have incremented either top or middle floors
                                         int bottomFloor = topChild.intValue() == floor.getMsb() &&
                                                 middleChild.intValue() == floor.getMiddle() ? floor.getLsb() : -1;
->>>>>>> b4155031
 
                                         Pair<List<String>, Integer> retVal = filterStreams(streams, bottomFloor, remaining.get());
                                         if (!retVal.getKey().isEmpty()) {
                                             toReturn.addAll(retVal.getKey());
                                             remaining.set(limit - toReturn.size());
-<<<<<<< HEAD
-                                            lastPos.set(new Token(top, middle, retVal.getValue()));
-=======
                                             lastPos.set(new Token(topChild, middleChild, retVal.getValue()));
->>>>>>> b4155031
                                         }
                                     })
                                     .thenApply(v -> remaining.get() > 0);
@@ -245,40 +213,26 @@
     public void refresh() {
     }
 
-<<<<<<< HEAD
-=======
     /**
      * When a new stream is created under a scope, we first get a new counter value by creating a sequential znode under 
      * a counter node. this is a 10 digit integer which the store passes to the zkscope object as position.
      * @return A future which when completed has the next stream position represented by an integer. 
      */
->>>>>>> b4155031
     CompletableFuture<Integer> getNextStreamPosition() {
         return store.createEphemeralSequentialZNode(counterPath)
                     .thenApply(counterStr -> Integer.parseInt(counterStr.replace(counterPath, "")));
     }
 
-<<<<<<< HEAD
-    private CompletableFuture<Void> computeOnChildren(String path, Function<String, CompletableFuture<Boolean>> function,
-=======
     private CompletableFuture<Void> computeOnChildren(String path, Function<Integer, CompletableFuture<Boolean>> function,
->>>>>>> b4155031
                                                       Executor executor) {
         return store.getChildren(path)
                     .thenCompose(children -> {
                         AtomicInteger index = new AtomicInteger(0);
-<<<<<<< HEAD
-                        AtomicBoolean canContinue = new AtomicBoolean(true);
-                        return Futures.loop(canContinue::get,
-                                () -> function.apply(children.get(index.get())).thenAccept(canCont -> {
-                                    canContinue.set(canCont && index.incrementAndGet() < children.size());
-=======
                         AtomicBoolean continueLoop = new AtomicBoolean(true);
                         List<Integer> list = children.stream().map(Integer::parseInt).sorted().collect(Collectors.toList());
                         return Futures.loop(continueLoop::get,
                                 () -> function.apply(list.get(index.get())).thenAccept(canContinue -> {
                                     continueLoop.set(canContinue && index.incrementAndGet() < children.size());
->>>>>>> b4155031
                                 }), executor);
                     });
     }
@@ -316,20 +270,12 @@
             if (Strings.isNullOrEmpty(token)) {
                 return Token.EMPTY;
             }
-<<<<<<< HEAD
-            return SERIALIZER.deserialize(token.getBytes());
-=======
             return SERIALIZER.deserialize(Base64.getDecoder().decode(token));
->>>>>>> b4155031
         }
 
         @SneakyThrows
         public String toString() {
-<<<<<<< HEAD
-            return new String(SERIALIZER.serialize(this).getCopy());
-=======
             return Base64.getEncoder().encodeToString(SERIALIZER.serialize(this).getCopy());
->>>>>>> b4155031
         }
 
 
