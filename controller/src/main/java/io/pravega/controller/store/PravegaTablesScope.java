/**
 * Copyright (c) Dell Inc., or its subsidiaries. All Rights Reserved.
 *
 * Licensed under the Apache License, Version 2.0 (the "License");
 * you may not use this file except in compliance with the License.
 * You may obtain a copy of the License at
 *
 *     http://www.apache.org/licenses/LICENSE-2.0
 */
package io.pravega.controller.store;

import io.netty.buffer.Unpooled;
import io.pravega.common.Exceptions;
import io.pravega.common.concurrent.Futures;
import io.pravega.controller.store.stream.StoreException;
import lombok.extern.slf4j.Slf4j;
import org.apache.commons.lang3.tuple.ImmutablePair;
import org.apache.commons.lang3.tuple.Pair;

import java.util.ArrayList;
import java.util.Base64;
import java.util.Collections;
import java.util.List;
import java.util.Objects;
import java.util.UUID;
import java.util.concurrent.CompletableFuture;
import java.util.concurrent.CompletionException;
import java.util.concurrent.Executor;
import java.util.concurrent.atomic.AtomicBoolean;
import java.util.concurrent.atomic.AtomicReference;
import java.util.function.Supplier;

import static io.pravega.controller.store.PravegaTablesStoreHelper.*;
import static io.pravega.controller.store.stream.PravegaTablesStreamMetadataStore.DATA_NOT_FOUND_PREDICATE;
import static io.pravega.controller.store.stream.PravegaTablesStreamMetadataStore.SCOPES_TABLE;
import static io.pravega.controller.store.stream.PravegaTablesStreamMetadataStore.SEPARATOR;
import static io.pravega.shared.NameUtils.INTERNAL_SCOPE_NAME;
import static io.pravega.shared.NameUtils.getQualifiedTableName;

/**
 * Pravega Tables based scope metadata.
 * At top level, there is a common scopes table at _system. This has a list of all scopes in the cluster.
 * Then there are per scopes table called _system/_tables/`scope`/streamsInScope-`id`.
 * Each such scope table is protected against recreation of scope by attaching a unique id to the scope when it is created.
 */
@Slf4j
public class PravegaTablesScope implements Scope {
    private static final String STREAMS_IN_SCOPE_TABLE_FORMAT = "streamsInScope" + SEPARATOR + "%s";
    private static final String KVTABLES_IN_SCOPE_TABLE_FORMAT = "kvTablesInScope" + SEPARATOR + "%s";
    private static final String READER_GROUPS_IN_SCOPE_TABLE_FORMAT = "readerGroupsInScope" + SEPARATOR + "%s";
    private final String scopeName;
    private final PravegaTablesStoreHelper storeHelper;
    private final AtomicReference<UUID> idRef;

    public PravegaTablesScope(final String scopeName, PravegaTablesStoreHelper storeHelper) {
        this.scopeName = scopeName;
        this.storeHelper = storeHelper;
        this.idRef = new AtomicReference<>(null);
    }

    @Override
    public String getName() {
        return this.scopeName;
    }

    @Override
    public CompletableFuture<Void> createScope() {
        // We will first attempt to create the entry for the scope in scopes table.
        // If scopes table does not exist, we create the scopes table (idempotent)
        // followed by creating a new entry for this scope with a new unique id.
        // We then retrive id from the store (in case someone concurrently created the entry or entry already existed.
        // This unique id is used to create scope specific table with unique id.
        // If scope entry exists in Scopes table, create the streamsInScope table before throwing DataExists exception
<<<<<<< HEAD
        return Futures.handleCompose(Futures.exceptionallyComposeExpecting(storeHelper.addNewEntry(
                SCOPES_TABLE, scopeName, UUID_TO_BYTES_FUNCTION, newId()),
                DATA_NOT_FOUND_PREDICATE,
                () -> storeHelper.createTable(SCOPES_TABLE)
                                 .thenCompose(v -> {
                                     log.debug("table for scopes created {}", SCOPES_TABLE);
                                     return storeHelper.addNewEntryIfAbsent(SCOPES_TABLE, scopeName, UUID_TO_BYTES_FUNCTION, newId());
                                 })), (r, e) -> {
=======
        return Futures.handleCompose(withCreateTableIfAbsent(() -> storeHelper.addNewEntry(
                SCOPES_TABLE, scopeName, newId()), SCOPES_TABLE), (r, e) -> {
>>>>>>> 2df3a492
            if (e == null || Exceptions.unwrap(e) instanceof StoreException.DataExistsException) {
                return CompletableFuture.allOf(getStreamsInScopeTableName()
                        .thenCompose(streamsTableName -> storeHelper.createTable(streamsTableName)
                                                             .thenAccept(v -> {
                                                                 log.debug("table for streams created {}", streamsTableName);
                                                                 if (e != null) {
                                                                     throw new CompletionException(e);
                                                                 }
                                                             })),
                        getKVTablesInScopeTableName()
                        .thenCompose(kvtsTableName -> storeHelper.createTable(kvtsTableName)
                                .thenAccept(v -> {
                                    log.debug("table for kvts created {}", kvtsTableName);
                                    if (e != null) {
                                        throw new CompletionException(e);
                                    }
                                })),
                        getReaderGroupsInScopeTableName()
                        .thenCompose(rgTableName -> storeHelper.createTable(rgTableName)
                                .thenAccept(v -> {
                                    log.debug("table for reader groups created {}", rgTableName);
                                    if (e != null) {
                                          throw new CompletionException(e);
                                    }
                                }))
                        );
            } else {
                throw new CompletionException(e);
            }
        });
    }

    public CompletableFuture<String> getStreamsInScopeTableName() {
        return getId().thenApply(id ->
                getQualifiedTableName(INTERNAL_SCOPE_NAME, scopeName, String.format(STREAMS_IN_SCOPE_TABLE_FORMAT, id.toString())));
    }

    public CompletableFuture<String> getKVTablesInScopeTableName() {
        return getId().thenApply(id ->
                getQualifiedTableName(INTERNAL_SCOPE_NAME, scopeName, String.format(KVTABLES_IN_SCOPE_TABLE_FORMAT, id.toString())));
    }

    public CompletableFuture<String> getReaderGroupsInScopeTableName() {
        return getId().thenApply(id ->
                getQualifiedTableName(INTERNAL_SCOPE_NAME, scopeName, String.format(READER_GROUPS_IN_SCOPE_TABLE_FORMAT, id.toString())));
    }

    CompletableFuture<UUID> getId() {
        UUID id = idRef.get();
        if (Objects.isNull(id)) {
            return storeHelper.getEntry(SCOPES_TABLE, scopeName, BYTES_TO_UUID_FUNCTION)
                              .thenCompose(entry -> {
                                  UUID uuid = entry.getObject();
                                  idRef.compareAndSet(null, uuid);
                                  return getId();
                              });
        } else {
            return CompletableFuture.completedFuture(id);
        }
    }

    @Override
    public CompletableFuture<Void> deleteScope() {
        CompletableFuture<String> streamsInScopeTableNameFuture = getStreamsInScopeTableName();
        CompletableFuture<String> rgsInScopeTableNameFuture = getReaderGroupsInScopeTableName();
        CompletableFuture<String> kvtsInScopeTableNameFuture = getKVTablesInScopeTableName();
        return CompletableFuture.allOf(streamsInScopeTableNameFuture, rgsInScopeTableNameFuture, kvtsInScopeTableNameFuture)
                .thenCompose(x -> {
                    String streamsInScopeTableName = streamsInScopeTableNameFuture.join();
                    String kvtsInScopeTableName = kvtsInScopeTableNameFuture.join();
                    String rgsInScopeTableName = rgsInScopeTableNameFuture.join();
                    return CompletableFuture.allOf(storeHelper.deleteTable(streamsInScopeTableName, true),
                            storeHelper.deleteTable(kvtsInScopeTableName, true), 
                            storeHelper.deleteTable(rgsInScopeTableName, true))
                                     .thenAccept(v -> log.debug("tables deleted {} {} {}", streamsInScopeTableName,
                                             kvtsInScopeTableName, rgsInScopeTableName));
                })
                .thenCompose(deleted -> storeHelper.removeEntry(SCOPES_TABLE, scopeName));
    }

    @Override
    public CompletableFuture<Pair<List<String>, String>> listStreams(int limit, String continuationToken, Executor executor) {
        return getStreamsInScopeTableName()
                .thenCompose(streamsInScopeTable -> readAll(limit, continuationToken, streamsInScopeTable));
    }

    @Override
    public CompletableFuture<List<String>> listStreamsInScope() {
        List<String> result = new ArrayList<>();
        return getStreamsInScopeTableName()
                .thenCompose(tableName -> Futures.exceptionallyExpecting(storeHelper.getAllKeys(tableName).collectRemaining(result::add)
                                                     .thenApply(v -> result), DATA_NOT_FOUND_PREDICATE, Collections.emptyList()));
    }

    @Override
    public void refresh() {
        idRef.set(null);
    }

    public CompletableFuture<Void> addStreamToScope(String stream) {
        return getStreamsInScopeTableName()
<<<<<<< HEAD
                .thenCompose(tableName -> Futures.toVoid(storeHelper.addNewEntryIfAbsent(tableName, stream, UUID_TO_BYTES_FUNCTION, newId())));
=======
                .thenCompose(tableName -> Futures.toVoid(
                        withCreateTableIfAbsent(() -> storeHelper.addNewEntryIfAbsent(tableName, stream, newId()), 
                        tableName)));
>>>>>>> 2df3a492
    }

    public CompletableFuture<Void> removeStreamFromScope(String stream) {
        return getStreamsInScopeTableName()
                .thenCompose(tableName -> Futures.toVoid(storeHelper.removeEntry(tableName, stream)));
    }

    public CompletableFuture<Boolean> checkStreamExistsInScope(String stream) {
        return getStreamsInScopeTableName()
                .thenCompose(tableName -> storeHelper.expectingDataNotFound(
                        storeHelper.getEntry(tableName, stream, x -> x).thenApply(v -> true), false));
    }

    public CompletableFuture<Boolean> checkKeyValueTableExistsInScope(String kvt) {
        return getKVTablesInScopeTableName()
                .thenCompose(tableName -> storeHelper.expectingDataNotFound(
                        storeHelper.getEntry(tableName, kvt, x -> x).thenApply(v -> true), false));
    }

    public CompletableFuture<Boolean> checkReaderGroupExistsInScope(String readerGroupName) {
        return getReaderGroupsInScopeTableName()
                .thenCompose(tableName -> storeHelper.expectingDataNotFound(
                        storeHelper.getEntry(tableName, readerGroupName, x -> x).thenApply(v -> true), false));
    }

    public CompletableFuture<Void> addKVTableToScope(String kvt, byte[] id) {
        return getKVTablesInScopeTableName()
<<<<<<< HEAD
                .thenCompose(tableName -> Futures.toVoid(storeHelper.addNewEntryIfAbsent(tableName, kvt, x -> x, id)));
=======
                .thenCompose(tableName -> Futures.toVoid(
                        withCreateTableIfAbsent(() -> storeHelper.addNewEntryIfAbsent(tableName, kvt, id), tableName)));
>>>>>>> 2df3a492
    }

    public CompletableFuture<Void> removeKVTableFromScope(String kvt) {
        return getKVTablesInScopeTableName()
                .thenCompose(tableName -> Futures.toVoid(storeHelper.removeEntry(tableName, kvt)));
    }

    public CompletableFuture<Void> addReaderGroupToScope(String readerGroupName, UUID readerGroupId) {
        return getReaderGroupsInScopeTableName()
<<<<<<< HEAD
                .thenCompose(tableName -> Futures.toVoid(Futures.exceptionallyComposeExpecting(
                        storeHelper.addNewEntryIfAbsent(tableName, readerGroupName, UUID_TO_BYTES_FUNCTION, readerGroupId),
                        e -> Exceptions.unwrap(e) instanceof StoreException.DataNotFoundException,
                        () -> storeHelper.createTable(tableName)
                                .thenCompose(v -> storeHelper.addNewEntryIfAbsent(tableName, readerGroupName, UUID_TO_BYTES_FUNCTION, readerGroupId)))));
=======
                .thenCompose(tableName -> Futures.toVoid(withCreateTableIfAbsent(
                        () -> storeHelper.addNewEntryIfAbsent(tableName, readerGroupName, getIdInBytes(readerGroupId)),
                        tableName)));
>>>>>>> 2df3a492
    }

    public CompletableFuture<Void> removeReaderGroupFromScope(String readerGroup) {
        return getReaderGroupsInScopeTableName()
                .thenCompose(tableName -> Futures.toVoid(storeHelper.removeEntry(tableName, readerGroup)));
    }

    public CompletableFuture<UUID> getReaderGroupId(String readerGroupName) {
        return getReaderGroupsInScopeTableName()
                .thenCompose(tableName -> storeHelper.getEntry(tableName, readerGroupName, BYTES_TO_UUID_FUNCTION)
                        .thenApply(VersionedMetadata::getObject));
    }

    @Override
    public CompletableFuture<Pair<List<String>, String>> listKeyValueTables(int limit, String continuationToken,
                                                                            Executor executor) {
        return getKVTablesInScopeTableName()
                .thenCompose(kvtablesInScopeTable -> readAll(limit, continuationToken, kvtablesInScopeTable));
    }

    private <T> CompletableFuture<T> withCreateTableIfAbsent(Supplier<CompletableFuture<T>> futureSupplier, String tableName) {
        return Futures.exceptionallyComposeExpecting(futureSupplier.get(), 
                DATA_NOT_FOUND_PREDICATE, () -> storeHelper.createTable(tableName).thenCompose(v -> futureSupplier.get()));
    } 
    
    private CompletableFuture<Pair<List<String>, String>> readAll(int limit, String continuationToken, String tableName) {
        List<String> taken = new ArrayList<>();
        AtomicReference<String> token = new AtomicReference<>(continuationToken);
        AtomicBoolean canContinue = new AtomicBoolean(true);

        return Futures.exceptionallyExpecting(storeHelper.getKeysPaginated(tableName,
                Unpooled.wrappedBuffer(Base64.getDecoder().decode(token.get())), limit)
                          .thenApply(result -> {
                              if (result.getValue().isEmpty()) {
                                  canContinue.set(false);
                              } else {
                                  taken.addAll(result.getValue());
                              }
                              token.set(Base64.getEncoder().encodeToString(result.getKey().array()));
                              return new ImmutablePair<>(taken, token.get());
                          }), DATA_NOT_FOUND_PREDICATE, new ImmutablePair<>(Collections.emptyList(), null));
    }
}<|MERGE_RESOLUTION|>--- conflicted
+++ resolved
@@ -30,7 +30,8 @@
 import java.util.concurrent.atomic.AtomicReference;
 import java.util.function.Supplier;
 
-import static io.pravega.controller.store.PravegaTablesStoreHelper.*;
+import static io.pravega.controller.store.PravegaTablesStoreHelper.UUID_TO_BYTES_FUNCTION;
+import static io.pravega.controller.store.PravegaTablesStoreHelper.BYTES_TO_UUID_FUNCTION;
 import static io.pravega.controller.store.stream.PravegaTablesStreamMetadataStore.DATA_NOT_FOUND_PREDICATE;
 import static io.pravega.controller.store.stream.PravegaTablesStreamMetadataStore.SCOPES_TABLE;
 import static io.pravega.controller.store.stream.PravegaTablesStreamMetadataStore.SEPARATOR;
@@ -71,19 +72,8 @@
         // We then retrive id from the store (in case someone concurrently created the entry or entry already existed.
         // This unique id is used to create scope specific table with unique id.
         // If scope entry exists in Scopes table, create the streamsInScope table before throwing DataExists exception
-<<<<<<< HEAD
-        return Futures.handleCompose(Futures.exceptionallyComposeExpecting(storeHelper.addNewEntry(
-                SCOPES_TABLE, scopeName, UUID_TO_BYTES_FUNCTION, newId()),
-                DATA_NOT_FOUND_PREDICATE,
-                () -> storeHelper.createTable(SCOPES_TABLE)
-                                 .thenCompose(v -> {
-                                     log.debug("table for scopes created {}", SCOPES_TABLE);
-                                     return storeHelper.addNewEntryIfAbsent(SCOPES_TABLE, scopeName, UUID_TO_BYTES_FUNCTION, newId());
-                                 })), (r, e) -> {
-=======
         return Futures.handleCompose(withCreateTableIfAbsent(() -> storeHelper.addNewEntry(
-                SCOPES_TABLE, scopeName, newId()), SCOPES_TABLE), (r, e) -> {
->>>>>>> 2df3a492
+                SCOPES_TABLE, scopeName, UUID_TO_BYTES_FUNCTION, newId()), SCOPES_TABLE), (r, e) -> {
             if (e == null || Exceptions.unwrap(e) instanceof StoreException.DataExistsException) {
                 return CompletableFuture.allOf(getStreamsInScopeTableName()
                         .thenCompose(streamsTableName -> storeHelper.createTable(streamsTableName)
@@ -185,13 +175,9 @@
 
     public CompletableFuture<Void> addStreamToScope(String stream) {
         return getStreamsInScopeTableName()
-<<<<<<< HEAD
-                .thenCompose(tableName -> Futures.toVoid(storeHelper.addNewEntryIfAbsent(tableName, stream, UUID_TO_BYTES_FUNCTION, newId())));
-=======
                 .thenCompose(tableName -> Futures.toVoid(
-                        withCreateTableIfAbsent(() -> storeHelper.addNewEntryIfAbsent(tableName, stream, newId()), 
+                        withCreateTableIfAbsent(() -> storeHelper.addNewEntryIfAbsent(tableName, stream, UUID_TO_BYTES_FUNCTION, newId()), 
                         tableName)));
->>>>>>> 2df3a492
     }
 
     public CompletableFuture<Void> removeStreamFromScope(String stream) {
@@ -219,12 +205,8 @@
 
     public CompletableFuture<Void> addKVTableToScope(String kvt, byte[] id) {
         return getKVTablesInScopeTableName()
-<<<<<<< HEAD
-                .thenCompose(tableName -> Futures.toVoid(storeHelper.addNewEntryIfAbsent(tableName, kvt, x -> x, id)));
-=======
                 .thenCompose(tableName -> Futures.toVoid(
-                        withCreateTableIfAbsent(() -> storeHelper.addNewEntryIfAbsent(tableName, kvt, id), tableName)));
->>>>>>> 2df3a492
+                        withCreateTableIfAbsent(() -> storeHelper.addNewEntryIfAbsent(tableName, kvt, x -> x, id), tableName)));
     }
 
     public CompletableFuture<Void> removeKVTableFromScope(String kvt) {
@@ -234,17 +216,9 @@
 
     public CompletableFuture<Void> addReaderGroupToScope(String readerGroupName, UUID readerGroupId) {
         return getReaderGroupsInScopeTableName()
-<<<<<<< HEAD
-                .thenCompose(tableName -> Futures.toVoid(Futures.exceptionallyComposeExpecting(
-                        storeHelper.addNewEntryIfAbsent(tableName, readerGroupName, UUID_TO_BYTES_FUNCTION, readerGroupId),
-                        e -> Exceptions.unwrap(e) instanceof StoreException.DataNotFoundException,
-                        () -> storeHelper.createTable(tableName)
-                                .thenCompose(v -> storeHelper.addNewEntryIfAbsent(tableName, readerGroupName, UUID_TO_BYTES_FUNCTION, readerGroupId)))));
-=======
                 .thenCompose(tableName -> Futures.toVoid(withCreateTableIfAbsent(
-                        () -> storeHelper.addNewEntryIfAbsent(tableName, readerGroupName, getIdInBytes(readerGroupId)),
+                        () -> storeHelper.addNewEntryIfAbsent(tableName, readerGroupName, UUID_TO_BYTES_FUNCTION, readerGroupId),
                         tableName)));
->>>>>>> 2df3a492
     }
 
     public CompletableFuture<Void> removeReaderGroupFromScope(String readerGroup) {
