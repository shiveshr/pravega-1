/**
 * Copyright (c) 2017 Dell Inc., or its subsidiaries. All Rights Reserved.
 *
 * Licensed under the Apache License, Version 2.0 (the "License");
 * you may not use this file except in compliance with the License.
 * You may obtain a copy of the License at
 *
 *     http://www.apache.org/licenses/LICENSE-2.0
 */
package io.pravega.controller.store.stream;

import io.pravega.shared.segment.StreamSegmentNameUtils;
import lombok.Data;
import lombok.ToString;

import java.util.AbstractMap;

/**
 * Properties of a stream segment that don't change over its lifetime.
 */
@Data
@ToString(includeFieldNames = true)
public class Segment {
    private final long segmentId;
<<<<<<< HEAD
    private final int epoch;
    private final long start;
    private final double keyStart;
    private final double keyEnd;
=======
    private final long start;
    private final double keyStart;
    private final double keyEnd;

    public int getEpoch() {
        return StreamSegmentNameUtils.getEpoch(segmentId);
    }
>>>>>>> 06317c92

    public boolean overlaps(final Segment segment) {
        return segment.getKeyEnd() > keyStart && segment.getKeyStart() < keyEnd;
    }

    public boolean overlaps(final double keyStart, final double keyEnd) {
        return keyEnd > this.keyStart && keyStart < this.keyEnd;
    }

    public static boolean overlaps(final AbstractMap.SimpleEntry<Double, Double> first,
                                   final AbstractMap.SimpleEntry<Double, Double> second) {
        return second.getValue() > first.getKey() && second.getKey() < first.getValue();
    }
}<|MERGE_RESOLUTION|>--- conflicted
+++ resolved
@@ -22,12 +22,6 @@
 @ToString(includeFieldNames = true)
 public class Segment {
     private final long segmentId;
-<<<<<<< HEAD
-    private final int epoch;
-    private final long start;
-    private final double keyStart;
-    private final double keyEnd;
-=======
     private final long start;
     private final double keyStart;
     private final double keyEnd;
@@ -35,7 +29,6 @@
     public int getEpoch() {
         return StreamSegmentNameUtils.getEpoch(segmentId);
     }
->>>>>>> 06317c92
 
     public boolean overlaps(final Segment segment) {
         return segment.getKeyEnd() > keyStart && segment.getKeyStart() < keyEnd;
