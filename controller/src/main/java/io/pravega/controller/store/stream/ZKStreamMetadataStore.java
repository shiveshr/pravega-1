--- conflicted
+++ resolved
@@ -123,11 +123,7 @@
             if (this.refreshFutureRef == null) {
                 // no ongoing refresh, check if refresh is still needed
                 if (counter.get().compareTo(limit.get()) >= 0) {
-<<<<<<< HEAD
-                    log.info("refreshing counter range. Current counter is {}. Current limit is {}", counter.get(), limit.get());
-=======
                     log.info("Refreshing counter range. Current counter is {}. Current limit is {}", counter.get(), limit.get());
->>>>>>> af0cd98b
 
                     // Need to refresh counter and limit. Start a new refresh future. We are under lock so no other
                     // concurrent thread can start the refresh future.
@@ -159,11 +155,7 @@
                 .thenCompose(v -> storeHelper.getData(ZKStoreHelper.COUNTER_PATH)
                         .thenCompose(data -> {
                             BigLong previous = BigLong.fromBytes(data.getData());
-<<<<<<< HEAD
-                            BigLong nextLimit = BigLong.add(previous, COUNTER_RANGE);
-=======
                             BigLong nextLimit = previous.add(COUNTER_RANGE);
->>>>>>> af0cd98b
                             return storeHelper.setData(ZKStoreHelper.COUNTER_PATH, new Data<>(nextLimit.toBytes(), data.getVersion()))
                                     .thenAccept(x -> {
                                         // Received new range, we should reset the counter and limit under the lock
@@ -175,11 +167,7 @@
                                             counter.set(previous.getMsb(), previous.getLsb());
                                             limit.set(nextLimit.getMsb(), nextLimit.getLsb());
                                             refreshFutureRef = null;
-<<<<<<< HEAD
-                                            log.info("refreshed counter range. Current counter is {}. Current limit is {}", counter.get(), limit.get());
-=======
                                             log.info("Refreshed counter range. Current counter is {}. Current limit is {}", counter.get(), limit.get());
->>>>>>> af0cd98b
                                         }
                                     });
                         }));
