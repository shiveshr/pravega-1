/**
 * Copyright (c) 2017 Dell Inc., or its subsidiaries. All Rights Reserved.
 *
 * Licensed under the Apache License, Version 2.0 (the "License");
 * you may not use this file except in compliance with the License.
 * You may obtain a copy of the License at
 *
 *     http://www.apache.org/licenses/LICENSE-2.0
 */
package io.pravega.controller.store.stream;

import com.google.common.annotations.VisibleForTesting;
import com.google.common.base.Preconditions;
import io.pravega.client.stream.StreamConfiguration;
import io.pravega.common.Exceptions;
import io.pravega.common.concurrent.Futures;
import io.pravega.common.lang.Int96;
import io.pravega.common.util.BitConverter;
import io.pravega.controller.store.index.ZKHostIndex;
import io.pravega.controller.util.Config;
import lombok.AccessLevel;
import lombok.Getter;
import lombok.extern.slf4j.Slf4j;
import org.apache.curator.framework.CuratorFramework;
import org.apache.curator.utils.ZKPaths;

import java.time.Duration;
import java.util.List;
import java.util.ArrayList;
import java.util.concurrent.CompletableFuture;
import java.util.concurrent.CompletionException;
import java.util.concurrent.Executor;
import java.util.function.Predicate;
import java.util.stream.Collectors;

/**
 * ZK stream metadata store.
 */
@Slf4j
<<<<<<< HEAD
class ZKStreamMetadataStore extends AbstractStreamMetadataStore {
    static final String SCOPE_ROOT_PATH = "/store";
=======
class ZKStreamMetadataStore extends AbstractStreamMetadataStore implements AutoCloseable {
    static final Predicate<Throwable> DATA_NOT_FOUND_PREDICATE = e -> Exceptions.unwrap(e) instanceof StoreException.DataNotFoundException;
    @VisibleForTesting
    /**
     * This constant defines the size of the block of counter values that will be used by this controller instance.
     * The controller will try to get current counter value from zookeeper. It then tries to update the value in store
     * by incrementing it by COUNTER_RANGE. If it is able to update the new value successfully, then this controller
     * can safely use the block `previous-value-in-store + 1` to `previous-value-in-store + COUNTER_RANGE` No other controller
     * will use this range for transaction id generation as it will be unique assigned to current controller.
     * If controller crashes, all unused values go to waste. In worst case we may lose COUNTER_RANGE worth of values everytime
     * a controller crashes.
     * Since we use a 96 bit number for our counter, so
     */
    static final int COUNTER_RANGE = 10000;
    static final String COUNTER_PATH = "/counter";
>>>>>>> 8186a83c
    static final String DELETED_STREAMS_PATH = "/lastActiveStreamSegment/%s";
    private static final String TRANSACTION_ROOT_PATH = "/transactions";
    private static final String COMPLETED_TXN_GC_NAME = "completedTxnGC";
    static final String ACTIVE_TX_ROOT_PATH = TRANSACTION_ROOT_PATH + "/activeTx";
    static final String COMPLETED_TX_ROOT_PATH = TRANSACTION_ROOT_PATH + "/completedTx";
    static final String COMPLETED_TX_BATCH_ROOT_PATH = COMPLETED_TX_ROOT_PATH + "/batches";
    static final String COMPLETED_TX_BATCH_PATH = COMPLETED_TX_BATCH_ROOT_PATH + "/%d";
    
    @VisibleForTesting
    @Getter(AccessLevel.PACKAGE)
    private ZKStoreHelper storeHelper;
<<<<<<< HEAD

    private final ZKGarbageCollector completedTxnGC;
    private final ZkInt96Counter counter;

=======
    private final ZkOrderedStore orderer;
    private final Object lock;
    @GuardedBy("lock")
    private final AtomicInt96 limit;
    @GuardedBy("lock")
    private final AtomicInt96 counter;
    @GuardedBy("lock")
    private volatile CompletableFuture<Void> refreshFutureRef;

    private final ZKGarbageCollector completedTxnGC;
    private final Executor executor;
    
>>>>>>> 8186a83c
    @VisibleForTesting
    ZKStreamMetadataStore(CuratorFramework client, Executor executor) {
        this(client, executor, Duration.ofHours(Config.COMPLETED_TRANSACTION_TTL_IN_HOURS));
    }

    @VisibleForTesting
    ZKStreamMetadataStore(CuratorFramework client, Executor executor, Duration gcPeriod) {
<<<<<<< HEAD
        super(new ZKHostIndex(client, "/hostTxnIndex", executor), new ZKHostIndex(client, "/hostRequestIndex", executor));
        storeHelper = new ZKStoreHelper(client, executor);
        this.completedTxnGC = new ZKGarbageCollector(COMPLETED_TXN_GC_NAME, storeHelper, this::gcCompletedTxn, gcPeriod);
        this.completedTxnGC.startAsync();
        this.completedTxnGC.awaitRunning();
        this.counter = new ZkInt96Counter(storeHelper);
=======
        super(new ZKHostIndex(client, "/hostTxnIndex", executor));
        this.storeHelper = new ZKStoreHelper(client, executor);
        this.orderer = new ZkOrderedStore("txnCommitOrderer", storeHelper, executor);
        this.lock = new Object();
        this.counter = new AtomicInt96();
        this.limit = new AtomicInt96();
        this.refreshFutureRef = null;
        this.completedTxnGC = new ZKGarbageCollector(COMPLETED_TXN_GC_NAME, storeHelper, this::gcCompletedTxn, gcPeriod);
        this.completedTxnGC.startAsync();
        this.completedTxnGC.awaitRunning();
        this.executor = executor;
>>>>>>> 8186a83c
    }

    private CompletableFuture<Void> gcCompletedTxn() {
        return storeHelper.getChildren(COMPLETED_TX_BATCH_ROOT_PATH)
                .thenApply(children -> {
                            // retain latest two and delete remainder.
                            List<Long> list = children.stream().map(Long::parseLong).sorted().collect(Collectors.toList());
                            if (list.size() > 2) {
                                return list.subList(0, list.size() - 2);
                            } else {
                                return new ArrayList<Long>();
                            }
                        }
                )
                .thenCompose(toDeleteList -> {
                    log.debug("deleting batches {} on new scheme" + toDeleteList);

                    // delete all those marked for toDelete.
                    return Futures.allOf(toDeleteList.stream()
                            .map(toDelete -> storeHelper.deleteTree(String.format(COMPLETED_TX_BATCH_PATH, toDelete)))
                            .collect(Collectors.toList()));
                });
    }

    @Override
    ZKStream newStream(final String scope, final String name) {
        return new ZKStream(scope, name, storeHelper, completedTxnGC::getLatestBatch, executor, orderer);
    }

    @Override
    CompletableFuture<Int96> getNextCounter() {
        return counter.getNextCounter();
    }

    @Override
    CompletableFuture<Boolean> checkScopeExists(String scope) {
        String scopePath = ZKPaths.makePath(SCOPE_ROOT_PATH, scope);
        return storeHelper.checkExists(scopePath);
    }

    @Override
    Version getEmptyVersion() {
        return Version.IntVersion.EMPTY;
    }

    @Override
    Version parseVersionData(byte[] data) {
        return Version.IntVersion.fromBytes(data);
    }

    @Override
    ZKScope newScope(final String scopeName) {
        return new ZKScope(scopeName, storeHelper);
    }

    @Override
    public CompletableFuture<String> getScopeConfiguration(final String scopeName) {
        return storeHelper.checkExists(String.format("/store/%s", scopeName))
                .thenApply(scopeExists -> {
                    if (scopeExists) {
                        return scopeName;
                    } else {
                        throw StoreException.create(StoreException.Type.DATA_NOT_FOUND, scopeName);
                    }
                });
    }

    @Override
    public CompletableFuture<List<String>> listScopes() {
        return storeHelper.getChildren(SCOPE_ROOT_PATH);
    }

    @Override
    public CompletableFuture<CreateStreamResponse> createStream(String scope, String name, StreamConfiguration configuration, 
                                                                long createTimestamp, OperationContext context, Executor executor) {
        ZKScope zkScope = (ZKScope) getScope(scope);
        ZKStream zkStream = (ZKStream) getStream(scope, name, context);

        return super.createStream(scope, name, configuration, createTimestamp, context, executor)
                        .thenCompose(status -> zkScope.getNextStreamPosition()
                                    .thenCompose(zkStream::createStreamPositionNodeIfAbsent)
                                    .thenCompose(v -> zkStream.getStreamPosition())
                                    .thenCompose(id -> zkScope.addStreamToScope(name, id))
                                                  .thenApply(x -> status));

    }

    @Override
    public CompletableFuture<Boolean> checkStreamExists(final String scopeName,
                                                        final String streamName) {
        ZKStream stream = newStream(scopeName, streamName);
        return storeHelper.checkExists(stream.getStreamPath());
    }

    @Override
    public CompletableFuture<Integer> getSafeStartingSegmentNumberFor(final String scopeName, final String streamName) {
        return storeHelper.getData(String.format(DELETED_STREAMS_PATH, getScopedStreamName(scopeName, streamName)), x -> BitConverter.readInt(x, 0))
                          .handleAsync((data, ex) -> {
                              if (ex == null) {
                                  return data.getObject() + 1;
                              } else if (ex instanceof StoreException.DataNotFoundException) {
                                  return 0;
                              } else {
                                  log.error("Problem found while getting a safe starting segment number for {}.",
                                          getScopedStreamName(scopeName, streamName), ex);
                                  throw new CompletionException(ex);
                              }
                          });
    }

    @Override
    CompletableFuture<Void> recordLastStreamSegment(final String scope, final String stream, final int lastActiveSegment,
                                                    OperationContext context, final Executor executor) {
        final String deletePath = String.format(DELETED_STREAMS_PATH, getScopedStreamName(scope, stream));
        byte[] maxSegmentNumberBytes = new byte[Integer.BYTES];
        BitConverter.writeInt(maxSegmentNumberBytes, 0, lastActiveSegment);
        return storeHelper.getData(deletePath, x -> BitConverter.readInt(x, 0))
                          .exceptionally(e -> {
                              if (e instanceof StoreException.DataNotFoundException) {
                                  return null;
                              } else {
                                  throw new CompletionException(e);
                              }
                          })
                          .thenCompose(data -> {
                              log.debug("Recording last segment {} for stream {}/{} on deletion.", lastActiveSegment, scope, stream);
                              if (data == null) {
                                  return Futures.toVoid(storeHelper.createZNodeIfNotExist(deletePath, maxSegmentNumberBytes));
                              } else {
                                  final int oldLastActiveSegment = data.getObject();
                                  Preconditions.checkArgument(lastActiveSegment >= oldLastActiveSegment,
                                          "Old last active segment ({}) for {}/{} is higher than current one {}.",
                                          oldLastActiveSegment, scope, stream, lastActiveSegment);
                                  return Futures.toVoid(storeHelper.setData(deletePath, maxSegmentNumberBytes, data.getVersion()));
                              }
                          });
    }

    @Override
    public CompletableFuture<Void> deleteStream(String scope, String name, OperationContext context, Executor executor) {
        ZKScope zkScope = (ZKScope) getScope(scope);
        ZKStream zkStream = (ZKStream) getStream(scope, name, context);
        return Futures.exceptionallyExpecting(zkStream.getStreamPosition()
                .thenCompose(id -> zkScope.removeStreamFromScope(name, id)),
                e -> Exceptions.unwrap(e) instanceof StoreException.DataNotFoundException, null)
                .thenCompose(v -> super.deleteStream(scope, name, context, executor));
    }

    @VisibleForTesting
    public void setStoreHelperForTesting(ZKStoreHelper storeHelper) {
        this.storeHelper = storeHelper;
    }

    @Override
    public void close() {
        completedTxnGC.stopAsync();
        completedTxnGC.awaitTerminated();
    }
    // endregion
}<|MERGE_RESOLUTION|>--- conflicted
+++ resolved
@@ -30,19 +30,13 @@
 import java.util.concurrent.CompletableFuture;
 import java.util.concurrent.CompletionException;
 import java.util.concurrent.Executor;
-import java.util.function.Predicate;
 import java.util.stream.Collectors;
 
 /**
  * ZK stream metadata store.
  */
 @Slf4j
-<<<<<<< HEAD
-class ZKStreamMetadataStore extends AbstractStreamMetadataStore {
-    static final String SCOPE_ROOT_PATH = "/store";
-=======
 class ZKStreamMetadataStore extends AbstractStreamMetadataStore implements AutoCloseable {
-    static final Predicate<Throwable> DATA_NOT_FOUND_PREDICATE = e -> Exceptions.unwrap(e) instanceof StoreException.DataNotFoundException;
     @VisibleForTesting
     /**
      * This constant defines the size of the block of counter values that will be used by this controller instance.
@@ -54,9 +48,7 @@
      * a controller crashes.
      * Since we use a 96 bit number for our counter, so
      */
-    static final int COUNTER_RANGE = 10000;
-    static final String COUNTER_PATH = "/counter";
->>>>>>> 8186a83c
+    static final String SCOPE_ROOT_PATH = "/store";
     static final String DELETED_STREAMS_PATH = "/lastActiveStreamSegment/%s";
     private static final String TRANSACTION_ROOT_PATH = "/transactions";
     private static final String COMPLETED_TXN_GC_NAME = "completedTxnGC";
@@ -68,25 +60,12 @@
     @VisibleForTesting
     @Getter(AccessLevel.PACKAGE)
     private ZKStoreHelper storeHelper;
-<<<<<<< HEAD
+    private final ZkOrderedStore orderer;
 
     private final ZKGarbageCollector completedTxnGC;
     private final ZkInt96Counter counter;
-
-=======
-    private final ZkOrderedStore orderer;
-    private final Object lock;
-    @GuardedBy("lock")
-    private final AtomicInt96 limit;
-    @GuardedBy("lock")
-    private final AtomicInt96 counter;
-    @GuardedBy("lock")
-    private volatile CompletableFuture<Void> refreshFutureRef;
-
-    private final ZKGarbageCollector completedTxnGC;
     private final Executor executor;
-    
->>>>>>> 8186a83c
+
     @VisibleForTesting
     ZKStreamMetadataStore(CuratorFramework client, Executor executor) {
         this(client, executor, Duration.ofHours(Config.COMPLETED_TRANSACTION_TTL_IN_HOURS));
@@ -94,26 +73,14 @@
 
     @VisibleForTesting
     ZKStreamMetadataStore(CuratorFramework client, Executor executor, Duration gcPeriod) {
-<<<<<<< HEAD
         super(new ZKHostIndex(client, "/hostTxnIndex", executor), new ZKHostIndex(client, "/hostRequestIndex", executor));
-        storeHelper = new ZKStoreHelper(client, executor);
+        this.storeHelper = new ZKStoreHelper(client, executor);
+        this.orderer = new ZkOrderedStore("txnCommitOrderer", storeHelper, executor);
         this.completedTxnGC = new ZKGarbageCollector(COMPLETED_TXN_GC_NAME, storeHelper, this::gcCompletedTxn, gcPeriod);
         this.completedTxnGC.startAsync();
         this.completedTxnGC.awaitRunning();
         this.counter = new ZkInt96Counter(storeHelper);
-=======
-        super(new ZKHostIndex(client, "/hostTxnIndex", executor));
-        this.storeHelper = new ZKStoreHelper(client, executor);
-        this.orderer = new ZkOrderedStore("txnCommitOrderer", storeHelper, executor);
-        this.lock = new Object();
-        this.counter = new AtomicInt96();
-        this.limit = new AtomicInt96();
-        this.refreshFutureRef = null;
-        this.completedTxnGC = new ZKGarbageCollector(COMPLETED_TXN_GC_NAME, storeHelper, this::gcCompletedTxn, gcPeriod);
-        this.completedTxnGC.startAsync();
-        this.completedTxnGC.awaitRunning();
         this.executor = executor;
->>>>>>> 8186a83c
     }
 
     private CompletableFuture<Void> gcCompletedTxn() {
