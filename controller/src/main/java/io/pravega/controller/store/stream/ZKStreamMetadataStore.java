--- conflicted
+++ resolved
@@ -13,13 +13,8 @@
 import com.google.common.base.Preconditions;
 import io.pravega.client.stream.RetentionPolicy;
 import io.pravega.client.stream.impl.StreamImpl;
-<<<<<<< HEAD
-import io.pravega.common.lang.AtomicBigLong;
-import io.pravega.common.lang.BigLong;
-=======
 import io.pravega.common.lang.AtomicInt96;
 import io.pravega.common.lang.Int96;
->>>>>>> 56c1aba3
 import io.pravega.controller.server.retention.BucketChangeListener;
 import io.pravega.controller.server.retention.BucketOwnershipListener;
 import io.pravega.controller.server.retention.BucketOwnershipListener.BucketNotification;
@@ -71,15 +66,9 @@
     private final AtomicReference<PathChildrenCache> bucketOwnershipCacheRef;
     private final Object lock;
     @GuardedBy("lock")
-<<<<<<< HEAD
-    private final AtomicBigLong limit;
-    @GuardedBy("lock")
-    private final AtomicBigLong counter;
-=======
     private final AtomicInt96 limit;
     @GuardedBy("lock")
     private final AtomicInt96 counter;
->>>>>>> 56c1aba3
     @GuardedBy("lock")
     private volatile CompletableFuture<Void> refreshFutureRef;
 
@@ -94,13 +83,8 @@
         bucketCacheMap = new ConcurrentHashMap<>();
         bucketOwnershipCacheRef = new AtomicReference<>();
         this.lock = new Object();
-<<<<<<< HEAD
-        this.counter = new AtomicBigLong();
-        this.limit = new AtomicBigLong();
-=======
         this.counter = new AtomicInt96();
         this.limit = new AtomicInt96();
->>>>>>> 56c1aba3
         this.refreshFutureRef = null;
     }
 
@@ -114,17 +98,10 @@
     }
 
     @Override
-<<<<<<< HEAD
-    CompletableFuture<BigLong> getNextCounter() {
-        CompletableFuture<BigLong> future;
-        synchronized (lock) {
-            BigLong next = counter.incrementAndGet();
-=======
     CompletableFuture<Int96> getNextCounter() {
         CompletableFuture<Int96> future;
         synchronized (lock) {
             Int96 next = counter.incrementAndGet();
->>>>>>> 56c1aba3
             if (next.compareTo(limit.get()) > 0) {
                 // ignore the counter value and after refreshing call getNextCounter
                 future = refreshRangeIfNeeded().thenCompose(x -> getNextCounter());
@@ -174,19 +151,11 @@
 
     @VisibleForTesting
     CompletableFuture<Void> getRefreshFuture() {
-<<<<<<< HEAD
-        return storeHelper.createZNodeIfNotExist(ZKStoreHelper.COUNTER_PATH, BigLong.ZERO.toBytes())
-                .thenCompose(v -> storeHelper.getData(ZKStoreHelper.COUNTER_PATH)
-                        .thenCompose(data -> {
-                            BigLong previous = BigLong.fromBytes(data.getData());
-                            BigLong nextLimit = previous.add(COUNTER_RANGE);
-=======
         return storeHelper.createZNodeIfNotExist(ZKStoreHelper.COUNTER_PATH, Int96.ZERO.toBytes())
                 .thenCompose(v -> storeHelper.getData(ZKStoreHelper.COUNTER_PATH)
                         .thenCompose(data -> {
                             Int96 previous = Int96.fromBytes(data.getData());
                             Int96 nextLimit = previous.add(COUNTER_RANGE);
->>>>>>> 56c1aba3
                             return storeHelper.setData(ZKStoreHelper.COUNTER_PATH, new Data<>(nextLimit.toBytes(), data.getVersion()))
                                     .thenAccept(x -> {
                                         // Received new range, we should reset the counter and limit under the lock
@@ -415,22 +384,14 @@
     }
 
     @VisibleForTesting
-<<<<<<< HEAD
-    BigLong getLimitForTesting() {
-=======
     Int96 getLimitForTesting() {
->>>>>>> 56c1aba3
         synchronized (lock) {
             return limit.get();
         }
     }
 
     @VisibleForTesting
-<<<<<<< HEAD
-    BigLong getCounterForTesting() {
-=======
     Int96 getCounterForTesting() {
->>>>>>> 56c1aba3
         synchronized (lock) {
             return counter.get();
         }
