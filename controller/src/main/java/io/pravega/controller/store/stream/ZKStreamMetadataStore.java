--- conflicted
+++ resolved
@@ -22,6 +22,7 @@
 import lombok.Getter;
 import lombok.extern.slf4j.Slf4j;
 import org.apache.curator.framework.CuratorFramework;
+import org.apache.curator.utils.ZKPaths;
 
 import java.time.Duration;
 import java.util.List;
@@ -135,21 +136,7 @@
     public CompletableFuture<List<String>> listScopes() {
         return storeHelper.getChildren(SCOPE_ROOT_PATH);
     }
-
-    @Override
-    public CompletableFuture<CreateStreamResponse> createStream(String scope, String name, StreamConfiguration configuration, long createTimestamp, OperationContext context, Executor executor) {
-        ZKScope zkScope = (ZKScope) getScope(scope);
-        ZKStream zkStream = (ZKStream) getStream(scope, name, context);
-
-        return super.createStream(scope, name, configuration, createTimestamp, context, executor)
-                        .thenCompose(status -> zkScope.getNextStreamPosition()
-                                    .thenCompose(zkStream::createStreamIdIfAbsent)
-                                    .thenCompose(v -> zkStream.getStreamId())
-                                    .thenCompose(id -> zkScope.addStreamToScope(name, id))
-                                                  .thenApply(x -> status));
-
-    }
-
+    
     @Override
     public CompletableFuture<CreateStreamResponse> createStream(String scope, String name, StreamConfiguration configuration, 
                                                                 long createTimestamp, OperationContext context, Executor executor) {
@@ -220,43 +207,12 @@
     public CompletableFuture<Void> deleteStream(String scope, String name, OperationContext context, Executor executor) {
         ZKScope zkScope = (ZKScope) getScope(scope);
         ZKStream zkStream = (ZKStream) getStream(scope, name, context);
-<<<<<<< HEAD
-        return Futures.exceptionallyExpecting(zkStream.getStreamId()
-=======
         return Futures.exceptionallyExpecting(zkStream.getStreamPosition()
->>>>>>> b4155031
                 .thenCompose(id -> zkScope.removeStreamFromScope(name, id)),
                 e -> Exceptions.unwrap(e) instanceof StoreException.DataNotFoundException, null)
                 .thenCompose(v -> super.deleteStream(scope, name, context, executor)); 
-                
-<<<<<<< HEAD
-=======
-    }
-
-    // region getters and setters for testing
-    @VisibleForTesting
-    void setCounterAndLimitForTesting(int counterMsb, long counterLsb, int limitMsb, long limitLsb) {
-        synchronized (lock) {
-            limit.set(limitMsb, limitLsb);
-            counter.set(counterMsb, counterLsb);
-        }
-    }
-
-    @VisibleForTesting
-    Int96 getLimitForTesting() {
-        synchronized (lock) {
-            return limit.get();
-        }
-    }
-
-    @VisibleForTesting
-    Int96 getCounterForTesting() {
-        synchronized (lock) {
-            return counter.get();
-        }
->>>>>>> b4155031
-    }
-    
+    }
+
     @VisibleForTesting
     public void setStoreHelperForTesting(ZKStoreHelper storeHelper) {
         this.storeHelper = storeHelper;
