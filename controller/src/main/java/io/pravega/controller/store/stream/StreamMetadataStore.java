/**
 * Copyright (c) 2017 Dell Inc., or its subsidiaries. All Rights Reserved.
 *
 * Licensed under the Apache License, Version 2.0 (the "License");
 * you may not use this file except in compliance with the License.
 * You may obtain a copy of the License at
 *
 *     http://www.apache.org/licenses/LICENSE-2.0
 */
package io.pravega.controller.store.stream;

import io.pravega.client.stream.RetentionPolicy;
import io.pravega.client.stream.StreamConfiguration;
import io.pravega.controller.server.retention.BucketChangeListener;
import io.pravega.controller.server.retention.BucketOwnershipListener;
import io.pravega.controller.store.stream.records.ActiveTxnRecord;
import io.pravega.controller.store.stream.records.CommittingTransactionsRecord;
import io.pravega.controller.store.stream.records.EpochRecord;
import io.pravega.controller.store.stream.records.EpochTransitionRecord;
import io.pravega.controller.store.stream.records.RetentionSet;
import io.pravega.controller.store.stream.records.StreamCutRecord;
import io.pravega.controller.store.stream.records.StreamConfigurationRecord;
import io.pravega.controller.store.stream.records.StreamCutReferenceRecord;
import io.pravega.controller.store.stream.records.StreamTruncationRecord;
import io.pravega.controller.store.task.TxnResource;
import io.pravega.controller.stream.api.grpc.v1.Controller.CreateScopeStatus;
import io.pravega.controller.stream.api.grpc.v1.Controller.DeleteScopeStatus;

import java.util.AbstractMap.SimpleEntry;
import java.util.List;
import java.util.Map;
import java.util.Optional;
import java.util.Set;
import java.util.UUID;
import java.util.concurrent.CompletableFuture;
import java.util.concurrent.Executor;
import java.util.concurrent.ScheduledExecutorService;

/**
 * Stream Metadata.
 */
public interface StreamMetadataStore {

    /**
     * Method to create an operation context. A context ensures that multiple calls to store for the same data are avoided
     * within the same operation. All api signatures are changed to accept context. If context is supplied, the data will be
     * looked up within the context and, upon a cache miss, will be fetched from the external store and cached within the context.
     * Once an operation completes, the context is discarded.
     *
     * @param scope Stream scope.
     * @param name  Stream name.
     * @return Return a streamContext
     */
    OperationContext createContext(final String scope, final String name);

    /**
     * Creates a new stream with the given name and configuration.
     *
     * @param scopeName       scope name
     * @param streamName      stream name
     * @param configuration   stream configuration
     * @param createTimestamp stream creation timestamp
     * @param context         operation context
     * @param executor        callers executor
     * @return boolean indicating whether the stream was created
     */
    CompletableFuture<CreateStreamResponse> createStream(final String scopeName,
                                            final String streamName,
                                            final StreamConfiguration configuration,
                                            final long createTimestamp,
                                            final OperationContext context,
                                            final Executor executor);

    /**
     * Api to check if a stream exists in the store or not.
     * @param scopeName scope name
     * @param streamName stream name
     * @return true if stream exists, false otherwise
     */
    CompletableFuture<Boolean> checkStreamExists(final String scopeName,
                                                 final String streamName);


    /**
     * Api to Delete the stream related metadata.
     *
     * @param scopeName       scope name
     * @param streamName      stream name
     * @param context         operation context
     * @param executor        callers executor
     * @return future
     */
    CompletableFuture<Void> deleteStream(final String scopeName,
                                         final String streamName,
                                         final OperationContext context,
                                         final Executor executor);

    /**
     * Api to set the state for stream in metadata.
     * @param scope scope name
     * @param name stream name
     * @param state stream state
     * @param context operation context
     * @param executor callers executor
     * @return Future of boolean if state update succeeded.
     */
    CompletableFuture<Void> updateState(String scope, String name,
                                           State state, OperationContext context,
                                           Executor executor);

    /**
     * Api to get the state for stream from metadata.
     *
     * @param scope scope name
     * @param name stream name
     * @param ignoreCached ignore cached value and fetch from store.
     * @param context operation context
     * @param executor callers executor
     * @return Future of boolean if state update succeeded.
     */
    CompletableFuture<State> getState(final String scope, final String name, final boolean ignoreCached, final OperationContext context, final Executor executor);

    /**
     * Api to get the current state with its current version.
     *
     * @param scope scope
     * @param name stream
     * @param context operation context
     * @param executor executor
     * @return Future which when completed has the versioned state.
     */
    CompletableFuture<VersionedMetadata<State>> getVersionedState(final String scope, final String name, final OperationContext context, final Executor executor);

    /**
     * Api to update versioned state as a CAS operation.
     *
     * @param scope scope
     * @param name stream
     * @param state desired state
     * @param previous current state with version
     * @param context operation context
     * @param executor executor
     * @return Future which when completed contains the updated state and version if successful or exception otherwise.
     */
    CompletableFuture<VersionedMetadata<State>> updateVersionedState(final String scope, final String name,
                                                    final State state, final VersionedMetadata<State> previous, final OperationContext context,
                                                    final Executor executor);

    /**
     * Creates a new scope with the given name.
     *
     * @param scopeName Scope name
     * @return null on success and exception on failure.
     */
    CompletableFuture<CreateScopeStatus> createScope(final String scopeName);

    /**
     * Deletes a Scope if contains no streams.
     *
     * @param scopeName Name of scope to be deleted
     * @return null on success and exception on failure.
     */
    CompletableFuture<DeleteScopeStatus> deleteScope(final String scopeName);

    /**
     * Retrieve configuration of scope.
     *
     * @param scopeName Name of scope.
     * @return Returns configuration of scope.
     */
    CompletableFuture<String> getScopeConfiguration(final String scopeName);

    /**
     * List existing streams in scopes.
     *
     * @param scopeName Name of the scope
     * @return List of streams in scope
     */
    CompletableFuture<List<StreamConfiguration>> listStreamsInScope(final String scopeName);

    /**
     * List Scopes in cluster.
     *
     * @return List of scopes
     */
    CompletableFuture<List<String>> listScopes();

    /**
     * Updates the configuration of an existing stream.
     *
     * @param scope         stream scope
     * @param name          stream name.
     * @param configuration new stream configuration.
     * @param context       operation context
     * @param executor      callers executor
     * @return Future of operation
     */
    CompletableFuture<Void> startUpdateConfiguration(final String scope,
                                                     final String name,
                                                     final StreamConfiguration configuration,
                                                     final OperationContext context,
                                                     final Executor executor);

    /**
     * Complete an ongoing update of stream configuration.
     *
     * @param scope         stream scope
     * @param name          stream name.
     * @param existing      versioned StreamConfigurationRecord
     * @param context       operation context
     * @param executor      callers executor
     * @return future of opration
     */
    CompletableFuture<Void> completeUpdateConfiguration(final String scope,
                                                        final String name,
                                                        final VersionedMetadata<StreamConfigurationRecord> existing,
                                                        final OperationContext context,
                                                        final Executor executor);

    /**
     * Fetches the current stream configuration.
     *
     * @param scope    stream scope
     * @param name     stream name.
     * @param context  operation context
     * @param executor callers executor
     * @return current stream configuration.
     */
    CompletableFuture<StreamConfiguration> getConfiguration(final String scope, final String name,
                                                            final OperationContext context,
                                                            final Executor executor);

    /**
     * Fetches the current stream configuration.
     *
     * @param scope        stream scope
     * @param name         stream name.
     * @param context      operation context
     * @param executor     callers executor
     * @return current stream configuration.
     */
    CompletableFuture<VersionedMetadata<StreamConfigurationRecord>> getConfigurationRecord(final String scope, final String name,
                                                                                           final OperationContext context,
                                                                                           final Executor executor);

    /**
     * Start new stream truncation.
     *
     * @param scope         stream scope
     * @param name          stream name.
     * @param streamCut     new stream cut.
     * @param context       operation context
     * @param executor      callers executor
     * @return future of operation.
     */
    CompletableFuture<Void> startTruncation(final String scope,
                                            final String name,
                                            final Map<Long, Long> streamCut,
                                            final OperationContext context,
                                            final Executor executor);

    /**
     * Complete an ongoing stream truncation.
     *
     * @param scope               stream scope
     * @param name                stream name.
     * @param record              versioned record
     * @param context             operation context
     * @param executor            callers executor
     * @return boolean indicating whether the stream was updated
     */
    CompletableFuture<Void> completeTruncation(final String scope,
                                               final String name,
                                               final VersionedMetadata<StreamTruncationRecord> record,
                                               final OperationContext context,
                                               final Executor executor);

    /**
     * Fetches the current stream cut.
     *
     * @param scope        stream scope
     * @param name         stream name.
     * @param context      operation context
     * @param executor     callers executor
     * @return current truncation property.
     */
    CompletableFuture<VersionedMetadata<StreamTruncationRecord>> getTruncationRecord(final String scope, final String name,
                                                                                     final OperationContext context,
                                                                                     final Executor executor);

    /**
     * Set the stream state to sealed.
     *
     * @param scope    stream scope
     * @param name     stream name.
     * @param context  operation context
     * @param executor callers executor
     * @return boolean indicating whether the stream was updated.
     */
    CompletableFuture<Boolean> setSealed(final String scope, final String name, final OperationContext context, final Executor executor);

    /**
     * Get the stream sealed status.
     *
     * @param scope    stream scope
     * @param name     stream name.
     * @param context  operation context
     * @param executor callers executor
     * @return boolean indicating whether the stream is sealed.
     */
    CompletableFuture<Boolean> isSealed(final String scope, final String name, final OperationContext context, final Executor executor);

    /**
     * Get Segment.
     *
     * @param scope    stream scope
     * @param name     stream name.
     * @param number   segment number.
     * @param context  operation context
     * @param executor callers executor
     * @return segment at given number.
     */
    CompletableFuture<Segment> getSegment(final String scope, final String name, final long number, final OperationContext context, final Executor executor);

    /**
     * Get active segments.
     *
     * @param scope    stream scope
     * @param name     stream name.
     * @param executor callers executor
     * @param context  operation context
     * @return currently active segments
     */
    CompletableFuture<List<Segment>> getActiveSegments(final String scope, final String name, final OperationContext context, final Executor executor);
    
    /**
     * Returns the segments at the head of the stream.
     *
     * @param scope    scope.
     * @param stream   stream.
     * @param context  operation context
     * @param executor callers executor
     * @return         list of active segments in specified epoch.
     */
    CompletableFuture<Map<Segment, Long>> getStartingSegments(final String scope,
                                                       final String stream,
                                                       final OperationContext context,
                                                       final Executor executor);

    /**
     * Returns the segments in the specified epoch of the specified stream.
     *
     * @param scope    scope.
     * @param stream   stream.
     * @param epoch    epoch.
     * @param context  operation context
     * @param executor callers executor
     * @return         list of active segments in specified epoch.
     */
    CompletableFuture<List<Segment>> getSegmentsInEpoch(final String scope,
                                                       final String stream,
                                                       final int epoch,
                                                       final OperationContext context,
                                                       final Executor executor);

    /**
     * Given a segment return a map containing the numbers of the segments immediately succeeding it
     * mapped to a list of the segments they succeed.
     *
     * @param scope         stream scope
     * @param streamName    stream name.
     * @param segmentId the segment number
     * @param context       operation context
     * @param executor      callers executor
     * @return segments that immediately follow the specified segment and the segments they follow.
     */
    CompletableFuture<Map<Segment, List<Long>>> getSuccessors(final String scope,
                                                                                     final String streamName,
                                                                                     final long segmentId,
                                                                                     final OperationContext context,
                                                                                     final Executor executor);

    /**
     * Given two stream cuts, this method return a list of segments that lie between given stream cuts.
     *
     * @param scope      stream scope
     * @param streamName stream name.
     * @param from       from stream cut
     * @param to         to stream cut
     * @param context    operation context
     * @param executor   callers executor
     * @return Future which when completed contains list of segments between given stream cuts.
     */
    CompletableFuture<List<Segment>> getSegmentsBetweenStreamCuts(final String scope,
                                                           final String streamName,
                                                           final Map<Long, Long> from,
                                                           final Map<Long, Long> to,
                                                           final OperationContext context,
                                                           final Executor executor);

    /**
     * Method to validate stream cut based on its definition - disjoint sets that cover the entire range of keyspace.
     *
     * @param scope scope name
     * @param streamName stream name
     * @param streamCut stream cut to validate
     * @param context execution context
     * @param executor executor
     * @return Future which when completed has the result of validation check (true for valid and false for illegal streamCuts).
     */
    CompletableFuture<Boolean> isStreamCutValid(final String scope,
                                                final String streamName,
                                                final Map<Long, Long> streamCut,
                                                final OperationContext context,
                                                final Executor executor);

    /**
     * Api to get Versioned epoch transition record.
     *
     * @param scope scope
     * @param stream stream
     * @param context operation context
     * @param executor executor
     *
     * @return Future which when completed has the versioned epoch transition record.
     */
    CompletableFuture<VersionedMetadata<EpochTransitionRecord>> getEpochTransition(String scope, String stream,
                                                                                   OperationContext context,
                                                                                   ScheduledExecutorService executor);

    /**
     * Called to start metadata updates to stream store with respect to new scale request. This method should only update
     * the epochTransition record to reflect current request. It should not initiate the scale workflow. 
     * In case of rolling transactions, this record may become invalid and can be discarded during the startScale phase
     * of scale workflow. 
     *
     * @param scope          stream scope
     * @param name           stream name.
     * @param newRanges      new key ranges to be added to the stream which maps to a new segment per range in the stream
     * @param sealedSegments segments to be sealed
     * @param scaleTimestamp timestamp at which scale was requested
     * @param context        operation context
     * @param executor       callers executor
     * @return the list of newly created segments
     */
    CompletableFuture<VersionedMetadata<EpochTransitionRecord>> submitScale(final String scope, final String name,
                                                                            final List<Long> sealedSegments,
                                                                            final List<Map.Entry<Double, Double>> newRanges,
                                                                            final long scaleTimestamp,
                                                                            final OperationContext context,
                                                                            final Executor executor);

    /**
     * Method to start a new scale. This method will check if epoch transition record is consistent or if
     * a rolling transaction has rendered it inconsistent with the state in store.
     * For manual scale this method will migrate the epoch transaction. For auto scale, it will discard any
     * inconsistent record and reset the state.
     *
     * @param scope          stream scope
     * @param name           stream name.
     * @param isManualScale  flag to indicate that the processing is being performed for manual scale
     * @param record previous versioned record
     * @param state  previous versioned state
     * @param context        operation context
     * @param executor       callers executor
     * @return future Future which when completed contains updated epoch transition record with version or exception otherwise.
     */
    CompletableFuture<VersionedMetadata<EpochTransitionRecord>> startScale(final String scope,
                                       final String name,
                                       final boolean isManualScale,
                                       final VersionedMetadata<EpochTransitionRecord> record,
                                       final VersionedMetadata<State> state,
                                       final OperationContext context,
                                       final Executor executor);

    /**
     * Called after we have successfully verified epoch transition record and started the scale workflow. 
     * Implementation of this method should create new segments that are specified in epochTransition in stream metadata records.
     *
     * @param scope          stream scope
     * @param name           stream name.
     * @param record         versioned record
     * @param context        operation context
     * @param executor       callers executor
     * @return Future, which when completed will indicate that new segments are created in the metadata store or would
     * have failed with appropriate exception.
     */
    CompletableFuture<VersionedMetadata<EpochTransitionRecord>> scaleCreateNewEpochs(final String scope,
                                                   final String name,
                                                   final VersionedMetadata<EpochTransitionRecord> record,
                                                   final OperationContext context,
                                                   final Executor executor);
    
    /**
     * Called after sealing old segments is complete in segment store. 
     * The implementation of this method should update epoch metadata for the given scale input in an idempotent fashion
     * such that active epoch at least reflects the new epoch updated by this method's call. 
     *
     * @param scope          stream scope
     * @param name           stream name.
     * @param sealedSegmentSizes sealed segments with size at the time of sealing
     * @param record         versioned record
     * @param context        operation context
     * @param executor       callers executor
     * @return Future, which when completed will indicate successful and idempotent metadata update corresponding to
     * sealing of old segments in the store. 
     */
    CompletableFuture<Void> scaleSegmentsSealed(final String scope, final String name,
                                                final Map<Long, Long> sealedSegmentSizes,
                                                final VersionedMetadata<EpochTransitionRecord> record,
                                                final OperationContext context,
                                                final Executor executor);

    /**
     * Called at the end of scale workflow to let the store know to complete the scale. This should reset the epoch transition
     * record to signal completion of scale workflow. 
     * Note: the state management is outside the purview of this method and should be done explicitly by the caller. 
     *
     * @param scope          stream scope
     * @param name           stream name.
     * @param record         versioned record
     * @param context        operation context
     * @param executor       callers executor
     * @return A future which when completed indicates the completion current scale workflow.                 
     */
    CompletableFuture<Void> completeScale(final String scope, final String name,
                                          final VersionedMetadata<EpochTransitionRecord> record,
                                          final OperationContext context,
                                          final Executor executor);

    /**
     * Api to indicate to store to start rolling transaction. 
     * The store attempts to update CommittingTransactionsRecord with details about rolling transaction information, 
     * specifically updating active epoch in the aforesaid record. 
     *
     * @param scope scope
     * @param stream stream
     * @param activeEpoch active epoch
     * @param existing versioned committing transactions record that has to be updated
     * @param context operation context
     * @param executor executor
     * @return A future which when completed will capture updated versioned committing transactions record that represents 
     * an ongoing rolling transaction.
     */
    CompletableFuture<VersionedMetadata<CommittingTransactionsRecord>> startRollingTxn(String scope, String stream,
<<<<<<< HEAD
                                                                                       int txnEpoch, int activeEpoch, VersionedMetadata<CommittingTransactionsRecord> existing,
                                                                                       OperationContext context, ScheduledExecutorService executor);
=======
                                       int activeEpoch, VersionedMetadata<CommittingTransactionsRecord> existing,
                                       OperationContext context, ScheduledExecutorService executor);
>>>>>>> 252c1470

    /**
     * This method is called from Rolling transaction workflow after new transactions that are duplicate of active transactions
     * have been created successfully in segment store.
     * This method will update metadata records for epoch to add two new epochs, one for duplicate txn epoch where transactions
     * are merged and the other for duplicate active epoch.
     *
     * @param scope          stream scope
     * @param name           stream name.
     * @param sealedTxnEpochSegments sealed segments from intermediate txn epoch with size at the time of sealing
     * @param time           timestamp
     * @param record         previous versioned record
     * @param context        operation context
     * @param executor       callers executor
     * @return CompletableFuture which upon completion will indicate that we have successfully created new epoch entries.
     */
    CompletableFuture<VersionedMetadata<CommittingTransactionsRecord>> rollingTxnCreateDuplicateEpochs(final String scope,
                                           final String name, Map<Long, Long> sealedTxnEpochSegments,
                                           final long time, final VersionedMetadata<CommittingTransactionsRecord> record,
                                           final OperationContext context, final Executor executor);

    /**
     * This is final step of rolling transaction and is called after old segments are sealed in segment store.
     * This should complete the epoch transition in the metadata store.
     *
     * @param scope          stream scope
     * @param name           stream name.
     * @param sealedActiveEpochSegments sealed segments from active epoch with size at the time of sealing
     * @param record         previous versioned record
     * @param context        operation context
     * @param executor       callers executor
     * @return CompletableFuture which upon successful completion will indicate that rolling transaction is complete.
     */
    CompletableFuture<VersionedMetadata<CommittingTransactionsRecord>> completeRollingTxn(final String scope, final String name,
                                                                    final Map<Long, Long> sealedActiveEpochSegments, 
                                                                    final VersionedMetadata<CommittingTransactionsRecord> record,
                                                                    final OperationContext context, final Executor executor);

    /**
     * Method to create a new unique transaction id on the stream.
     *
     * @param scopeName        Scope
     * @param streamName       Stream
     *                         the scaling operation is initiated on the txn stream.
     * @param context          operation context
     * @param executor         callers executor
     * @return Future when completed contains a new unique txn id.
     */
    CompletableFuture<UUID> generateTransactionId(final String scopeName, final String streamName,
                                                  final OperationContext context,
                                                  final Executor executor);

    /**
     * Method to create a new transaction on a stream.
     *
     * @param scopeName        Scope
     * @param streamName       Stream
     * @param txnId            Transaction identifier.
     * @param lease            Time for which transaction shall remain open with sending any heartbeat.
     * @param maxExecutionTime Maximum time for which client may extend txn lease.
     * @param context          operation context
     * @param executor         callers executor
     * @return Transaction data along with version information.
     */
    CompletableFuture<VersionedTransactionData> createTransaction(final String scopeName, final String streamName,
                                                                  final UUID txnId,
                                                                  final long lease, final long maxExecutionTime,
                                                                  final OperationContext context,
                                                                  final Executor executor);

    /**
     * Heartbeat to keep the transaction open for at least lease amount of time.
     *
     * @param scopeName  Scope
     * @param streamName Stream
     * @param txData     Transaction data
     * @param lease      Lease duration in ms
     * @param context    operation context
     * @param executor   callers executor
     * @return Transaction data along with version information.
     */
    CompletableFuture<VersionedTransactionData> pingTransaction(final String scopeName, final String streamName,
                                                                final VersionedTransactionData txData, final long lease,
                                                                final OperationContext context, final Executor executor);

    /**
     * Fetch transaction metadata along with its version.
     *
     * @param scopeName  scope
     * @param streamName stream
     * @param txId       transaction id
     * @param context    operation context
     * @param executor   callers executor
     * @return transaction metadata along with its version.
     */
    CompletableFuture<VersionedTransactionData> getTransactionData(String scopeName, String streamName, UUID txId,
                                                                                      final OperationContext context,
                                                                                      final Executor executor);

    /**
     * Get transaction status from the stream store.
     *
     * @param scope    stream scope
     * @param stream   stream
     * @param txId     transaction id
     * @param context  operation context
     * @param executor callers executor
     * @return transaction status.
     */
    CompletableFuture<TxnStatus> transactionStatus(final String scope, final String stream, final UUID txId, final OperationContext context, final Executor executor);

    /**
     * Update stream store to mark transaction as committed.
     *
     * @param scope    scope
     * @param stream   stream
     * @param txId     transaction id
     * @param context  operation context
     * @param executor callers executor
     * @return transaction status.
     */
    CompletableFuture<TxnStatus> commitTransaction(final String scope, final String stream,
                                                   final UUID txId, final OperationContext context,
                                                   final Executor executor);

    /**
     * Update stream store to mark transaction as sealed.
     *
     * @param scope    scope
     * @param stream   stream
     * @param txId     transaction id
     * @param commit   Boolean indicating whether to change txn state to committing or aborting.
     * @param version  Expected version of the transaction record in the store.
     * @param context  operation context
     * @param executor callers executor
     * @return         Pair containing the transaction status after sealing and transaction epoch.
     */
    CompletableFuture<SimpleEntry<TxnStatus, Integer>> sealTransaction(final String scope, final String stream,
                                                                       final UUID txId, final boolean commit,
                                                                       final Optional<Version> version,
                                                                       final OperationContext context,
                                                                       final Executor executor);

    /**
     * Update stream store to mark the transaction as aborted.
     *
     * @param scope    scope
     * @param stream   stream
     * @param txId     transaction id
     * @param context  operation context
     * @param executor callers executor
     * @return transaction status
     */
    CompletableFuture<TxnStatus> abortTransaction(final String scope, final String stream,
                                                  final UUID txId, final OperationContext context,
                                                  final Executor executor);

    /**
     * Method to retrive all currently active transactions from the metadata store.
     *
     * @param scope    scope of stream
     * @param stream   name of stream
     * @param context  operation context
     * @param executor callers executor
     * @return map of txId to TxRecord
     */
    CompletableFuture<Map<UUID, ActiveTxnRecord>> getActiveTxns(final String scope, final String stream, final OperationContext context, final Executor executor);

    /**
     * Adds specified resource as a child of current host's hostId node.
     * This is idempotent operation.
     *
     * @param hostId      Host identifier.
     * @param txn         Tracked transaction resource.
     * @param version     Version of tracked transaction's node.
     * @return            A future that completes on completion of the operation.
     */
    CompletableFuture<Void> addTxnToIndex(final String hostId, final TxnResource txn, final Version version);

    /**
     * Removes the specified child node from the specified parent node.
     * This is idempotent operation.
     * If deleteEmptyParent is true and parent has no child after deletion of given child then parent is also deleted.
     *
     * @param hostId            Node whose child is to be removed.
     * @param txn               Transaction resource to remove.
     * @param deleteEmptyParent To delete or not to delete.
     * @return void in future.
     */
    CompletableFuture<Void> removeTxnFromIndex(final String hostId, final TxnResource txn,
                                               final boolean deleteEmptyParent);

    /**
     * Returns a transaction managed by specified host, if one exists.
     *
     * @param hostId Host identifier.
     * @return A transaction managed by specified host, if one exists.
     */
    CompletableFuture<Optional<TxnResource>> getRandomTxnFromIndex(final String hostId);

    /**
     * Fetches version of specified txn stored in the index under specified host.
     *
     * @param hostId    Host identifier.
     * @param resource  Txn resource.
     * @return txn version stored in the index under specified host.
     */
    CompletableFuture<Version> getTxnVersionFromIndex(final String hostId, final TxnResource resource);

    /**
     * Remove the specified host from the index.
     *
     * @param hostId Host identifier.
     * @return A future indicating completion of removal of the host from index.
     */
    CompletableFuture<Void> removeHostFromIndex(String hostId);

    /**
     * Fetches set of hosts that own some txn.
     *
     * @return set of hosts owning some txn.
     */
    CompletableFuture<Set<String>> listHostsOwningTxn();

    /**
     * Returns the currently active epoch of the specified stream.
     *
     * @param scope    scope.
     * @param stream   stream.
     * @param context  operation context
     * @param ignoreCached  boolean indicating whether to use cached value or force fetch from underlying store.
     * @param executor callers executor
     * @return         Completable future that holds active epoch history record upon completion.
     */
    CompletableFuture<EpochRecord> getActiveEpoch(final String scope,
                                                  final String stream,
                                                  final OperationContext context,
                                                  final boolean ignoreCached,
                                                  final Executor executor);

    /**
     * Returns the record for the given epoch of the specified stream.
     *
     * @param scope    scope.
     * @param stream   stream.
     * @param epoch    epoch
     * @param context  operation context
     * @param executor callers executor
     * @return         Completable future that, upon completion, holds epoch history record corresponding to request epoch.
     */
    CompletableFuture<EpochRecord> getEpoch(final String scope,
                                              final String stream,
                                              final int epoch,
                                              final OperationContext context,
                                              final Executor executor);

    /**
     * Api to mark a segment as cold.
     *
     * @param scope         scope for stream
     * @param stream        name of stream
     * @param segmentId segment number
     * @param timestamp     time till which this cold marker is valid.
     * @param context       context in which this operation is taking place.
     * @param executor      callers executor
     * @return Completable future
     */
    CompletableFuture<Void> markCold(final String scope, final String stream, final long segmentId, final long timestamp, final OperationContext context, final Executor executor);

    /**
     * Api to return if a cold marker is set.
     *
     * @param scope    scope for stream
     * @param stream   name of stream
     * @param segmentId   segment nunmber
     * @param context  context in which this operation is taking place.
     * @param executor callers executor
     * @return Completable future Optional of marker's creation time.
     */
    CompletableFuture<Boolean> isCold(final String scope, final String stream, final long segmentId, final OperationContext context, final Executor executor);

    /**
     * Api to clear marker.
     *
     * @param scope    scope for stream
     * @param stream   name of stream
     * @param segmentId   segment nunmber
     * @param context  context in which this operation is taking place.
     * @param executor callers executor
     * @return Completable Future
     */
    CompletableFuture<Void> removeMarker(final String scope, final String stream, final long segmentId, final OperationContext context, final Executor executor);

    /**
     * Get all scale history segments.
     *
     * @param scope    stream scope
     * @param name     stream name.
     * @param from     from time
     * @param to       to
     * @param executor callers executor
     * @param context  operation context
     * @return currently active segments
     */
    CompletableFuture<List<ScaleMetadata>> getScaleMetadata(final String scope, final String name, final long from, 
                                                            final long to, final OperationContext context, final Executor executor);

    /**
     * Method to register listener for changes to bucket's ownership.
     *
     * @param listener listener
     */
    void registerBucketOwnershipListener(BucketOwnershipListener listener);

    /**
     * Unregister listeners for bucket ownership.
     */
    void unregisterBucketOwnershipListener();

    /**
     * Method to register listeners for changes to streams under the bucket.
     *
     * @param bucket   bucket
     * @param listener listener
     */
    void registerBucketChangeListener(int bucket, BucketChangeListener listener);

    /**
     * Method to unregister listeners for changes to streams under the bucket.
     *
     * @param bucket bucket
     */
    void unregisterBucketListener(int bucket);

    /**
     * Method to take ownership of a bucket.
     *
     * @param bucket   bucket id
     * @param processId process id
     *@param executor executor  @return future boolean which tells if ownership attempt succeeded or failed.
     */
    CompletableFuture<Boolean> takeBucketOwnership(int bucket, String processId, final Executor executor);

    /**
     * Return all streams in the bucket.
     *
     * @param bucket   bucket id.
     * @param executor executor
     * @return List of scopedStreamName (scope/stream)
     */
    CompletableFuture<List<String>> getStreamsForBucket(final int bucket, final Executor executor);

    /**
     * Add the given stream to appropriate bucket for auto-retention.
     *
     * @param scope           scope
     * @param stream          stream
     * @param retentionPolicy retention policy
     * @param context         operation context
     * @param executor        executor
     * @return future
     */
    CompletableFuture<Void> addUpdateStreamForAutoStreamCut(final String scope, final String stream, final RetentionPolicy retentionPolicy,
                                                            final OperationContext context, final Executor executor);

    /**
     * Remove stream from auto retention bucket.
     *
     * @param scope    scope
     * @param stream   stream
     * @param context  context
     * @param executor executor
     * @return future
     */
    CompletableFuture<Void> removeStreamFromAutoStreamCut(final String scope, final String stream,
                                                          final OperationContext context, final Executor executor);

    /**
     * Add stream cut to retention set of the given stream.
     *
     * @param scope     scope
     * @param stream    stream
     * @param streamCut stream cut to add
     * @param context   context
     * @param executor  executor
     * @return future
     */
    CompletableFuture<Void> addStreamCutToRetentionSet(final String scope, final String stream, final StreamCutRecord streamCut,
                                                       final OperationContext context, final Executor executor);

    /**
     * Get retention set made of stream cuts for the given stream.
     *
     * @param scope    scope
     * @param stream   stream
     * @param context  context
     * @param executor executor
     * @return future
     */
    CompletableFuture<RetentionSet> getRetentionSet(final String scope, final String stream,
                                                    final OperationContext context, final Executor executor);

    /**
     * Get stream cut record corresponding to the reference.
     *
     * @param scope    scope
     * @param stream   stream
     * @param reference reference record
     * @param context  context
     * @param executor executor
     * @return future which when completed will contain the stream cut record corresponding to reference record
     */
    CompletableFuture<StreamCutRecord> getStreamCutRecord(final String scope, final String stream, 
                                                          final StreamCutReferenceRecord reference,
                                                          final OperationContext context, final Executor executor);

    /**
     * Delete all stream cuts with recording time before the supplied stream cut from the retention set of the stream.
     *
     * @param scope     scope
     * @param stream    stream
     * @param streamCut stream cut to purge from
     * @param context   context
     * @param executor  executor
     * @return future
     */
    CompletableFuture<Void> deleteStreamCutBefore(final String scope, final String stream, final StreamCutReferenceRecord streamCut,
                                                  final OperationContext context, final Executor executor);

    /**
     * Method to get size till the supplied stream cut map.
     *
     * @param scope scope name
     * @param stream stream name
     * @param streamCut stream cut to get the size till
     * @param reference optional reference record
     * @param context operation context
     * @param executor executor
     * @return A CompletableFuture which, when completed, will contain size of stream till given streamCut.
     */
    CompletableFuture<Long> getSizeTillStreamCut(final String scope, final String stream, final Map<Long, Long> streamCut,
                                                 final Optional<StreamCutRecord> reference, 
                                                 final OperationContext context, final ScheduledExecutorService executor);

    /**
     * Method to create committing transaction record in the store for a given stream.
     * This method may throw data exists exception if the committing transaction node already exists and the epoch in 
     * the request does not match the epoch present in the record. 
     *
     * @param scope scope name
     * @param stream stream name
     * @param epoch epoch
     * @param context operation context
     * @param executor executor
     * @return A completableFuture which, when completed, mean that the record has been created successfully.
     */
    CompletableFuture<VersionedMetadata<CommittingTransactionsRecord>> startCommitTransactions(final String scope, final String stream,
                                                                                               final int epoch,
                                                                                               final OperationContext context,
                                                                                               final ScheduledExecutorService executor);

    /**
     * Method to fetch committing transaction record from the store for a given stream.
     * Note: this will not throw data not found exception if the committing transaction node is not found. Instead
     * it returns null.
     *
     * @param scope scope name
     * @param stream stream name
     * @param context operation context
     * @param executor executor
     * @return A completableFuture which, when completed, will contain committing transaction record if it exists, or null otherwise.
     */
    CompletableFuture<VersionedMetadata<CommittingTransactionsRecord>> getVersionedCommittingTransactionsRecord(final String scope, final String stream,
                                                                                             final OperationContext context, final ScheduledExecutorService executor);

    /**
     * Method to delete committing transaction record from the store for a given stream.
     *
     * @param scope scope name
     * @param stream stream name
     * @param record versioned record
     * @param context operation context
     * @param executor executor
     * @return A completableFuture which, when completed, will mean that deletion of txnCommitNode is complete.
     */
    CompletableFuture<Void> completeCommitTransactions(final String scope, final String stream, final VersionedMetadata<CommittingTransactionsRecord> record,
                                                       final OperationContext context, final ScheduledExecutorService executor);

    /**
     * This method attempts to create a new Waiting Request node and set the processor's name in the node.
     * If a node already exists, this attempt is ignored.
     *
     * @param scope scope
     * @param stream stream
     * @param processorName name of the request processor that is waiting to get an opportunity for processing.
     * @param context operation context
     * @param executor executor
     * @return CompletableFuture which indicates that a node was either created successfully or records the failure.
     */
    CompletableFuture<Void> createWaitingRequestIfAbsent(String scope, String stream, String processorName, OperationContext context, ScheduledExecutorService executor);

    /**
     * This method fetches existing waiting request processor's name if any. It returns null if no processor is waiting.
     *
     * @param scope scope
     * @param stream stream
     * @param context operation context
     * @param executor executor
     * @return CompletableFuture which has the name of the processor that had requested for a wait, or null if there was no
     * such request.
     */
    CompletableFuture<String> getWaitingRequestProcessor(String scope, String stream, OperationContext context, ScheduledExecutorService executor);

    /**
     * Delete existing waiting request processor if the name of the existing matches suppied processor name.
     *
     * @param scope scope
     * @param stream stream
     * @param processorName processor name which is to be deleted if it matches the name in waiting record in the store.
     * @param context operation context
     * @param executor executor
     * @return CompletableFuture which indicates completion of processing.
     */
    CompletableFuture<Void> deleteWaitingRequestConditionally(String scope, String stream, String processorName, OperationContext context, ScheduledExecutorService executor);
}<|MERGE_RESOLUTION|>--- conflicted
+++ resolved
@@ -543,13 +543,8 @@
      * an ongoing rolling transaction.
      */
     CompletableFuture<VersionedMetadata<CommittingTransactionsRecord>> startRollingTxn(String scope, String stream,
-<<<<<<< HEAD
-                                                                                       int txnEpoch, int activeEpoch, VersionedMetadata<CommittingTransactionsRecord> existing,
-                                                                                       OperationContext context, ScheduledExecutorService executor);
-=======
                                        int activeEpoch, VersionedMetadata<CommittingTransactionsRecord> existing,
                                        OperationContext context, ScheduledExecutorService executor);
->>>>>>> 252c1470
 
     /**
      * This method is called from Rolling transaction workflow after new transactions that are duplicate of active transactions
