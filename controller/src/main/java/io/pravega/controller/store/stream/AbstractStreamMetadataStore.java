/**
 * Copyright (c) 2017 Dell Inc., or its subsidiaries. All Rights Reserved.
 *
 * Licensed under the Apache License, Version 2.0 (the "License");
 * you may not use this file except in compliance with the License.
 * You may obtain a copy of the License at
 *
 *     http://www.apache.org/licenses/LICENSE-2.0
 */
package io.pravega.controller.store.stream;

import com.google.common.annotations.VisibleForTesting;
import com.google.common.cache.CacheBuilder;
import com.google.common.cache.CacheLoader;
import com.google.common.cache.LoadingCache;
import io.pravega.client.stream.StreamConfiguration;
import io.pravega.common.concurrent.Futures;
import io.pravega.common.hash.RandomFactory;
import io.pravega.common.lang.BigLong;
import io.pravega.controller.store.index.HostIndex;
import io.pravega.controller.store.stream.tables.ActiveTxnRecord;
import io.pravega.controller.store.stream.tables.CommittingTransactionsRecord;
import io.pravega.controller.store.stream.tables.HistoryRecord;
import io.pravega.controller.store.stream.tables.State;
import io.pravega.controller.store.stream.tables.StreamConfigurationRecord;
import io.pravega.controller.store.stream.tables.StreamCutRecord;
import io.pravega.controller.store.stream.tables.StreamTruncationRecord;
import io.pravega.controller.store.task.TxnResource;
import io.pravega.controller.stream.api.grpc.v1.Controller.CreateScopeStatus;
import io.pravega.controller.stream.api.grpc.v1.Controller.DeleteScopeStatus;
import io.pravega.shared.MetricsNames;
import io.pravega.shared.metrics.DynamicLogger;
import io.pravega.shared.metrics.MetricsProvider;
import io.pravega.shared.metrics.OpStatsLogger;
import io.pravega.shared.metrics.StatsLogger;
import io.pravega.shared.metrics.StatsProvider;
import lombok.extern.slf4j.Slf4j;
import org.apache.commons.lang3.tuple.ImmutablePair;
import org.apache.commons.lang3.tuple.Pair;

import javax.annotation.ParametersAreNonnullByDefault;
import java.nio.ByteBuffer;
import java.util.AbstractMap;
import java.util.AbstractMap.SimpleEntry;
import java.util.Collections;
import java.util.List;
import java.util.Map;
import java.util.Optional;
import java.util.Set;
import java.util.UUID;
import java.util.concurrent.CompletableFuture;
import java.util.concurrent.Executor;
import java.util.concurrent.ScheduledExecutorService;
import java.util.concurrent.TimeUnit;
import java.util.concurrent.atomic.AtomicLong;
import java.util.stream.Collectors;

import static io.pravega.shared.MetricsNames.ABORT_TRANSACTION;
import static io.pravega.shared.MetricsNames.COMMIT_TRANSACTION;
import static io.pravega.shared.MetricsNames.CREATE_TRANSACTION;
import static io.pravega.shared.MetricsNames.OPEN_TRANSACTIONS;
import static io.pravega.shared.MetricsNames.SEGMENTS_COUNT;
import static io.pravega.shared.MetricsNames.SEGMENTS_MERGES;
import static io.pravega.shared.MetricsNames.SEGMENTS_SPLITS;
import static io.pravega.shared.MetricsNames.nameFromStream;

/**
 * Abstract Stream metadata store. It implements various read queries using the Stream interface.
 * Implementation of create and update queries are delegated to the specific implementations of this abstract class.
 */
@Slf4j
public abstract class AbstractStreamMetadataStore implements StreamMetadataStore {

    protected static final StatsProvider METRICS_PROVIDER = MetricsProvider.getMetricsProvider();
    private static final DynamicLogger DYNAMIC_LOGGER = MetricsProvider.getDynamicLogger();
    private static final StatsLogger STATS_LOGGER = METRICS_PROVIDER.createStatsLogger("controller");
    private static final OpStatsLogger CREATE_STREAM = STATS_LOGGER.createStats(MetricsNames.CREATE_STREAM);
    private static final OpStatsLogger SEAL_STREAM = STATS_LOGGER.createStats(MetricsNames.SEAL_STREAM);
    private static final OpStatsLogger DELETE_STREAM = STATS_LOGGER.createStats(MetricsNames.DELETE_STREAM);
    private final static String RESOURCE_PART_SEPARATOR = "_%_";

    protected final int bucketCount;

    private final LoadingCache<String, Scope> scopeCache;
    private final LoadingCache<Pair<String, String>, Stream> cache;
    private final HostIndex hostIndex;

    protected AbstractStreamMetadataStore(HostIndex hostIndex, int bucketCount) {
        cache = CacheBuilder.newBuilder()
                .maximumSize(10000)
                .refreshAfterWrite(10, TimeUnit.MINUTES)
                .expireAfterWrite(10, TimeUnit.MINUTES)
                .build(
                        new CacheLoader<Pair<String, String>, Stream>() {
                            @Override
                            @ParametersAreNonnullByDefault
                            public Stream load(Pair<String, String> input) {
                                try {
                                    return newStream(input.getKey(), input.getValue());
                                } catch (Exception e) {
                                    throw new RuntimeException(e);
                                }
                            }
                        });

        scopeCache = CacheBuilder.newBuilder()
                .maximumSize(1000)
                .refreshAfterWrite(10, TimeUnit.MINUTES)
                .expireAfterWrite(10, TimeUnit.MINUTES)
                .build(
                        new CacheLoader<String, Scope>() {
                            @Override
                            @ParametersAreNonnullByDefault
                            public Scope load(String scopeName) {
                                try {
                                    return newScope(scopeName);
                                } catch (Exception e) {
                                    throw new RuntimeException(e);
                                }
                            }
                        });

        this.hostIndex = hostIndex;
        this.bucketCount = bucketCount;
    }

    /**
     * Returns a Scope object from scope identifier.
     *
     * @param scopeName scope identifier is scopeName.
     * @return Scope object.
     */
    abstract Scope newScope(final String scopeName);

    @Override
    public OperationContext createContext(String scope, String name) {
        return new OperationContextImpl(getStream(scope, name, null));
    }

    @Override
    public CompletableFuture<CreateStreamResponse> createStream(final String scope,
                                                   final String name,
                                                   final StreamConfiguration configuration,
                                                   final long createTimestamp,
                                                   final OperationContext context,
                                                   final Executor executor) {
        return withCompletion(getStream(scope, name, context).create(configuration, createTimestamp), executor)
                .thenApply(result -> {
                    if (result.getStatus().equals(CreateStreamResponse.CreateStatus.NEW)) {
                        CREATE_STREAM.reportSuccessValue(1);
                        DYNAMIC_LOGGER.reportGaugeValue(nameFromStream(OPEN_TRANSACTIONS, scope, name), 0);
                        DYNAMIC_LOGGER.reportGaugeValue(nameFromStream(SEGMENTS_COUNT, scope, name),
                                configuration.getScalingPolicy().getMinNumSegments());
                        DYNAMIC_LOGGER.incCounterValue(nameFromStream(SEGMENTS_SPLITS, scope, name), 0);
                        DYNAMIC_LOGGER.incCounterValue(nameFromStream(SEGMENTS_MERGES, scope, name), 0);
                    }

                    return result;
                });
    }

    @Override
    public CompletableFuture<Void> deleteStream(final String scope,
                                                final String name,
                                                final OperationContext context,
                                                final Executor executor) {
        return withCompletion(getStream(scope, name, context).delete(), executor)
                .thenAccept(r -> cache.invalidate(new ImmutablePair<>(scope, name)))
                .thenApply(result -> {
                    DELETE_STREAM.reportSuccessValue(1);
                    DYNAMIC_LOGGER.freezeCounter(nameFromStream(COMMIT_TRANSACTION, scope, name));
                    DYNAMIC_LOGGER.freezeGaugeValue(nameFromStream(OPEN_TRANSACTIONS, scope, name));
                    DYNAMIC_LOGGER.freezeCounter(nameFromStream(SEGMENTS_SPLITS, scope, name));
                    DYNAMIC_LOGGER.freezeCounter(nameFromStream(SEGMENTS_MERGES, scope, name));
                    return result;
                });
    }

    @Override
    public CompletableFuture<Boolean> setState(final String scope, final String name,
                                               final State state, final OperationContext context,
                                               final Executor executor) {
        return withCompletion(getStream(scope, name, context).updateState(state), executor);
    }

    @Override
    public CompletableFuture<State> getState(final String scope, final String name,
                                             final boolean ignoreCached,
                                             final OperationContext context,
                                             final Executor executor) {
        return withCompletion(getStream(scope, name, context).getState(ignoreCached), executor);
    }

    @Override
    public CompletableFuture<Void> resetStateConditionally(String scope, String name, State state, OperationContext context, Executor executor) {
        return withCompletion(getStream(scope, name, context).resetStateConditionally(state), executor);
    }

    /**
     * Create a scope with given name.
     *
     * @param scopeName Name of scope to created.
     * @return CreateScopeStatus future.
     */
    @Override
    public CompletableFuture<CreateScopeStatus> createScope(final String scopeName) {
        return getScope(scopeName).createScope().handle((result, ex) -> {
            if (ex == null) {
                return CreateScopeStatus.newBuilder().setStatus(CreateScopeStatus.Status.SUCCESS).build();
            }
            if (ex instanceof StoreException.DataExistsException ||
                    ex.getCause() instanceof StoreException.DataExistsException) {
                return CreateScopeStatus.newBuilder().setStatus(CreateScopeStatus.Status.SCOPE_EXISTS).build();
            } else {
                log.debug("Create scope failed due to ", ex);
                return CreateScopeStatus.newBuilder().setStatus(CreateScopeStatus.Status.FAILURE).build();
            }
        });
    }

    /**
     * Delete a scope with given name.
     *
     * @param scopeName Name of scope to be deleted
     * @return DeleteScopeStatus future.
     */
    @Override
    public CompletableFuture<DeleteScopeStatus> deleteScope(final String scopeName) {
        return getScope(scopeName).deleteScope().handle((result, ex) -> {
            if (ex == null) {
                return DeleteScopeStatus.newBuilder().setStatus(DeleteScopeStatus.Status.SUCCESS).build();
            }
            if (ex.getCause() instanceof StoreException.DataNotFoundException
                    || ex instanceof StoreException.DataNotFoundException) {
                return DeleteScopeStatus.newBuilder().setStatus(DeleteScopeStatus.Status.SCOPE_NOT_FOUND).build();
            } else if (ex.getCause() instanceof StoreException.DataNotEmptyException
                    || ex instanceof StoreException.DataNotEmptyException) {
                return DeleteScopeStatus.newBuilder().setStatus(DeleteScopeStatus.Status.SCOPE_NOT_EMPTY).build();
            } else {
                log.debug("DeleteScope failed due to {} ", ex);
                return DeleteScopeStatus.newBuilder().setStatus(DeleteScopeStatus.Status.FAILURE).build();
            }
        });
    }

    /**
     * List the streams in scope.
     *
     * @param scopeName Name of scope
     * @return List of streams in scope
     */
    @Override
    public CompletableFuture<List<StreamConfiguration>> listStreamsInScope(final String scopeName) {
        return getScope(scopeName).listStreamsInScope().thenCompose(streams -> {
            return Futures.allOfWithResults(
                    streams.stream()
                            .map(s -> getStream(scopeName, s, null).getConfiguration())
                            .collect(Collectors.toList()));
        });
    }


    @Override
    public CompletableFuture<Void> startTruncation(final String scope,
                                                   final String name,
                                                   final Map<Long, Long> streamCut,
                                                   final OperationContext context, final Executor executor) {
        return withCompletion(getStream(scope, name, context).startTruncation(streamCut), executor);
    }

    @Override
    public CompletableFuture<Void> completeTruncation(final String scope, final String name,
                                                      final OperationContext context, final Executor executor) {
        return withCompletion(getStream(scope, name, context).completeTruncation(), executor);
    }

    @Override
    public CompletableFuture<StreamTruncationRecord> getTruncationRecord(final String scope,
                                                                         final String name,
                                                                         final boolean ignoreCached,
                                                                         final OperationContext context,
                                                                         final Executor executor) {
        return withCompletion(getStream(scope, name, context).getTruncationRecord(ignoreCached), executor);
    }

    @Override
    public CompletableFuture<Void> startUpdateConfiguration(final String scope,
                                                            final String name,
                                                            final StreamConfiguration configuration,
                                                            final OperationContext context,
                                                            final Executor executor) {
        return withCompletion(getStream(scope, name, context).startUpdateConfiguration(configuration), executor);
    }

    @Override
    public CompletableFuture<Void> completeUpdateConfiguration(final String scope, final String name,
                                                               final OperationContext context, final Executor executor) {
        return withCompletion(getStream(scope, name, context).completeUpdateConfiguration(), executor);
    }

    @Override
    public CompletableFuture<StreamConfiguration> getConfiguration(final String scope,
                                                                   final String name,
                                                                   final OperationContext context, final Executor executor) {
        return withCompletion(getStream(scope, name, context).getConfiguration(), executor);
    }

    @Override
    public CompletableFuture<StreamConfigurationRecord> getConfigurationRecord(final String scope,
                                                                               final String name,
                                                                               final boolean ignoreCached,
                                                                               final OperationContext context,
                                                                               final Executor executor) {
        return withCompletion(getStream(scope, name, context).getConfigurationRecord(ignoreCached), executor);
    }

    @Override
    public CompletableFuture<Boolean> isSealed(final String scope, final String name, final OperationContext context, final Executor executor) {
        return withCompletion(getStream(scope, name, context).getState(true).thenApply(state -> state.equals(State.SEALED)), executor);
    }

    @Override
    public CompletableFuture<Boolean> setSealed(final String scope, final String name, final OperationContext context, final Executor executor) {
        return withCompletion(getStream(scope, name, context).updateState(State.SEALED), executor).thenApply(result -> {
            SEAL_STREAM.reportSuccessValue(1);
            DYNAMIC_LOGGER.reportGaugeValue(nameFromStream(OPEN_TRANSACTIONS, scope, name), 0);
            return result;
        });
    }


    @Override
    public CompletableFuture<Segment> getSegment(final String scope, final String name, final long segmentId, final OperationContext context, final Executor executor) {
        return withCompletion(getStream(scope, name, context).getSegment(segmentId), executor);
    }

    @Override
    public CompletableFuture<List<Segment>> getActiveSegments(final String scope, final String name, final OperationContext context, final Executor executor) {
        final Stream stream = getStream(scope, name, context);
        return withCompletion(stream.getState(true)
                        .thenComposeAsync(state -> {
                            if (State.SEALED.equals(state)) {
                                return CompletableFuture.completedFuture(Collections.emptyList());
                            } else {
                                return stream.getActiveSegments();
                            }
                        }, executor)
                        .thenComposeAsync(currentSegments ->
                                Futures.allOfWithResults(currentSegments.stream().map(stream::getSegment)
                                                                        .collect(Collectors.toList())), executor),
                executor);
    }


    @Override
    public CompletableFuture<List<Long>> getActiveSegments(final String scope, final String name, final long timestamp, final OperationContext context, final Executor executor) {
        Stream stream = getStream(scope, name, context);
        return withCompletion(stream.getActiveSegments(timestamp), executor);
    }

    @Override
    public CompletableFuture<List<Segment>> getActiveSegments(final String scope,
                                                              final String stream,
                                                              final int epoch,
                                                              final OperationContext context,
                                                              final Executor executor) {
        final Stream streamObj = getStream(scope, stream, context);
        return withCompletion(streamObj.getActiveSegments(epoch).thenComposeAsync(segments -> {
            return Futures.allOfWithResults(segments
                    .stream()
                    .map(streamObj::getSegment)
                    .collect(Collectors.toList()));
        }, executor), executor);
    }

    @Override
    public CompletableFuture<List<Long>> getActiveSegmentIds(final String scope,
                                                                          final String stream,
                                                                          final int epoch,
                                                                          final OperationContext context,
                                                                          final Executor executor) {
        return withCompletion(getStream(scope, stream, context).getActiveSegments(epoch), executor);
    }

    @Override
    public CompletableFuture<Map<Long, List<Long>>> getSuccessors(final String scope, final String streamName,
                                                                  final long segmentId, final OperationContext context, final Executor executor) {
        Stream stream = getStream(scope, streamName, context);
        return withCompletion(stream.getSuccessorsWithPredecessors(segmentId), executor);
    }

    @Override
    public CompletableFuture<List<Segment>> getSegmentsBetweenStreamCuts(final String scope, final String streamName, final Map<Long, Long> from,
                                                                         final Map<Long, Long> to, final OperationContext context, final Executor executor) {
        Stream stream = getStream(scope, streamName, context);
        return withCompletion(stream.getSegmentsBetweenStreamCuts(from, to), executor);
    }

    @Override
    public CompletableFuture<StartScaleResponse> startScale(final String scope,
                                                            final String name,
                                                            final List<Long> sealedSegments,
                                                            final List<AbstractMap.SimpleEntry<Double, Double>> newRanges,
                                                            final long scaleTimestamp,
                                                            final boolean runOnlyIfStarted,
                                                            final OperationContext context,
                                                            final Executor executor) {
        return withCompletion(getStream(scope, name, context)
                .startScale(sealedSegments, newRanges, scaleTimestamp, runOnlyIfStarted), executor);
    }

    @Override
    public CompletableFuture<Void> scaleCreateNewSegments(final String scope,
                                                          final String name,
                                                          final OperationContext context,
                                                          final Executor executor) {
        return withCompletion(getStream(scope, name, context).scaleCreateNewSegments(), executor);
    }

    @Override
    public CompletableFuture<Void> scaleNewSegmentsCreated(final String scope,
                                                           final String name,
                                                           final OperationContext context,
                                                           final Executor executor) {
        return withCompletion(getStream(scope, name, context).scaleNewSegmentsCreated(), executor);
    }

    @Override
    public CompletableFuture<Void> scaleSegmentsSealed(final String scope,
                                                       final String name,
                                                       final Map<Long, Long> sealedSegmentSizes,
                                                       final OperationContext context,
                                                       final Executor executor) {
        CompletableFuture<Void> future = withCompletion(getStream(scope, name, context).scaleOldSegmentsSealed(sealedSegmentSizes), executor);

        future.thenCompose(result -> CompletableFuture.allOf(
                getActiveSegments(scope, name, System.currentTimeMillis(), null, executor).thenAccept(list ->
                        DYNAMIC_LOGGER.reportGaugeValue(nameFromStream(SEGMENTS_COUNT, scope, name), list.size())),
                findNumSplitsMerges(scope, name, executor).thenAccept(simpleEntry -> {
                    DYNAMIC_LOGGER.updateCounterValue(nameFromStream(SEGMENTS_SPLITS, scope, name), simpleEntry.getKey());
                    DYNAMIC_LOGGER.updateCounterValue(nameFromStream(SEGMENTS_MERGES, scope, name), simpleEntry.getValue());
                })));

        return future;
    }

    @Override
    public CompletableFuture<Boolean> tryDeleteEpochIfStale(final String scope,
                                                                        final String name,
                                                                        final int epoch,
                                                                        final OperationContext context,
                                                                        final Executor executor) {
        Stream stream = getStream(scope, name, context);
        return withCompletion(stream.tryDeleteEpochIfStale(epoch), executor);
    }

    @Override
    public CompletableFuture<Void> addStreamCutToRetentionSet(final String scope, final String name, final StreamCutRecord streamCut,
                                                              final OperationContext context, final Executor executor) {
        Stream stream = getStream(scope, name, context);
        return withCompletion(stream.addStreamCutToRetentionSet(streamCut), executor);
    }

    @Override
    public CompletableFuture<List<StreamCutRecord>> getStreamCutsFromRetentionSet(final String scope, final String name,
                                                                                  final OperationContext context, final Executor executor) {
        Stream stream = getStream(scope, name, context);
        return withCompletion(stream.getRetentionStreamCuts(), executor);
    }

    @Override
    public CompletableFuture<Void> deleteStreamCutBefore(final String scope, final String name, final StreamCutRecord streamCut,
                                                         final OperationContext context, final Executor executor) {
        Stream stream = getStream(scope, name, context);
        return withCompletion(stream.deleteStreamCutBefore(streamCut), executor);
    }

    @Override
    public CompletableFuture<Long> getSizeTillStreamCut(final String scope, final String name, final Map<Long, Long> streamCut,
                                                        final OperationContext context, final ScheduledExecutorService executor) {
        Stream stream = getStream(scope, name, context);
        return withCompletion(stream.getSizeTillStreamCut(streamCut), executor);
    }

    @Override
    public CompletableFuture<UUID> generateTransactionId(final String scopeName, final String streamName,
                                                             final OperationContext context,
                                                             final Executor executor) {
        Stream stream = getStream(scopeName, streamName, context);

        // This can throw write conflict exception
        CompletableFuture<BigLong> nextFuture = getNextCounter();
        return withCompletion(nextFuture.thenCompose(next -> stream.generateNewTxnId(next.getMsb(), next.getLsb())), executor);
    }

    @Override
    public CompletableFuture<VersionedTransactionData> createTransaction(final String scopeName,
                                                                         final String streamName,
                                                                         final UUID txnId,
                                                                         final long lease,
                                                                         final long maxExecutionTime,
                                                                         final long scaleGracePeriod,
                                                                         final OperationContext context,
                                                                         final Executor executor) {
        Stream stream = getStream(scopeName, streamName, context);
        return withCompletion(stream.createTransaction(txnId, lease, maxExecutionTime, scaleGracePeriod), executor)
                .thenApply(result -> {
                    stream.getNumberOfOngoingTransactions().thenAccept(count -> {
                        DYNAMIC_LOGGER.incCounterValue(nameFromStream(CREATE_TRANSACTION, scopeName, streamName), 1);
                        DYNAMIC_LOGGER.reportGaugeValue(nameFromStream(OPEN_TRANSACTIONS, scopeName, streamName), count);
                    });
                    return result;
                });
    }

    @Override
    public CompletableFuture<VersionedTransactionData> pingTransaction(final String scopeName, final String streamName,
                                                                       final VersionedTransactionData txData,
                                                                       final long lease,
                                                                       final OperationContext context,
                                                                       final Executor executor) {
        return withCompletion(getStream(scopeName, streamName, context).pingTransaction(txData, lease), executor);
    }

    @Override
    public CompletableFuture<VersionedTransactionData> getTransactionData(final String scopeName,
                                                                          final String streamName,
                                                                          final UUID txId,
                                                                          final OperationContext context,
                                                                          final Executor executor) {
        return withCompletion(getStream(scopeName, streamName, context).getTransactionData(txId), executor);
    }

    @Override
    public CompletableFuture<TxnStatus> transactionStatus(final String scopeName, final String streamName,
                                                          final UUID txId, final OperationContext context,
                                                          final Executor executor) {
        return withCompletion(getStream(scopeName, streamName, context).checkTransactionStatus(txId), executor);
    }

    @Override
    public CompletableFuture<TxnStatus> commitTransaction(final String scope, final String streamName, final int epoch,
                                                          final UUID txId, final OperationContext context,
                                                          final Executor executor) {
        Stream stream = getStream(scope, streamName, context);
        CompletableFuture<TxnStatus> future = withCompletion(stream.commitTransaction(epoch, txId), executor);

        future.thenCompose(result -> {
            return stream.getNumberOfOngoingTransactions().thenAccept(count -> {
                DYNAMIC_LOGGER.incCounterValue(nameFromStream(COMMIT_TRANSACTION, scope, streamName), 1);
                DYNAMIC_LOGGER.reportGaugeValue(nameFromStream(OPEN_TRANSACTIONS, scope, streamName), count);
            });
        });

        return future;
    }

    @Override
    public CompletableFuture<SimpleEntry<TxnStatus, Integer>> sealTransaction(final String scopeName,
                                                                              final String streamName,
                                                                              final UUID txId,
                                                                              final boolean commit,
                                                                              final Optional<Integer> version,
                                                                              final OperationContext context,
                                                                              final Executor executor) {
        return withCompletion(getStream(scopeName, streamName, context)
                .sealTransaction(txId, commit, version), executor);
    }

    @Override
    public CompletableFuture<TxnStatus> abortTransaction(final String scope, final String streamName, final int epoch,
                                                         final UUID txId, final OperationContext context,
                                                         final Executor executor) {
        Stream stream = getStream(scope, streamName, context);
        CompletableFuture<TxnStatus> future = withCompletion(stream.abortTransaction(epoch, txId), executor);
        future.thenApply(result -> {
            stream.getNumberOfOngoingTransactions().thenAccept(count -> {
                DYNAMIC_LOGGER.incCounterValue(nameFromStream(ABORT_TRANSACTION, scope, streamName), 1);
                DYNAMIC_LOGGER.reportGaugeValue(nameFromStream(OPEN_TRANSACTIONS, scope, streamName), count);
            });
            return result;
        });
        return future;
    }

    @Override
    public CompletableFuture<Boolean> isTransactionOngoing(final String scope, final String stream, final OperationContext context, final Executor executor) {
        return withCompletion(getStream(scope, stream, context).getNumberOfOngoingTransactions(), executor)
                .thenApply(num -> num > 0);
    }

    @Override
    public CompletableFuture<Void> addTxnToIndex(String hostId, TxnResource txn, int version) {
        return hostIndex.addEntity(hostId, getTxnResourceString(txn), ByteBuffer.allocate(Integer.BYTES).putInt(version).array());
    }

    @Override
    public CompletableFuture<Void> removeTxnFromIndex(String hostId, TxnResource txn, boolean deleteEmptyParent) {
        return hostIndex.removeEntity(hostId, getTxnResourceString(txn), deleteEmptyParent);
    }

    @Override
    public CompletableFuture<Optional<TxnResource>> getRandomTxnFromIndex(final String hostId) {
        return hostIndex.getEntities(hostId).thenApply(list -> list != null && list.size() > 0 ?
                Optional.of(this.getTxnResource(list.get(RandomFactory.create().nextInt(list.size())))) : Optional.empty());
    }

    @Override
    public CompletableFuture<Integer> getTxnVersionFromIndex(final String hostId, final TxnResource resource) {
        return hostIndex.getEntityData(hostId, getTxnResourceString(resource)).thenApply(data ->
            data != null ? ByteBuffer.wrap(data).getInt() : null);
    }

    @Override
    public CompletableFuture<Void> removeHostFromIndex(String hostId) {
        return hostIndex.removeHost(hostId);
    }

    @Override
    public CompletableFuture<Set<String>> listHostsOwningTxn() {
        return hostIndex.getHosts();
    }

    @Override
    public CompletableFuture<Void> markCold(final String scope, final String stream, final long segmentId, final long timestamp,
                                            final OperationContext context, final Executor executor) {
        return withCompletion(getStream(scope, stream, context).setColdMarker(segmentId, timestamp), executor);
    }

    @Override
    public CompletableFuture<Boolean> isCold(final String scope, final String stream, final long segmentId,
                                             final OperationContext context, final Executor executor) {
        return withCompletion(getStream(scope, stream, context).getColdMarker(segmentId)
                .thenApply(marker -> marker != null && marker > System.currentTimeMillis()), executor);
    }

    @Override
    public CompletableFuture<Void> removeMarker(final String scope, final String stream, final long segmentId,
                                                final OperationContext context, final Executor executor) {
        return withCompletion(getStream(scope, stream, context).removeColdMarker(segmentId), executor);
    }

    @Override
    public CompletableFuture<Map<UUID, ActiveTxnRecord>> getActiveTxns(final String scope, final String stream,
                                                                       final OperationContext context, final Executor executor) {
        return withCompletion(getStream(scope, stream, context).getActiveTxns(), executor);
    }

    @Override
    public CompletableFuture<List<ScaleMetadata>> getScaleMetadata(final String scope, final String name,
                                                                   final OperationContext context, final Executor executor) {
        return withCompletion(getStream(scope, name, context).getScaleMetadata(), executor);
    }

    @Override
    public CompletableFuture<HistoryRecord>  getActiveEpoch(final String scope,
                                                            final String stream,
                                                            final OperationContext context,
                                                            final boolean ignoreCached,
                                                            final Executor executor) {
        return withCompletion(getStream(scope, stream, context).getActiveEpoch(ignoreCached), executor);
    }

    @Override
<<<<<<< HEAD
    public CompletableFuture<HistoryRecord>  getEpochRecord(final String scope,
                                                            final String stream,
                                                            final int epoch,
                                                            final OperationContext context,
                                                            final Executor executor) {
        return withCompletion(getStream(scope, stream, context).getEpochRecord(epoch), executor);
    }

    @Override
    public CompletableFuture<Void> createTxnCommitList(String scope, String stream, int epoch, List<UUID> txnsToCommit,
                                                       OperationContext context, ScheduledExecutorService executor) {
        return withCompletion(getStream(scope, stream, context).createTxnCommitList(epoch, txnsToCommit), executor);
=======
    public CompletableFuture<Void> createCommittingTransactionsRecord(String scope, String stream, int epoch, List<UUID> txnsToCommit,
                                                                      OperationContext context, ScheduledExecutorService executor) {
        return withCompletion(getStream(scope, stream, context).createCommittingTransactionsRecord(epoch, txnsToCommit), executor);
>>>>>>> 501e45d4
    }

    @Override
    public CompletableFuture<CommittingTransactionsRecord> getCommittingTransactionsRecord(String scope, String stream, OperationContext context,
                                                                                           ScheduledExecutorService executor) {
        return withCompletion(getStream(scope, stream, context).getCommittingTransactionsRecord(), executor);
    }

    @Override
    public CompletableFuture<Void> deleteCommittingTransactionsRecord(String scope, String stream, OperationContext context, ScheduledExecutorService executor) {
        return withCompletion(getStream(scope, stream, context).deleteCommittingTransactionsRecord(), executor);
    }

    @Override
    public CompletableFuture<Map<UUID, ActiveTxnRecord>> getTransactionsInEpoch(String scope, String stream, int epoch,
                                                                                OperationContext context, ScheduledExecutorService executor) {
        return withCompletion(getStream(scope, stream, context).getTransactionsInEpoch(epoch), executor);
    }

    protected Stream getStream(String scope, final String name, OperationContext context) {
        Stream stream;
        if (context != null) {
            stream = context.getStream();
            assert stream.getScope().equals(scope);
            assert stream.getName().equals(name);
        } else {
            stream = cache.getUnchecked(new ImmutablePair<>(scope, name));
            stream.refresh();
        }
        return stream;
    }

    @VisibleForTesting
    void setStream(Stream stream) {
        cache.put(new ImmutablePair<>(stream.getScope(), stream.getName()), stream);
    }

    private Scope getScope(final String scopeName) {
        Scope scope = scopeCache.getUnchecked(scopeName);
        scope.refresh();
        return scope;
    }

    private <T> CompletableFuture<T> withCompletion(CompletableFuture<T> future, final Executor executor) {

        // Following makes sure that the result future given out to caller is actually completed on
        // caller's executor. So any chaining, if done without specifying an executor, will either happen on
        // caller's executor or fork join pool but never on someone else's executor.

        CompletableFuture<T> result = new CompletableFuture<>();

        future.whenCompleteAsync((r, e) -> {
            if (e != null) {
                result.completeExceptionally(e);
            } else {
                result.complete(r);
            }
        }, executor);

        return result;
    }

    private CompletableFuture<SimpleEntry<Long, Long>> findNumSplitsMerges(String scopeName, String streamName, Executor executor) {
        return getScaleMetadata(scopeName, streamName, null, executor).thenApply(scaleMetadataList -> {
            AtomicLong totalNumSplits = new AtomicLong(0L);
            AtomicLong totalNumMerges = new AtomicLong(0L);
            scaleMetadataList.forEach(x -> {
                totalNumMerges.addAndGet(x.getMerges());
                totalNumSplits.addAndGet(x.getSplits());
            });

            return new SimpleEntry<>(totalNumSplits.get(), totalNumMerges.get());
        });
    }

    abstract Stream newStream(final String scope, final String name);

    abstract CompletableFuture<BigLong> getNextCounter();

    private String getTxnResourceString(TxnResource txn) {
        return txn.toString(RESOURCE_PART_SEPARATOR);
    }

    private TxnResource getTxnResource(String str) {
        return TxnResource.parse(str, RESOURCE_PART_SEPARATOR);
    }

    int getBucket(String scope, String stream) {
        String scopedStreamName = getScopedStreamName(scope, stream);
        return scopedStreamName.hashCode() % bucketCount;
    }

    String getScopedStreamName(String scope, String stream) {
        return String.format("%s/%s", scope, stream);
    }
}
<|MERGE_RESOLUTION|>--- conflicted
+++ resolved
@@ -445,16 +445,6 @@
     }
 
     @Override
-    public CompletableFuture<Boolean> tryDeleteEpochIfStale(final String scope,
-                                                                        final String name,
-                                                                        final int epoch,
-                                                                        final OperationContext context,
-                                                                        final Executor executor) {
-        Stream stream = getStream(scope, name, context);
-        return withCompletion(stream.tryDeleteEpochIfStale(epoch), executor);
-    }
-
-    @Override
     public CompletableFuture<Void> addStreamCutToRetentionSet(final String scope, final String name, final StreamCutRecord streamCut,
                                                               final OperationContext context, final Executor executor) {
         Stream stream = getStream(scope, name, context);
@@ -584,12 +574,6 @@
     }
 
     @Override
-    public CompletableFuture<Boolean> isTransactionOngoing(final String scope, final String stream, final OperationContext context, final Executor executor) {
-        return withCompletion(getStream(scope, stream, context).getNumberOfOngoingTransactions(), executor)
-                .thenApply(num -> num > 0);
-    }
-
-    @Override
     public CompletableFuture<Void> addTxnToIndex(String hostId, TxnResource txn, int version) {
         return hostIndex.addEntity(hostId, getTxnResourceString(txn), ByteBuffer.allocate(Integer.BYTES).putInt(version).array());
     }
@@ -662,7 +646,6 @@
     }
 
     @Override
-<<<<<<< HEAD
     public CompletableFuture<HistoryRecord>  getEpochRecord(final String scope,
                                                             final String stream,
                                                             final int epoch,
@@ -672,14 +655,9 @@
     }
 
     @Override
-    public CompletableFuture<Void> createTxnCommitList(String scope, String stream, int epoch, List<UUID> txnsToCommit,
-                                                       OperationContext context, ScheduledExecutorService executor) {
-        return withCompletion(getStream(scope, stream, context).createTxnCommitList(epoch, txnsToCommit), executor);
-=======
     public CompletableFuture<Void> createCommittingTransactionsRecord(String scope, String stream, int epoch, List<UUID> txnsToCommit,
                                                                       OperationContext context, ScheduledExecutorService executor) {
         return withCompletion(getStream(scope, stream, context).createCommittingTransactionsRecord(epoch, txnsToCommit), executor);
->>>>>>> 501e45d4
     }
 
     @Override
