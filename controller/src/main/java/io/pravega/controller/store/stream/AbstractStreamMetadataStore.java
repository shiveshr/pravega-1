--- conflicted
+++ resolved
@@ -64,10 +64,7 @@
 @Slf4j
 public abstract class AbstractStreamMetadataStore implements StreamMetadataStore {
     public static final Predicate<Throwable> DATA_NOT_FOUND_PREDICATE = e -> Exceptions.unwrap(e) instanceof StoreException.DataNotFoundException;
-<<<<<<< HEAD
-=======
     public static final Predicate<Throwable> DATA_NOT_EMPTY_PREDICATE = e -> Exceptions.unwrap(e) instanceof StoreException.DataNotEmptyException;
->>>>>>> d58e983d
 
     private final static String RESOURCE_PART_SEPARATOR = "_%_";
     private static final int MAXIMUM_SIZE = 1000;
