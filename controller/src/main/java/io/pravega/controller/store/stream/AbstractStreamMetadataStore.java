--- conflicted
+++ resolved
@@ -472,15 +472,9 @@
 
     @Override
     public CompletableFuture<VersionedMetadata<CommittingTransactionsRecord>> startRollingTxn(String scope, String stream,
-<<<<<<< HEAD
-                                                                                              int txnEpoch, int activeEpoch, VersionedMetadata<CommittingTransactionsRecord> existing,
-                                                                                              OperationContext context, ScheduledExecutorService executor) {
-        return withCompletion(getStream(scope, stream, context).startRollingTxn(txnEpoch, activeEpoch, existing), executor);
-=======
                                        int activeEpoch, VersionedMetadata<CommittingTransactionsRecord> existing,
                                        OperationContext context, ScheduledExecutorService executor) {
         return withCompletion(getStream(scope, stream, context).startRollingTxn(activeEpoch, existing), executor);
->>>>>>> 252c1470
     }
 
 
