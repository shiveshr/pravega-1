--- conflicted
+++ resolved
@@ -641,13 +641,8 @@
 
     @Override
     public CompletableFuture<Version> getTxnVersionFromIndex(final String hostId, final TxnResource resource) {
-<<<<<<< HEAD
         return hostTxnIndex.getEntityData(hostId, getTxnResourceString(resource))
-                        .thenApply(data -> Optional.ofNullable(data).map(this::parseVersionData).filter(x -> !x.equals(getEmptyVersion())).orElse(null));
-=======
-        return hostIndex.getEntityData(hostId, getTxnResourceString(resource))
                 .thenApply(data -> Optional.ofNullable(data).map(this::parseVersionData).filter(x -> !x.equals(getEmptyVersion())).orElse(null));
->>>>>>> 26218a97
     }
 
     @Override
