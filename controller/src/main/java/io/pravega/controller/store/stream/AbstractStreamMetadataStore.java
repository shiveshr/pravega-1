/**
 * Copyright (c) Dell Inc., or its subsidiaries. All Rights Reserved.
 *
 * Licensed under the Apache License, Version 2.0 (the "License");
 * you may not use this file except in compliance with the License.
 * You may obtain a copy of the License at
 *
 *     http://www.apache.org/licenses/LICENSE-2.0
 */
package io.pravega.controller.store.stream;

import com.google.common.annotations.VisibleForTesting;
import com.google.common.collect.ImmutableMap;
import io.pravega.controller.store.Version;
import io.pravega.controller.store.VersionedMetadata;
import io.pravega.controller.store.Scope;
import com.google.common.cache.CacheBuilder;
import com.google.common.cache.CacheLoader;
import com.google.common.cache.LoadingCache;
import io.pravega.client.stream.StreamConfiguration;
import io.pravega.common.Exceptions;
import io.pravega.common.concurrent.Futures;
import io.pravega.common.hash.RandomFactory;
import io.pravega.common.lang.Int96;
import io.pravega.controller.metrics.StreamMetrics;
import io.pravega.controller.metrics.TransactionMetrics;
import io.pravega.controller.store.index.HostIndex;
import io.pravega.controller.store.stream.records.ActiveTxnRecord;
import io.pravega.controller.store.stream.records.CommittingTransactionsRecord;
import io.pravega.controller.store.stream.records.EpochRecord;
import io.pravega.controller.store.stream.records.EpochTransitionRecord;
import io.pravega.controller.store.stream.records.HistoryTimeSeries;
import io.pravega.controller.store.stream.records.RetentionSet;
import io.pravega.controller.store.stream.records.SealedSegmentsMapShard;
import io.pravega.controller.store.stream.records.StreamConfigurationRecord;
import io.pravega.controller.store.stream.records.StreamCutRecord;
import io.pravega.controller.store.stream.records.StreamCutReferenceRecord;
import io.pravega.controller.store.stream.records.StreamSegmentRecord;
import io.pravega.controller.store.stream.records.StreamTruncationRecord;
import io.pravega.controller.store.stream.records.WriterMark;
import io.pravega.controller.store.stream.records.StreamSubscriber;
import io.pravega.controller.store.task.TxnResource;
import io.pravega.controller.stream.api.grpc.v1.Controller;
import io.pravega.controller.stream.api.grpc.v1.Controller.CreateScopeStatus;
import io.pravega.controller.stream.api.grpc.v1.Controller.DeleteScopeStatus;
import io.pravega.shared.controller.event.ControllerEvent;
import io.pravega.shared.controller.event.ControllerEventSerializer;
import lombok.Getter;
import lombok.extern.slf4j.Slf4j;
import org.apache.commons.lang3.tuple.ImmutablePair;
import org.apache.commons.lang3.tuple.Pair;

import javax.annotation.ParametersAreNonnullByDefault;
import java.nio.ByteBuffer;
import java.util.AbstractMap.SimpleEntry;
import java.util.Collections;
import java.util.HashMap;
import java.util.List;
import java.util.Map;
import java.util.Optional;
import java.util.Set;
import java.util.UUID;
import java.util.concurrent.CompletableFuture;
import java.util.concurrent.Executor;
import java.util.concurrent.ScheduledExecutorService;
import java.util.concurrent.TimeUnit;
import java.util.function.Predicate;
import java.util.concurrent.atomic.AtomicLong;
import java.util.stream.Collectors;

/**
 * Abstract Stream metadata store. It implements various read queries using the Stream interface.
 * Implementation of create and update queries are delegated to the specific implementations of this abstract class.
 */
@Slf4j
public abstract class AbstractStreamMetadataStore implements StreamMetadataStore {
    public static final Predicate<Throwable> DATA_NOT_FOUND_PREDICATE = e -> Exceptions.unwrap(e) instanceof StoreException.DataNotFoundException;
    public static final Predicate<Throwable> DATA_NOT_EMPTY_PREDICATE = e -> Exceptions.unwrap(e) instanceof StoreException.DataNotEmptyException;

    private final static String RESOURCE_PART_SEPARATOR = "_%_";
    
    private final LoadingCache<String, Scope> scopeCache;
    private final LoadingCache<Pair<String, String>, Stream> cache;
    private final HostIndex hostTxnIndex;
    @Getter
    private final HostIndex hostTaskIndex;
    private final ControllerEventSerializer controllerEventSerializer = new ControllerEventSerializer();

    protected AbstractStreamMetadataStore(HostIndex hostTxnIndex, HostIndex hostTaskIndex) {
        cache = CacheBuilder.newBuilder()
                .maximumSize(10000)
                .refreshAfterWrite(10, TimeUnit.MINUTES)
                .expireAfterWrite(10, TimeUnit.MINUTES)
                .build(
                        new CacheLoader<Pair<String, String>, Stream>() {
                            @Override
                            @ParametersAreNonnullByDefault
                            public Stream load(Pair<String, String> input) {
                                try {
                                    return newStream(input.getKey(), input.getValue());
                                } catch (Exception e) {
                                    throw new RuntimeException(e);
                                }
                            }
                        });

        scopeCache = CacheBuilder.newBuilder()
                .maximumSize(1000)
                .refreshAfterWrite(10, TimeUnit.MINUTES)
                .expireAfterWrite(10, TimeUnit.MINUTES)
                .build(
                        new CacheLoader<String, Scope>() {
                            @Override
                            @ParametersAreNonnullByDefault
                            public Scope load(String scopeName) {
                                try {
                                    return newScope(scopeName);
                                } catch (Exception e) {
                                    throw new RuntimeException(e);
                                }
                            }
                        });

        this.hostTxnIndex = hostTxnIndex;
        this.hostTaskIndex = hostTaskIndex;
    }

    /**
     * Returns a Scope object from scope identifier.
     *
     * @param scopeName scope identifier is scopeName.
     * @return Scope object.
     */
    abstract Scope newScope(final String scopeName);

    @Override
    public OperationContext createContext(String scope, String name) {
        return new OperationContextImpl<>(getStream(scope, name, null));
    }

    @Override
    public CompletableFuture<CreateStreamResponse> createStream(final String scope,
                                                   final String name,
                                                   final StreamConfiguration configuration,
                                                   final long createTimestamp,
                                                   final OperationContext context,
                                                   final Executor executor) {
        return getSafeStartingSegmentNumberFor(scope, name)
                .thenCompose(startingSegmentNumber ->
                        Futures.completeOn(checkScopeExists(scope)
                                .thenCompose(exists -> {
                                    if (exists) {
                                        // Create stream may fail if scope is deleted as we attempt to create the stream under scope. 
                                        return getStream(scope, name, context)
                                                .create(configuration, createTimestamp, startingSegmentNumber);
                                    } else {
                                        return Futures.failedFuture(StoreException.create(StoreException.Type.DATA_NOT_FOUND, "scope does not exist"));
                                    }
                                }), executor));
    }

    @Override
    public CompletableFuture<Void> deleteStream(final String scope,
                                                final String name,
                                                final OperationContext context,
                                                final Executor executor) {
        Stream s = getStream(scope, name, context);
        return Futures.exceptionallyExpecting(s.getActiveEpoch(true)
                .thenApply(epoch -> epoch.getSegments().stream().map(StreamSegmentRecord::getSegmentNumber)
                                                                    .reduce(Integer::max).get())
                .thenCompose(lastActiveSegment -> recordLastStreamSegment(scope, name, lastActiveSegment, context, executor)),
                DATA_NOT_FOUND_PREDICATE, null)
                .thenCompose(v -> Futures.completeOn(s.delete(), executor))
                .thenAccept(v -> cache.invalidate(new ImmutablePair<>(scope, name)));
    }

    @Override
    public CompletableFuture<Long> getCreationTime(final String scope,
                                                   final String name,
                                                   final OperationContext context,
                                                   final Executor executor) {
        return Futures.completeOn(getStream(scope, name, context).getCreationTime(), executor);
    }

    @Override
    public CompletableFuture<Void> setState(final String scope, final String name,
                                               final State state, final OperationContext context,
                                               final Executor executor) {
        return Futures.completeOn(getStream(scope, name, context).updateState(state), executor);
    }

    @Override
    public CompletableFuture<State> getState(final String scope, final String name,
                                             final boolean ignoreCached,
                                             final OperationContext context,
                                             final Executor executor) {
        return Futures.completeOn(getStream(scope, name, context).getState(ignoreCached), executor);
    }

    @Override
    public CompletableFuture<VersionedMetadata<State>> updateVersionedState(final String scope, final String name,
                                                                            final State state, final VersionedMetadata<State> previous, final OperationContext context,
                                                                            final Executor executor) {
        return Futures.completeOn(getStream(scope, name, context).updateVersionedState(previous, state), executor);
    }

    @Override
    public CompletableFuture<VersionedMetadata<State>> getVersionedState(final String scope, final String name,
                                             final OperationContext context,
                                             final Executor executor) {
        return Futures.completeOn(getStream(scope, name, context).getVersionedState(), executor);
    }

    /**
     * Create a scope with given name.
     *
     * @param scopeName Name of scope to created.
     * @return CreateScopeStatus future.
     */
    @Override
    public CompletableFuture<CreateScopeStatus> createScope(final String scopeName) {
        return getScope(scopeName).createScope().handle((result, ex) -> {
            if (ex == null) {
                return CreateScopeStatus.newBuilder().setStatus(CreateScopeStatus.Status.SUCCESS).build();
            }
            if (Exceptions.unwrap(ex) instanceof StoreException.DataExistsException) {
                return CreateScopeStatus.newBuilder().setStatus(CreateScopeStatus.Status.SCOPE_EXISTS).build();
            } else {
                log.debug("Create scope failed due to ", ex);
                return CreateScopeStatus.newBuilder().setStatus(CreateScopeStatus.Status.FAILURE).build();
            }
        });
    }

    /**
     * Delete a scope with given name.
     *
     * @param scopeName Name of scope to be deleted
     * @return DeleteScopeStatus future.
     */
    @Override
    public CompletableFuture<DeleteScopeStatus> deleteScope(final String scopeName) {
        return getScope(scopeName).deleteScope().handle((result, e) -> {
            Throwable ex = Exceptions.unwrap(e);
            if (ex == null) {
                return DeleteScopeStatus.newBuilder().setStatus(DeleteScopeStatus.Status.SUCCESS).build();
            }
            if (ex instanceof StoreException.DataNotFoundException) {
                return DeleteScopeStatus.newBuilder().setStatus(DeleteScopeStatus.Status.SCOPE_NOT_FOUND).build();
            } else if (ex instanceof StoreException.DataNotEmptyException) {
                return DeleteScopeStatus.newBuilder().setStatus(DeleteScopeStatus.Status.SCOPE_NOT_EMPTY).build();
            } else {
                log.debug("DeleteScope failed due to {} ", ex);
                return DeleteScopeStatus.newBuilder().setStatus(DeleteScopeStatus.Status.FAILURE).build();
            }
        });
    }

    /**
     * List the streams in scope.
     *
     * @param scopeName Name of scope
     * @return A map of streams in scope to their configs.
     */
    @Override
    public CompletableFuture<Map<String, StreamConfiguration>> listStreamsInScope(final String scopeName) {
        return getScope(scopeName).listStreamsInScope().thenCompose(streams -> {
            HashMap<String, CompletableFuture<Optional<StreamConfiguration>>> result = new HashMap<>();
            for (String s : streams) {
                Stream stream = getStream(scopeName, s, null);
                CompletableFuture<StreamConfiguration> configurationFuture = stream.getConfiguration();
                CompletableFuture<State> stateFuture = stream.getState(true);
                // We are filtering out all streams for the configuration didn't exist. 
                // However if the stream is partially created (state < ACTIVE) we will throw data not found exception 
                // as well so that it is filtered out from the response.  
                CompletableFuture<StreamConfiguration> future = CompletableFuture
                        .allOf(configurationFuture, stateFuture)
                        .thenApply(v -> {
                            State state = stateFuture.join();
                            if (state.equals(State.CREATING) || state.equals(State.UNKNOWN)) {
                                throw StoreException.create(StoreException.Type.DATA_NOT_FOUND, "Partially created stream");
                            }
                            return configurationFuture.join();
                        });
                result.put(stream.getName(), 
                        Futures.exceptionallyExpecting(future, 
                                e -> e instanceof StoreException.DataNotFoundException, 
                                null)
                        .thenApply(Optional::ofNullable));
            }
            return Futures.allOfWithResults(result)
                    .thenApply(x -> {
                        return x.entrySet().stream().filter(y -> y.getValue().isPresent())
                         .collect(Collectors.toMap(Map.Entry::getKey, entry -> entry.getValue().get()));
                    });
        });
    }

    @Override
    public CompletableFuture<Pair<List<String>, String>> listStream(String scopeName, String continuationToken,
                                                                    int limit, Executor executor) {
        return getScope(scopeName).listStreams(limit, continuationToken, executor);
    }

    @Override
    public CompletableFuture<Void> startTruncation(final String scope,
                                                   final String name,
                                                   final Map<Long, Long> streamCut,
                                                   final OperationContext context, final Executor executor) {
        return Futures.completeOn(getStream(scope, name, context).startTruncation(streamCut), executor);
    }

    @Override
    public CompletableFuture<Void> completeTruncation(final String scope, final String name, final VersionedMetadata<StreamTruncationRecord> record,
                                                      final OperationContext context, final Executor executor) {
        return Futures.completeOn(getStream(scope, name, context).completeTruncation(record), executor);
    }

    @Override
    public CompletableFuture<VersionedMetadata<StreamTruncationRecord>> getTruncationRecord(final String scope,
                                                                                            final String name,
                                                                                            final OperationContext context,
                                                                                            final Executor executor) {
        return Futures.completeOn(getStream(scope, name, context).getTruncationRecord(), executor);
    }

    @Override
    public CompletableFuture<Void> startUpdateConfiguration(final String scope,
                                                            final String name,
                                                            final StreamConfiguration configuration,
                                                            final OperationContext context,
                                                            final Executor executor) {
        return Futures.completeOn(getStream(scope, name, context).startUpdateConfiguration(configuration), executor);
    }

    @Override
    public CompletableFuture<Void> completeUpdateConfiguration(final String scope, final String name,
                                                               final VersionedMetadata<StreamConfigurationRecord> existing,
                                                               final OperationContext context, final Executor executor) {
        return Futures.completeOn(getStream(scope, name, context).completeUpdateConfiguration(existing), executor);
    }

    @Override
    public CompletableFuture<StreamConfiguration> getConfiguration(final String scope,
                                                                   final String name,
                                                                   final OperationContext context, final Executor executor) {
        return Futures.completeOn(getStream(scope, name, context).getConfiguration(), executor);
    }

    @Override
    public CompletableFuture<VersionedMetadata<StreamConfigurationRecord>> getConfigurationRecord(final String scope,
                                                                                                  final String name,
                                                                                                  final OperationContext context,
                                                                                                  final Executor executor) {
        return Futures.completeOn(getStream(scope, name, context).getVersionedConfigurationRecord(), executor);
    }

    @Override
    public CompletableFuture<Boolean> isSealed(final String scope, final String name, final OperationContext context, final Executor executor) {
        return Futures.completeOn(getStream(scope, name, context).getState(true).thenApply(state -> state.equals(State.SEALED)), executor);
    }

    @Override
    public CompletableFuture<Void> setSealed(final String scope, final String name, final OperationContext context, final Executor executor) {
        return Futures.completeOn(getStream(scope, name, context).updateState(State.SEALED), executor);
    }


    @Override
    public CompletableFuture<StreamSegmentRecord> getSegment(final String scope, final String name, final long segmentId, final OperationContext context, final Executor executor) {
        return Futures.completeOn(getStream(scope, name, context).getSegment(segmentId), executor);
    }
    
    @Override
    public CompletableFuture<Set<Long>> getAllSegmentIds(final String scope, final String name, final OperationContext context, final Executor executor) {
        return Futures.completeOn(getStream(scope, name, context).getAllSegmentIds(), executor);
    }

    @Override
    public CompletableFuture<Map<StreamSegmentRecord, Long>> getSegmentsAtHead(final String scope, final String name, final OperationContext context, final Executor executor) {
        final Stream stream = getStream(scope, name, context);
        return Futures.completeOn(stream.getSegmentsAtHead(), executor);
    }

    @Override
    public CompletableFuture<List<StreamSegmentRecord>> getActiveSegments(final String scope, final String name, final OperationContext context, final Executor executor) {
        final Stream stream = getStream(scope, name, context);
        return Futures.completeOn(stream.getState(true)
                        .thenComposeAsync(state -> {
                            if (State.SEALED.equals(state)) {
                                return CompletableFuture.completedFuture(Collections.emptyList());
                            } else {
                                return stream.getActiveSegments();
                            }
                        }, executor),
                executor);
    }
    
    @Override
    public CompletableFuture<List<StreamSegmentRecord>> getSegmentsInEpoch(final String scope,
                                                              final String stream,
                                                              final int epoch,
                                                              final OperationContext context,
                                                              final Executor executor) {
        final Stream streamObj = getStream(scope, stream, context);
        return Futures.completeOn(streamObj.getSegmentsInEpoch(epoch), executor);
    }

    @Override
    public CompletableFuture<Map<StreamSegmentRecord, List<Long>>> getSuccessors(final String scope, final String streamName,
                                                                                 final long segmentId, final OperationContext context, final Executor executor) {
        Stream stream = getStream(scope, streamName, context);
        return Futures.completeOn(stream.getSuccessorsWithPredecessors(segmentId), executor);
    }

    @Override
    public CompletableFuture<List<StreamSegmentRecord>> getSegmentsBetweenStreamCuts(final String scope, final String streamName, final Map<Long, Long> from,
                                                                         final Map<Long, Long> to, final OperationContext context, final Executor executor) {
        Stream stream = getStream(scope, streamName, context);
        return Futures.completeOn(stream.getSegmentsBetweenStreamCuts(from, to), executor);
    }

    @Override
    public CompletableFuture<Boolean> isStreamCutValid(final String scope,
                                                final String streamName,
                                                final Map<Long, Long> streamCut,
                                                final OperationContext context,
                                                final Executor executor) {
        Stream stream = getStream(scope, streamName, context);
        return Futures.completeOn(stream.isStreamCutValid(streamCut), executor);
    }

    @Override
    public CompletableFuture<VersionedMetadata<EpochTransitionRecord>> submitScale(final String scope,
                                                                                   final String name,
                                                                                   final List<Long> sealedSegments,
                                                                                   final List<Map.Entry<Double, Double>> newRanges,
                                                                                   final long scaleTimestamp,
                                                                                   final VersionedMetadata<EpochTransitionRecord> record,
                                                                                   final OperationContext context,
                                                                                   final Executor executor) {
        return Futures.completeOn(getStream(scope, name, context).submitScale(sealedSegments, newRanges, scaleTimestamp, record), executor);
    }

    @Override
    public CompletableFuture<VersionedMetadata<EpochTransitionRecord>> getEpochTransition(String scope, String stream,
                                                                                          OperationContext context, ScheduledExecutorService executor) {
        return Futures.completeOn(getStream(scope, stream, context).getEpochTransition(), executor);
    }

    @Override
    public CompletableFuture<VersionedMetadata<EpochTransitionRecord>> startScale(final String scope,
                                                          final String name,
                                                          final boolean isManualScale,
                                                          final VersionedMetadata<EpochTransitionRecord> record,
                                                          final VersionedMetadata<State> state,
                                                          final OperationContext context,
                                                          final Executor executor) {
        return Futures.completeOn(getStream(scope, name, context).startScale(isManualScale, record, state), executor);
    }

    @Override
    public CompletableFuture<VersionedMetadata<EpochTransitionRecord>> scaleCreateNewEpochs(final String scope,
                                                          final String name,
                                                          final VersionedMetadata<EpochTransitionRecord> record,
                                                          final OperationContext context,
                                                          final Executor executor) {
        return Futures.completeOn(getStream(scope, name, context).scaleCreateNewEpoch(record), executor);
    }
    
    @Override
    public CompletableFuture<Void> scaleSegmentsSealed(final String scope,
                                                       final String name,
                                                       final Map<Long, Long> sealedSegmentSizes,
                                                       final VersionedMetadata<EpochTransitionRecord> record,
                                                       final OperationContext context,
                                                       final Executor executor) {
        CompletableFuture<Void> future = Futures.completeOn(getStream(scope, name, context).scaleOldSegmentsSealed(sealedSegmentSizes, record), executor);

        future.thenCompose(result -> CompletableFuture.allOf(
                getActiveSegments(scope, name, context, executor).thenAccept(list ->
                        StreamMetrics.reportActiveSegments(scope, name, list.size())),
                findNumSplitsMerges(scope, name, context, executor).thenAccept(simpleEntry ->
                        StreamMetrics.reportSegmentSplitsAndMerges(scope, name, simpleEntry.getKey(), simpleEntry.getValue()))
        ));
        return future;
    }

    @Override
    public CompletableFuture<Void> completeScale(final String scope,
                                                 final String name,
                                                 final VersionedMetadata<EpochTransitionRecord> record,
                                                 final OperationContext context,
                                                 final Executor executor) {
        return Futures.completeOn(getStream(scope, name, context).completeScale(record), executor);
    }

    @Override
    public CompletableFuture<VersionedMetadata<CommittingTransactionsRecord>> startRollingTxn(String scope, String stream,
                                                                                              int activeEpoch, VersionedMetadata<CommittingTransactionsRecord> existing,
                                                                                              OperationContext context, ScheduledExecutorService executor) {
        return Futures.completeOn(getStream(scope, stream, context).startRollingTxn(activeEpoch, existing), executor);
    }


    @Override
    public CompletableFuture<Void> rollingTxnCreateDuplicateEpochs(String scope, String name,
                        Map<Long, Long> sealedTxnEpochSegments, long time, VersionedMetadata<CommittingTransactionsRecord> record,
                        OperationContext context, Executor executor) {
        return Futures.completeOn(getStream(scope, name, context).rollingTxnCreateDuplicateEpochs(sealedTxnEpochSegments, time, record), executor);
    }

    @Override
    public CompletableFuture<Void> completeRollingTxn(String scope, String name, Map<Long, Long> sealedActiveEpochSegments,
                                                      VersionedMetadata<CommittingTransactionsRecord> record, OperationContext context, Executor executor) {

        CompletableFuture<Void> future = Futures.completeOn(getStream(scope, name, context).completeRollingTxn(sealedActiveEpochSegments, record), executor);

        future.thenCompose(result -> findNumSplitsMerges(scope, name, context, executor).thenAccept(simpleEntry ->
                StreamMetrics.reportSegmentSplitsAndMerges(scope, name, simpleEntry.getKey(), simpleEntry.getValue())));

        return future;
    }

    @Override
    public CompletableFuture<Void> createSubscriber(final String scopeName, final String streamName, String subscriber,
                                                           final OperationContext context, final Executor executor) {
        Stream stream = getStream(scopeName, streamName, context);
        return Futures.completeOn(stream.createSubscriber(subscriber), executor);
    }

    @Override
<<<<<<< HEAD
    public CompletableFuture<Controller.UpdateSubscriberStatus.Status> updateSubscriberStreamCut(final String scope,
                                                                                                 final String name,
                                                                                                 final String subscriber,
                                                                                                 final ImmutableMap<Long, Long> streamCut,
                                                                                                 final OperationContext context,
                                                                                                 final Executor executor) {
        return Futures.completeOn(getStream(scope, name, context).updateSubscriberStreamCut(subscriber, streamCut), executor);
=======
    public CompletableFuture<Void> updateSubscriberStreamCut(final String scope,
                                                            final String name,
                                                            final String subscriber,
                                                            final ImmutableMap<Long, Long> streamCut,
                                                            final VersionedMetadata<StreamSubscriber> previousRecord,
                                                            final OperationContext context,
                                                            final Executor executor) {
        return Futures.completeOn(getStream(scope, name, context)
                .updateSubscriberStreamCut(previousRecord, new StreamSubscriber(subscriber, streamCut, System.currentTimeMillis())), executor);
>>>>>>> 2e7cfe3c
    }


    @Override
    public CompletableFuture<Void> deleteSubscriber(final String scope,
                                                    final String name,
                                                    final String subscriber,
                                                    final OperationContext context,
                                                    final Executor executor) {
        return Futures.completeOn(getStream(scope, name, context).removeSubscriber(subscriber), executor);
    }

    @Override
    public CompletableFuture<VersionedMetadata<StreamSubscriber>> getSubscriber(final String scope, final String name,
                                                                                              final String subscriber,
                                                                                              final OperationContext context,
                                                                                              final Executor executor) {
        return Futures.completeOn(getStream(scope, name, context).getSubscriberRecord(subscriber), executor);
    }

    @Override
    public CompletableFuture<List<String>> listSubscribers(final String scope, final String name,
                                                                                final OperationContext context,
                                                                                final Executor executor) {
        return Futures.completeOn(getStream(scope, name, context).listSubscribers(), executor);
    }

    @Override
    public CompletableFuture<Void> addStreamCutToRetentionSet(final String scope, final String name, final StreamCutRecord streamCut,
                                                              final OperationContext context, final Executor executor) {
        Stream stream = getStream(scope, name, context);
        return Futures.completeOn(stream.addStreamCutToRetentionSet(streamCut), executor);
    }

    @Override
    public CompletableFuture<RetentionSet> getRetentionSet(final String scope, final String name,
                                                           final OperationContext context, final Executor executor) {
        Stream stream = getStream(scope, name, context);
        return Futures.completeOn(stream.getRetentionSet(), executor);
    }

    @Override
    public CompletableFuture<StreamCutRecord> getStreamCutRecord(final String scope, final String name,
                                                          final StreamCutReferenceRecord reference,
                                                          final OperationContext context, final Executor executor) {
        Stream stream = getStream(scope, name, context);
        return Futures.completeOn(stream.getStreamCutRecord(reference), executor);
    }

    @Override
    public CompletableFuture<Void> deleteStreamCutBefore(final String scope, final String name, final StreamCutReferenceRecord streamCut,
                                                         final OperationContext context, final Executor executor) {
        Stream stream = getStream(scope, name, context);
        return Futures.completeOn(stream.deleteStreamCutBefore(streamCut), executor);
    }

    @Override
    public CompletableFuture<Long> getSizeTillStreamCut(final String scope, final String name, final Map<Long, Long> streamCut,
                                                        final Optional<StreamCutRecord> reference, final OperationContext context, 
                                                        final ScheduledExecutorService executor) {
        Stream stream = getStream(scope, name, context);
        return Futures.completeOn(stream.getSizeTillStreamCut(streamCut, reference), executor);
    }

    @Override
    public CompletableFuture<UUID> generateTransactionId(final String scopeName, final String streamName,
                                                             final OperationContext context,
                                                             final Executor executor) {
        Stream stream = getStream(scopeName, streamName, context);

        // This can throw write conflict exception
        CompletableFuture<Int96> nextFuture = getNextCounter();
        return Futures.completeOn(nextFuture.thenCompose(next -> stream.generateNewTxnId(next.getMsb(), next.getLsb())), executor);
    }

    @Override
    public CompletableFuture<VersionedTransactionData> createTransaction(final String scopeName,
                                                                         final String streamName,
                                                                         final UUID txnId,
                                                                         final long lease,
                                                                         final long maxExecutionTime,
                                                                         final OperationContext context,
                                                                         final Executor executor) {
        Stream stream = getStream(scopeName, streamName, context);
        return Futures.completeOn(stream.createTransaction(txnId, lease, maxExecutionTime), executor);
    }

    @Override
    public CompletableFuture<VersionedTransactionData> pingTransaction(final String scopeName, final String streamName,
                                                                       final VersionedTransactionData txData,
                                                                       final long lease,
                                                                       final OperationContext context,
                                                                       final Executor executor) {
        return Futures.completeOn(getStream(scopeName, streamName, context).pingTransaction(txData, lease), executor);
    }

    @Override
    public CompletableFuture<VersionedTransactionData> getTransactionData(final String scopeName,
                                                                          final String streamName,
                                                                          final UUID txId,
                                                                          final OperationContext context,
                                                                          final Executor executor) {
        return Futures.completeOn(getStream(scopeName, streamName, context).getTransactionData(txId), executor);
    }

    @Override
    public CompletableFuture<TxnStatus> transactionStatus(final String scopeName, final String streamName,
                                                          final UUID txId, final OperationContext context,
                                                          final Executor executor) {
        return Futures.completeOn(getStream(scopeName, streamName, context).checkTransactionStatus(txId), executor);
    }

    @VisibleForTesting
    public CompletableFuture<TxnStatus> commitTransaction(final String scope, final String streamName,
                                                          final UUID txId, final OperationContext context,
                                                          final Executor executor) {
        Stream stream = getStream(scope, streamName, context);
        return Futures.completeOn(((PersistentStreamBase) stream).commitTransaction(txId), executor);
    }

    @Override
    public CompletableFuture<SimpleEntry<TxnStatus, Integer>> sealTransaction(final String scopeName,
                                                                              final String streamName,
                                                                              final UUID txId,
                                                                              final boolean commit,
                                                                              final Optional<Version> version,
                                                                              final String writerId,
                                                                              final long timestamp,
                                                                              final OperationContext context,
                                                                              final Executor executor) {
        return Futures.completeOn(getStream(scopeName, streamName, context)
                .sealTransaction(txId, commit, version, writerId, timestamp), executor);
    }

    @Override
    public CompletableFuture<TxnStatus> abortTransaction(final String scope, final String streamName,
                                                         final UUID txId, final OperationContext context,
                                                         final Executor executor) {
        Stream stream = getStream(scope, streamName, context);
        return Futures.completeOn(stream.abortTransaction(txId), executor);
    }

    @Override
    public CompletableFuture<Void> addTxnToIndex(String hostId, TxnResource txn, Version version) {
        return hostTxnIndex.addEntity(hostId, getTxnResourceString(txn), Optional.ofNullable(version).orElse(getEmptyVersion()).toBytes());
    }

    @Override
    public CompletableFuture<Void> removeTxnFromIndex(String hostId, TxnResource txn, boolean deleteEmptyParent) {
        return hostTxnIndex.removeEntity(hostId, getTxnResourceString(txn), deleteEmptyParent);
    }

    @Override
    public CompletableFuture<Optional<TxnResource>> getRandomTxnFromIndex(final String hostId) {
        return hostTxnIndex.getEntities(hostId).thenApply(list -> list != null && list.size() > 0 ?
                Optional.of(this.getTxnResource(list.get(RandomFactory.create().nextInt(list.size())))) : Optional.empty());
    }

    @Override
    public CompletableFuture<Version> getTxnVersionFromIndex(final String hostId, final TxnResource resource) {
        return hostTxnIndex.getEntityData(hostId, getTxnResourceString(resource))
                .thenApply(data -> Optional.ofNullable(data).map(this::parseVersionData).filter(x -> !x.equals(getEmptyVersion())).orElse(null));
    }

    @Override
    public CompletableFuture<Void> removeHostFromIndex(String hostId) {
        return hostTxnIndex.removeHost(hostId);
    }

    @Override
    public CompletableFuture<Set<String>> listHostsOwningTxn() {
        return hostTxnIndex.getHosts();
    }

    @Override
    public CompletableFuture<Map<String, ControllerEvent>> getPendingsTaskForHost(String hostId, int limit) {
        return hostTaskIndex.getEntities(hostId)
                .thenCompose(list ->
                        Futures.allOfWithResults(list.stream()
                                                     .limit(limit)
                                                     .collect(Collectors.toMap(id -> id,
                                                             id -> getControllerTask(hostId, id)))));
    }

    private CompletableFuture<ControllerEvent> getControllerTask(String hostId, String id) {
        return hostTaskIndex.getEntityData(hostId, id)
                          .thenApply(data -> controllerEventSerializer.fromByteBuffer(ByteBuffer.wrap(data)));
    }

    @Override
    public CompletableFuture<Void> removeHostFromTaskIndex(String hostId) {
        return hostTaskIndex.removeHost(hostId);
    }

    @Override
    public CompletableFuture<Set<String>> listHostsWithPendingTask() {
        return hostTaskIndex.getHosts();
    }

    @Override
    public CompletableFuture<Void> markCold(final String scope, final String stream, final long segmentId, final long timestamp,
                                            final OperationContext context, final Executor executor) {
        return Futures.completeOn(getStream(scope, stream, context).setColdMarker(segmentId, timestamp), executor);
    }

    @Override
    public CompletableFuture<Boolean> isCold(final String scope, final String stream, final long segmentId,
                                             final OperationContext context, final Executor executor) {
        return Futures.completeOn(getStream(scope, stream, context).getColdMarker(segmentId)
                .thenApply(marker -> marker != null && marker > System.currentTimeMillis()), executor);
    }

    @Override
    public CompletableFuture<Void> removeMarker(final String scope, final String stream, final long segmentId,
                                                final OperationContext context, final Executor executor) {
        return Futures.completeOn(getStream(scope, stream, context).removeColdMarker(segmentId), executor);
    }

    @Override
    public CompletableFuture<Map<UUID, ActiveTxnRecord>> getActiveTxns(final String scope, final String stream,
                                                                       final OperationContext context, final Executor executor) {
        return Futures.completeOn(getStream(scope, stream, context).getActiveTxns(), executor);
    }

    @Override
    public CompletableFuture<List<ScaleMetadata>> getScaleMetadata(final String scope, final String name, final long from, final long to, 
                                                                   final OperationContext context, final Executor executor) {
        return Futures.completeOn(getStream(scope, name, context).getScaleMetadata(from, to), executor);
    }

    @Override
    public CompletableFuture<EpochRecord>  getActiveEpoch(final String scope,
                                                            final String stream,
                                                            final OperationContext context,
                                                            final boolean ignoreCached,
                                                            final Executor executor) {
        return Futures.completeOn(getStream(scope, stream, context).getActiveEpoch(ignoreCached), executor);
    }

    @Override
    public CompletableFuture<EpochRecord> getEpoch(final String scope,
                                                   final String stream,
                                                   final int epoch,
                                                   final OperationContext context,
                                                   final Executor executor) {
        return Futures.completeOn(getStream(scope, stream, context).getEpochRecord(epoch), executor);
    }

    @Override
    public CompletableFuture<VersionedMetadata<CommittingTransactionsRecord>> startCommitTransactions(String scope,
                                                                                                      String stream, int limit, 
                                                                                                      OperationContext context, ScheduledExecutorService executor) {
        return Futures.completeOn(getStream(scope, stream, context).startCommittingTransactions(limit), executor);
    }

    @Override
    public CompletableFuture<VersionedMetadata<CommittingTransactionsRecord>> getVersionedCommittingTransactionsRecord(String scope, String stream, OperationContext context,
                                                                                                                       ScheduledExecutorService executor) {
        return Futures.completeOn(getStream(scope, stream, context).getVersionedCommitTransactionsRecord(), executor);
    }

    @Override
    public CompletableFuture<Void> recordCommitOffsets(String scope, String stream, UUID txnId, Map<Long, Long> commitOffsets, 
                                                       OperationContext context, ScheduledExecutorService executor) {
        return Futures.completeOn(getStream(scope, stream, context).recordCommitOffsets(txnId, commitOffsets), executor);
    }

    @Override
    public CompletableFuture<Void> completeCommitTransactions(String scope, String stream, VersionedMetadata<CommittingTransactionsRecord> record,
                                                              OperationContext context, ScheduledExecutorService executor) {
        Stream streamObj = getStream(scope, stream, context);
        return Futures.completeOn(streamObj.completeCommittingTransactions(record), executor)
                .thenAccept(result -> {
                    streamObj.getNumberOfOngoingTransactions().thenAccept(count ->
                            TransactionMetrics.reportOpenTransactions(scope, stream, count));
                });
    }

    @Override
    public CompletableFuture<Void> createWaitingRequestIfAbsent(String scope, String stream, String processorName,
                                                                OperationContext context, ScheduledExecutorService executor) {
        return Futures.completeOn(getStream(scope, stream, context).createWaitingRequestIfAbsent(processorName), executor);
    }

    @Override
    public CompletableFuture<String> getWaitingRequestProcessor(String scope, String stream, OperationContext context, ScheduledExecutorService executor) {
        return Futures.completeOn(getStream(scope, stream, context).getWaitingRequestProcessor(), executor);
    }

    @Override
    public CompletableFuture<Void> deleteWaitingRequestConditionally(String scope, String stream, String processorName,
                                                                     OperationContext context, ScheduledExecutorService executor) {
        return Futures.completeOn(getStream(scope, stream, context).deleteWaitingRequestConditionally(processorName), executor);
    }

    @Override
    public CompletableFuture<WriterTimestampResponse> noteWriterMark(String scope, String stream, String writer,
                                                                     long timestamp, Map<Long, Long> position,
                                                                     OperationContext context, Executor executor) {
        return Futures.completeOn(getStream(scope, stream, context).noteWriterMark(writer, timestamp, position), executor);
    }

    @Override
    public CompletableFuture<Void> shutdownWriter(String scope, String stream, String writer,
                                                       OperationContext context, Executor executor) {
        return Futures.completeOn(getStream(scope, stream, context).shutdownWriter(writer), executor);
    }

    @Override
    public CompletableFuture<Void> removeWriter(String scope, String stream, String writer, WriterMark writerMark,
                                                OperationContext context, Executor executor) {
        return Futures.completeOn(getStream(scope, stream, context).removeWriter(writer, writerMark), executor);
    }

    @Override
    public CompletableFuture<WriterMark> getWriterMark(String scope, String stream, String writer,
                                                       OperationContext context, Executor executor) {
        return Futures.completeOn(getStream(scope, stream, context).getWriterMark(writer), executor);
    }

    @Override
    public CompletableFuture<Map<String, WriterMark>> getAllWriterMarks(String scope, String stream,
                                                                        OperationContext context, Executor executor) {
        return Futures.completeOn(getStream(scope, stream, context).getAllWriterMarks(), executor);
    }


    @Override
    public CompletableFuture<HistoryTimeSeries> getHistoryTimeSeriesChunk(String scope, String streamName, int chunkNumber, OperationContext context, Executor executor) {
        return Futures.completeOn(getStream(scope, streamName, context).getHistoryTimeSeriesChunk(chunkNumber), executor);
    }

    @Override
    public CompletableFuture<SealedSegmentsMapShard> getSealedSegmentSizeMapShard(String scope, String streamName, int shardNumber, OperationContext context, Executor executor) {
        return Futures.completeOn(getStream(scope, streamName, context).getSealedSegmentSizeMapShard(shardNumber), executor);
    }

    @Override
    public CompletableFuture<Integer> getSegmentSealedEpoch(String scope, String streamName, long segmentId, OperationContext context, Executor executor) {
        return Futures.completeOn(getStream(scope, streamName, context).getSegmentSealedEpoch(segmentId), executor);
    }

    @Override
    public CompletableFuture<Boolean> streamCutStrictlyGreaterThan(String scope, String streamName, Map<Long, Long> streamCut1,
                                                                   Map<Long, Long> streamCut2, OperationContext context, Executor executor) {
        return Futures.completeOn(getStream(scope, streamName, context).streamCutStrictlyGreaterThan(streamCut1, streamCut2), executor);
    }

    @Override
    public CompletableFuture<StreamCutReferenceRecord> findStreamCutReferenceRecordBefore(String scope, String streamName, 
                                                                                          Map<Long, Long> streamCut, 
                                                                                          final RetentionSet retentionSet, 
                                                                                          OperationContext context, Executor executor) {
        return Futures.completeOn(getStream(scope, streamName, context).findStreamCutReferenceRecordBefore(streamCut, retentionSet), executor);
    }

    protected Stream getStream(String scope, final String name, OperationContext context) {
        Stream stream;
        if (context != null) {
            stream = context.getStream();
            assert stream.getScope().equals(scope);
            assert stream.getName().equals(name);
        } else {
            stream = cache.getUnchecked(new ImmutablePair<>(scope, name));
            stream.refresh();
        }
        return stream;
    }

    @VisibleForTesting
    void setStream(Stream stream) {
        cache.put(new ImmutablePair<>(stream.getScope(), stream.getName()), stream);
    }

    public Scope getScope(final String scopeName) {
        Scope scope = scopeCache.getUnchecked(scopeName);
        scope.refresh();
        return scope;
    }

    private CompletableFuture<SimpleEntry<Long, Long>> findNumSplitsMerges(String scopeName, String streamName, OperationContext context, Executor executor) {
        return getScaleMetadata(scopeName, streamName, 0, Long.MAX_VALUE, context, executor).thenApply(scaleMetadataList -> {
            AtomicLong totalNumSplits = new AtomicLong(0L);
            AtomicLong totalNumMerges = new AtomicLong(0L);
            scaleMetadataList.forEach(x -> {
                totalNumMerges.addAndGet(x.getMerges());
                totalNumSplits.addAndGet(x.getSplits());
            });

            return new SimpleEntry<>(totalNumSplits.get(), totalNumMerges.get());
        });
    }

    /**
     * This method retrieves a safe base segment number from which a stream's segment ids may start. In the case of a
     * new stream, this method will return 0 as a starting segment number (default). In the case that a stream with the
     * same name has been recently deleted, this method will provide as a safe starting segment number the last segment
     * number of the previously deleted stream + 1. This will avoid potential segment naming collisions with segments
     * being asynchronously deleted from the segment store.
     *
     * @param scopeName scope
     * @param streamName stream
     * @return CompletableFuture with a safe starting segment number for this stream.
     */
    abstract CompletableFuture<Integer> getSafeStartingSegmentNumberFor(final String scopeName, final String streamName);

    /**
     * This method stores the last active segment for a stream upon its deletion. Persistently storing this value is
     * necessary in the case of a stream re-creation for picking an appropriate starting segment number.
     *
     * @param scope scope
     * @param stream stream
     * @param lastActiveSegment segment with highest number for a stream
     * @param context context
     * @param executor executor
     * @return CompletableFuture which indicates the task completion related to persistently store lastActiveSegment.
     */
    abstract CompletableFuture<Void> recordLastStreamSegment(final String scope, final String stream, int lastActiveSegment,
                                                             OperationContext context, final Executor executor);

    abstract Stream newStream(final String scope, final String name);

    abstract CompletableFuture<Int96> getNextCounter();

    abstract CompletableFuture<Boolean> checkScopeExists(String scope);

    private String getTxnResourceString(TxnResource txn) {
        return txn.toString(RESOURCE_PART_SEPARATOR);
    }

    private TxnResource getTxnResource(String str) {
        return TxnResource.parse(str, RESOURCE_PART_SEPARATOR);
    }
    
    String getScopedStreamName(String scope, String stream) {
        return String.format("%s/%s", scope, stream);
    }

    abstract Version getEmptyVersion();

    abstract Version parseVersionData(byte[] data);
}
<|MERGE_RESOLUTION|>--- conflicted
+++ resolved
@@ -530,15 +530,6 @@
     }
 
     @Override
-<<<<<<< HEAD
-    public CompletableFuture<Controller.UpdateSubscriberStatus.Status> updateSubscriberStreamCut(final String scope,
-                                                                                                 final String name,
-                                                                                                 final String subscriber,
-                                                                                                 final ImmutableMap<Long, Long> streamCut,
-                                                                                                 final OperationContext context,
-                                                                                                 final Executor executor) {
-        return Futures.completeOn(getStream(scope, name, context).updateSubscriberStreamCut(subscriber, streamCut), executor);
-=======
     public CompletableFuture<Void> updateSubscriberStreamCut(final String scope,
                                                             final String name,
                                                             final String subscriber,
@@ -548,7 +539,6 @@
                                                             final Executor executor) {
         return Futures.completeOn(getStream(scope, name, context)
                 .updateSubscriberStreamCut(previousRecord, new StreamSubscriber(subscriber, streamCut, System.currentTimeMillis())), executor);
->>>>>>> 2e7cfe3c
     }
 
 
