/**
 * Copyright (c) 2017 Dell Inc., or its subsidiaries. All Rights Reserved.
 *
 * Licensed under the Apache License, Version 2.0 (the "License");
 * you may not use this file except in compliance with the License.
 * You may obtain a copy of the License at
 *
 *     http://www.apache.org/licenses/LICENSE-2.0
 */
package io.pravega.controller.store.stream;

import com.google.common.annotations.VisibleForTesting;
import com.google.common.cache.CacheBuilder;
import com.google.common.cache.CacheLoader;
import com.google.common.cache.LoadingCache;
import io.pravega.client.stream.StreamConfiguration;
import io.pravega.common.Exceptions;
import io.pravega.common.concurrent.Futures;
import io.pravega.common.hash.RandomFactory;
import io.pravega.common.lang.Int96;
import io.pravega.controller.metrics.StreamMetrics;
import io.pravega.controller.store.index.HostIndex;
import io.pravega.controller.store.stream.records.ActiveTxnRecord;
import io.pravega.controller.store.stream.records.CommittingTransactionsRecord;
import io.pravega.controller.store.stream.records.EpochRecord;
import io.pravega.controller.store.stream.records.EpochTransitionRecord;
import io.pravega.controller.store.stream.records.RetentionSet;
import io.pravega.controller.store.stream.records.StreamConfigurationRecord;
import io.pravega.controller.store.stream.records.StreamCutRecord;
import io.pravega.controller.store.stream.records.StreamCutReferenceRecord;
import io.pravega.controller.store.stream.records.StreamSegmentRecord;
import io.pravega.controller.store.stream.records.StreamTruncationRecord;
import io.pravega.controller.store.task.TxnResource;
import io.pravega.controller.stream.api.grpc.v1.Controller.CreateScopeStatus;
import io.pravega.controller.stream.api.grpc.v1.Controller.DeleteScopeStatus;
import io.pravega.shared.controller.event.ControllerEvent;
import io.pravega.shared.controller.event.ControllerEventSerializer;
import lombok.extern.slf4j.Slf4j;
import org.apache.commons.lang3.tuple.ImmutablePair;
import org.apache.commons.lang3.tuple.Pair;

import javax.annotation.ParametersAreNonnullByDefault;
import java.nio.ByteBuffer;
import java.util.AbstractMap.SimpleEntry;
import java.util.Collections;
import java.util.HashMap;
import java.util.List;
import java.util.Map;
import java.util.Optional;
import java.util.Set;
import java.util.UUID;
import java.util.concurrent.CompletableFuture;
import java.util.concurrent.Executor;
import java.util.concurrent.ScheduledExecutorService;
import java.util.concurrent.TimeUnit;
import java.util.function.Predicate;
import java.util.stream.Collectors;

/**
 * Abstract Stream metadata store. It implements various read queries using the Stream interface.
 * Implementation of create and update queries are delegated to the specific implementations of this abstract class.
 */
@Slf4j
public abstract class AbstractStreamMetadataStore implements StreamMetadataStore {
    public static final Predicate<Throwable> DATA_NOT_FOUND_PREDICATE = e -> Exceptions.unwrap(e) instanceof StoreException.DataNotFoundException;
    public static final Predicate<Throwable> DATA_NOT_EMPTY_PREDICATE = e -> Exceptions.unwrap(e) instanceof StoreException.DataNotEmptyException;

    private final static String RESOURCE_PART_SEPARATOR = "_%_";
    private static final int MAXIMUM_SIZE = 1000;

    private final LoadingCache<String, Scope> scopeCache;
    private final LoadingCache<Pair<String, String>, Stream> cache;
    private final HostIndex hostTxnIndex;
    private final HostIndex hostTaskIndex;
    private final ControllerEventSerializer controllerEventSerializer;

    protected AbstractStreamMetadataStore(HostIndex hostTxnIndex, HostIndex hostTaskIndex) {
        cache = CacheBuilder.newBuilder()
                .maximumSize(MAXIMUM_SIZE)
                .refreshAfterWrite(10, TimeUnit.MINUTES)
                .expireAfterWrite(10, TimeUnit.MINUTES)
                .build(
                        new CacheLoader<Pair<String, String>, Stream>() {
                            @Override
                            @ParametersAreNonnullByDefault
                            public Stream load(Pair<String, String> input) {
                                try {
                                    return newStream(input.getKey(), input.getValue());
                                } catch (Exception e) {
                                    throw new RuntimeException(e);
                                }
                            }
                        });

        scopeCache = CacheBuilder.newBuilder()
                .maximumSize(MAXIMUM_SIZE)
                .refreshAfterWrite(10, TimeUnit.MINUTES)
                .expireAfterWrite(10, TimeUnit.MINUTES)
                .build(
                        new CacheLoader<String, Scope>() {
                            @Override
                            @ParametersAreNonnullByDefault
                            public Scope load(String scopeName) {
                                try {
                                    return newScope(scopeName);
                                } catch (Exception e) {
                                    throw new RuntimeException(e);
                                }
                            }
                        });

        this.hostTxnIndex = hostTxnIndex;
        this.hostTaskIndex = hostTaskIndex;
        this.controllerEventSerializer = new ControllerEventSerializer();
    }

    /**
     * Returns a Scope object from scope identifier.
     *
     * @param scopeName scope identifier is scopeName.
     * @return Scope object.
     */
    abstract Scope newScope(final String scopeName);

    @Override
    public OperationContext createContext(String scope, String name) {
        return new OperationContextImpl<>(getStream(scope, name, null));
    }

    @Override
    public CompletableFuture<CreateStreamResponse> createStream(final String scope,
                                                   final String name,
                                                   final StreamConfiguration configuration,
                                                   final long createTimestamp,
                                                   final OperationContext context,
                                                   final Executor executor) {
        return getSafeStartingSegmentNumberFor(scope, name)
                .thenCompose(startingSegmentNumber ->
                        withCompletion(checkScopeExists(scope)
                                .thenCompose(exists -> {
                                    if (exists) {
                                        // Create stream may fail if scope is deleted as we attempt to create the stream under scope. 
                                        return getStream(scope, name, context)
                                                .create(configuration, createTimestamp, startingSegmentNumber);
                                    } else {
                                        return Futures.failedFuture(StoreException.create(StoreException.Type.DATA_NOT_FOUND, "scope does not exist"));
                                    }
                                }), executor));
    }

    @Override
    public CompletableFuture<Void> deleteStream(final String scope,
                                                final String name,
                                                final OperationContext context,
                                                final Executor executor) {
        Stream s = getStream(scope, name, context);
        return s.getActiveSegments()
                .thenApply(activeSegments -> activeSegments.stream().map(StreamSegmentRecord::getSegmentNumber)
                                                                    .reduce(Integer::max).get())
                .thenCompose(lastActiveSegment -> recordLastStreamSegment(scope, name, lastActiveSegment, context, executor))
                .thenCompose(v -> withCompletion(s.delete(), executor))
                .thenAccept(v -> cache.invalidate(new ImmutablePair<>(scope, name)));
    }

    @Override
    public CompletableFuture<Long> getCreationTime(final String scope,
                                                   final String name,
                                                   final OperationContext context,
                                                   final Executor executor) {
        return withCompletion(getStream(scope, name, context).getCreationTime(), executor);
    }

    @Override
    public CompletableFuture<Void> setState(final String scope, final String name,
                                               final State state, final OperationContext context,
                                               final Executor executor) {
        return withCompletion(getStream(scope, name, context).updateState(state), executor);
    }

    @Override
    public CompletableFuture<State> getState(final String scope, final String name,
                                             final boolean ignoreCached,
                                             final OperationContext context,
                                             final Executor executor) {
        return withCompletion(getStream(scope, name, context).getState(ignoreCached), executor);
    }

    @Override
    public CompletableFuture<VersionedMetadata<State>> updateVersionedState(final String scope, final String name,
                                                                            final State state, final VersionedMetadata<State> previous, final OperationContext context,
                                                                            final Executor executor) {
        return withCompletion(getStream(scope, name, context).updateVersionedState(previous, state), executor);
    }

    @Override
    public CompletableFuture<VersionedMetadata<State>> getVersionedState(final String scope, final String name,
                                             final OperationContext context,
                                             final Executor executor) {
        return withCompletion(getStream(scope, name, context).getVersionedState(), executor);
    }

    /**
     * Create a scope with given name.
     *
     * @param scopeName Name of scope to created.
     * @return CreateScopeStatus future.
     */
    @Override
    public CompletableFuture<CreateScopeStatus> createScope(final String scopeName) {
        return getScope(scopeName).createScope().handle((result, ex) -> {
            if (ex == null) {
                return CreateScopeStatus.newBuilder().setStatus(CreateScopeStatus.Status.SUCCESS).build();
            }
            if (ex instanceof StoreException.DataExistsException ||
                    ex.getCause() instanceof StoreException.DataExistsException) {
                return CreateScopeStatus.newBuilder().setStatus(CreateScopeStatus.Status.SCOPE_EXISTS).build();
            } else {
                log.debug("Create scope failed due to ", ex);
                return CreateScopeStatus.newBuilder().setStatus(CreateScopeStatus.Status.FAILURE).build();
            }
        });
    }

    /**
     * Delete a scope with given name.
     *
     * @param scopeName Name of scope to be deleted
     * @return DeleteScopeStatus future.
     */
    @Override
    public CompletableFuture<DeleteScopeStatus> deleteScope(final String scopeName) {
        return getScope(scopeName).deleteScope().handle((result, e) -> {
            Throwable ex = Exceptions.unwrap(e);
            if (ex == null) {
                return DeleteScopeStatus.newBuilder().setStatus(DeleteScopeStatus.Status.SUCCESS).build();
            }
            if (ex.getCause() instanceof StoreException.DataNotFoundException
                    || ex instanceof StoreException.DataNotFoundException) {
                return DeleteScopeStatus.newBuilder().setStatus(DeleteScopeStatus.Status.SCOPE_NOT_FOUND).build();
            } else if (ex.getCause() instanceof StoreException.DataNotEmptyException
                    || ex instanceof StoreException.DataNotEmptyException) {
                return DeleteScopeStatus.newBuilder().setStatus(DeleteScopeStatus.Status.SCOPE_NOT_EMPTY).build();
            } else {
                log.debug("DeleteScope failed due to {} ", ex);
                return DeleteScopeStatus.newBuilder().setStatus(DeleteScopeStatus.Status.FAILURE).build();
            }
        });
    }

    /**
     * List the streams in scope.
     *
     * @param scopeName Name of scope
     * @return A map of streams in scope to their configs.
     */
    @Override
    public CompletableFuture<Map<String, StreamConfiguration>> listStreamsInScope(final String scopeName) {
        return getScope(scopeName).listStreamsInScope().thenCompose(streams -> {
            HashMap<String, CompletableFuture<Optional<StreamConfiguration>>> result = new HashMap<>();
            for (String s : streams) {
                Stream stream = getStream(scopeName, s, null);
                result.put(stream.getName(), 
                        Futures.exceptionallyExpecting(stream.getConfiguration(), 
                                e -> e instanceof StoreException.DataNotFoundException, 
                                null)
                        .thenApply(Optional::ofNullable));
            }
            return Futures.allOfWithResults(result)
                    .thenApply(x -> {
                        return x.entrySet().stream().filter(y -> y.getValue().isPresent())
                         .collect(Collectors.toMap(Map.Entry::getKey, entry -> entry.getValue().get()));
                    });
        });
    }

    @Override
    public CompletableFuture<Pair<List<String>, String>> listStream(String scopeName, String continuationToken,
                                                                    int limit, Executor executor) {
        return getScope(scopeName).listStreams(limit, continuationToken, executor);
    }

    @Override
    public CompletableFuture<Void> startTruncation(final String scope,
                                                   final String name,
                                                   final Map<Long, Long> streamCut,
                                                   final OperationContext context, final Executor executor) {
        return withCompletion(getStream(scope, name, context).startTruncation(streamCut), executor);
    }

    @Override
    public CompletableFuture<Void> completeTruncation(final String scope, final String name, final VersionedMetadata<StreamTruncationRecord> record,
                                                      final OperationContext context, final Executor executor) {
        return withCompletion(getStream(scope, name, context).completeTruncation(record), executor);
    }

    @Override
    public CompletableFuture<VersionedMetadata<StreamTruncationRecord>> getTruncationRecord(final String scope,
                                                                                            final String name,
                                                                                            final OperationContext context,
                                                                                            final Executor executor) {
        return withCompletion(getStream(scope, name, context).getTruncationRecord(), executor);
    }

    @Override
    public CompletableFuture<Void> startUpdateConfiguration(final String scope,
                                                            final String name,
                                                            final StreamConfiguration configuration,
                                                            final OperationContext context,
                                                            final Executor executor) {
        return withCompletion(getStream(scope, name, context).startUpdateConfiguration(configuration), executor);
    }

    @Override
    public CompletableFuture<Void> completeUpdateConfiguration(final String scope, final String name,
                                                               final VersionedMetadata<StreamConfigurationRecord> existing,
                                                               final OperationContext context, final Executor executor) {
        return withCompletion(getStream(scope, name, context).completeUpdateConfiguration(existing), executor);
    }

    @Override
    public CompletableFuture<StreamConfiguration> getConfiguration(final String scope,
                                                                   final String name,
                                                                   final OperationContext context, final Executor executor) {
        return withCompletion(getStream(scope, name, context).getConfiguration(), executor);
    }

    @Override
    public CompletableFuture<VersionedMetadata<StreamConfigurationRecord>> getConfigurationRecord(final String scope,
                                                                                                  final String name,
                                                                                                  final OperationContext context,
                                                                                                  final Executor executor) {
        return withCompletion(getStream(scope, name, context).getVersionedConfigurationRecord(), executor);
    }

    @Override
    public CompletableFuture<Boolean> isSealed(final String scope, final String name, final OperationContext context, final Executor executor) {
        return withCompletion(getStream(scope, name, context).getState(true).thenApply(state -> state.equals(State.SEALED)), executor);
    }

    @Override
    public CompletableFuture<Void> setSealed(final String scope, final String name, final OperationContext context, final Executor executor) {
        return withCompletion(getStream(scope, name, context).updateState(State.SEALED), executor);
    }


    @Override
    public CompletableFuture<StreamSegmentRecord> getSegment(final String scope, final String name, final long segmentId, final OperationContext context, final Executor executor) {
        return withCompletion(getStream(scope, name, context).getSegment(segmentId), executor);
    }
    
    @Override
    public CompletableFuture<Set<Long>> getAllSegmentIds(final String scope, final String name, final OperationContext context, final Executor executor) {
        return withCompletion(getStream(scope, name, context).getAllSegmentIds(), executor);
    }

    @Override
    public CompletableFuture<Map<StreamSegmentRecord, Long>> getSegmentsAtHead(final String scope, final String name, final OperationContext context, final Executor executor) {
        final Stream stream = getStream(scope, name, context);
        return withCompletion(stream.getSegmentsAtHead(), executor);
    }

    @Override
    public CompletableFuture<List<StreamSegmentRecord>> getActiveSegments(final String scope, final String name, final OperationContext context, final Executor executor) {
        final Stream stream = getStream(scope, name, context);
        return withCompletion(stream.getState(true)
                        .thenComposeAsync(state -> {
                            if (State.SEALED.equals(state)) {
                                return CompletableFuture.completedFuture(Collections.emptyList());
                            } else {
                                return stream.getActiveSegments();
                            }
                        }, executor),
                executor);
    }
    
    @Override
    public CompletableFuture<List<StreamSegmentRecord>> getSegmentsInEpoch(final String scope,
                                                              final String stream,
                                                              final int epoch,
                                                              final OperationContext context,
                                                              final Executor executor) {
        final Stream streamObj = getStream(scope, stream, context);
        return withCompletion(streamObj.getSegmentsInEpoch(epoch), executor);
    }

    @Override
    public CompletableFuture<Map<StreamSegmentRecord, List<Long>>> getSuccessors(final String scope, final String streamName,
                                                                                 final long segmentId, final OperationContext context, final Executor executor) {
        Stream stream = getStream(scope, streamName, context);
        return withCompletion(stream.getSuccessorsWithPredecessors(segmentId), executor);
    }

    @Override
    public CompletableFuture<List<StreamSegmentRecord>> getSegmentsBetweenStreamCuts(final String scope, final String streamName, final Map<Long, Long> from,
                                                                         final Map<Long, Long> to, final OperationContext context, final Executor executor) {
        Stream stream = getStream(scope, streamName, context);
        return withCompletion(stream.getSegmentsBetweenStreamCuts(from, to), executor);
    }

    @Override
    public CompletableFuture<Boolean> isStreamCutValid(final String scope,
                                                final String streamName,
                                                final Map<Long, Long> streamCut,
                                                final OperationContext context,
                                                final Executor executor) {
        Stream stream = getStream(scope, streamName, context);
        return withCompletion(stream.isStreamCutValid(streamCut), executor);
    }


    @Override
    public CompletableFuture<VersionedMetadata<EpochTransitionRecord>> submitScale(final String scope,
                                                                                   final String name,
                                                                                   final List<Long> sealedSegments,
                                                                                   final List<Map.Entry<Double, Double>> newRanges,
                                                                                   final long scaleTimestamp,
                                                                                   final VersionedMetadata<EpochTransitionRecord> record,
                                                                                   final OperationContext context,
                                                                                   final Executor executor) {
        return withCompletion(getStream(scope, name, context).submitScale(sealedSegments, newRanges, scaleTimestamp, record), executor);
    }

    @Override
    public CompletableFuture<VersionedMetadata<EpochTransitionRecord>> getEpochTransition(String scope, String stream,
                                                                                          OperationContext context, ScheduledExecutorService executor) {
        return withCompletion(getStream(scope, stream, context).getEpochTransition(), executor);
    }

    @Override
    public CompletableFuture<VersionedMetadata<EpochTransitionRecord>> startScale(final String scope,
                                                          final String name,
                                                          final boolean isManualScale,
                                                          final VersionedMetadata<EpochTransitionRecord> record,
                                                          final VersionedMetadata<State> state,
                                                          final OperationContext context,
                                                          final Executor executor) {
        return withCompletion(getStream(scope, name, context).startScale(isManualScale, record, state), executor);
    }

    @Override
    public CompletableFuture<VersionedMetadata<EpochTransitionRecord>> scaleCreateNewEpochs(final String scope,
                                                          final String name,
                                                          final VersionedMetadata<EpochTransitionRecord> record,
                                                          final OperationContext context,
                                                          final Executor executor) {
        return withCompletion(getStream(scope, name, context).scaleCreateNewEpoch(record), executor);
    }
    
    @Override
    public CompletableFuture<Void> scaleSegmentsSealed(final String scope,
                                                       final String name,
                                                       final Map<Long, Long> sealedSegmentSizes,
                                                       final VersionedMetadata<EpochTransitionRecord> record,
                                                       final OperationContext context,
                                                       final Executor executor) {
        CompletableFuture<Void> future = withCompletion(getStream(scope, name, context).scaleOldSegmentsSealed(sealedSegmentSizes, record), executor);

        future.thenCompose(result -> 
                getActiveSegments(scope, name, null, executor).thenAccept(list ->
                        StreamMetrics.reportActiveSegments(scope, name, list.size()))
        );

        return future;
    }

    @Override
    public CompletableFuture<Void> completeScale(final String scope,
                                                 final String name,
                                                 final VersionedMetadata<EpochTransitionRecord> record,
                                                 final OperationContext context,
                                                 final Executor executor) {
        return withCompletion(getStream(scope, name, context).completeScale(record), executor);
    }

    @Override
    public CompletableFuture<VersionedMetadata<CommittingTransactionsRecord>> startRollingTxn(String scope, String stream,
                                                                                              int activeEpoch, VersionedMetadata<CommittingTransactionsRecord> existing,
                                                                                              OperationContext context, ScheduledExecutorService executor) {
        return withCompletion(getStream(scope, stream, context).startRollingTxn(activeEpoch, existing), executor);
    }


    @Override
    public CompletableFuture<Void> rollingTxnCreateDuplicateEpochs(String scope, String name,
                        Map<Long, Long> sealedTxnEpochSegments, long time, VersionedMetadata<CommittingTransactionsRecord> record,
                        OperationContext context, Executor executor) {
        return withCompletion(getStream(scope, name, context).rollingTxnCreateDuplicateEpochs(sealedTxnEpochSegments, time, record), executor);
    }

    @Override
    public CompletableFuture<Void> completeRollingTxn(String scope, String name, Map<Long, Long> sealedActiveEpochSegments,
                                                      VersionedMetadata<CommittingTransactionsRecord> record, OperationContext context, Executor executor) {
        return withCompletion(getStream(scope, name, context).completeRollingTxn(sealedActiveEpochSegments, record), executor);
    }

    @Override
    public CompletableFuture<Void> addStreamCutToRetentionSet(final String scope, final String name, final StreamCutRecord streamCut,
                                                              final OperationContext context, final Executor executor) {
        Stream stream = getStream(scope, name, context);
        return withCompletion(stream.addStreamCutToRetentionSet(streamCut), executor);
    }

    @Override
    public CompletableFuture<RetentionSet> getRetentionSet(final String scope, final String name,
                                                           final OperationContext context, final Executor executor) {
        Stream stream = getStream(scope, name, context);
        return withCompletion(stream.getRetentionSet(), executor);
    }

    @Override
    public CompletableFuture<StreamCutRecord> getStreamCutRecord(final String scope, final String name,
                                                          final StreamCutReferenceRecord reference,
                                                          final OperationContext context, final Executor executor) {
        Stream stream = getStream(scope, name, context);
        return withCompletion(stream.getStreamCutRecord(reference), executor);
    }

    @Override
    public CompletableFuture<Void> deleteStreamCutBefore(final String scope, final String name, final StreamCutReferenceRecord streamCut,
                                                         final OperationContext context, final Executor executor) {
        Stream stream = getStream(scope, name, context);
        return withCompletion(stream.deleteStreamCutBefore(streamCut), executor);
    }

    @Override
    public CompletableFuture<Long> getSizeTillStreamCut(final String scope, final String name, final Map<Long, Long> streamCut,
                                                        final Optional<StreamCutRecord> reference, final OperationContext context, 
                                                        final ScheduledExecutorService executor) {
        Stream stream = getStream(scope, name, context);
        return withCompletion(stream.getSizeTillStreamCut(streamCut, reference), executor);
    }

    @Override
    public CompletableFuture<UUID> generateTransactionId(final String scopeName, final String streamName,
                                                             final OperationContext context,
                                                             final Executor executor) {
        Stream stream = getStream(scopeName, streamName, context);

        // This can throw write conflict exception
        CompletableFuture<Int96> nextFuture = getNextCounter();
        return withCompletion(nextFuture.thenCompose(next -> stream.generateNewTxnId(next.getMsb(), next.getLsb())), executor);
    }

    @Override
    public CompletableFuture<VersionedTransactionData> createTransaction(final String scopeName,
                                                                         final String streamName,
                                                                         final UUID txnId,
                                                                         final long lease,
                                                                         final long maxExecutionTime,
                                                                         final OperationContext context,
                                                                         final Executor executor) {
        Stream stream = getStream(scopeName, streamName, context);
        return withCompletion(stream.createTransaction(txnId, lease, maxExecutionTime), executor);
    }

    @Override
    public CompletableFuture<VersionedTransactionData> pingTransaction(final String scopeName, final String streamName,
                                                                       final VersionedTransactionData txData,
                                                                       final long lease,
                                                                       final OperationContext context,
                                                                       final Executor executor) {
        return withCompletion(getStream(scopeName, streamName, context).pingTransaction(txData, lease), executor);
    }

    @Override
    public CompletableFuture<VersionedTransactionData> getTransactionData(final String scopeName,
                                                                          final String streamName,
                                                                          final UUID txId,
                                                                          final OperationContext context,
                                                                          final Executor executor) {
        return withCompletion(getStream(scopeName, streamName, context).getTransactionData(txId), executor);
    }

    @Override
    public CompletableFuture<TxnStatus> transactionStatus(final String scopeName, final String streamName,
                                                          final UUID txId, final OperationContext context,
                                                          final Executor executor) {
        return withCompletion(getStream(scopeName, streamName, context).checkTransactionStatus(txId), executor);
    }

    @Override
    public CompletableFuture<TxnStatus> commitTransaction(final String scope, final String streamName,
                                                          final UUID txId, final OperationContext context,
                                                          final Executor executor) {
        Stream stream = getStream(scope, streamName, context);
        return withCompletion(stream.commitTransaction(txId), executor);
    }

    @Override
    public CompletableFuture<SimpleEntry<TxnStatus, Integer>> sealTransaction(final String scopeName,
                                                                              final String streamName,
                                                                              final UUID txId,
                                                                              final boolean commit,
                                                                              final Optional<Version> version,
                                                                              final OperationContext context,
                                                                              final Executor executor) {
        return withCompletion(getStream(scopeName, streamName, context)
                .sealTransaction(txId, commit, version), executor);
    }

    @Override
    public CompletableFuture<TxnStatus> abortTransaction(final String scope, final String streamName,
                                                         final UUID txId, final OperationContext context,
                                                         final Executor executor) {
        Stream stream = getStream(scope, streamName, context);
        return withCompletion(stream.abortTransaction(txId), executor);
    }

    @Override
    public CompletableFuture<Void> addTxnToIndex(String hostId, TxnResource txn, Version version) {
        return hostTxnIndex.addEntity(hostId, getTxnResourceString(txn), Optional.ofNullable(version).orElse(getEmptyVersion()).toBytes());
    }

    @Override
    public CompletableFuture<Void> removeTxnFromIndex(String hostId, TxnResource txn, boolean deleteEmptyParent) {
        return hostTxnIndex.removeEntity(hostId, getTxnResourceString(txn), deleteEmptyParent);
    }

    @Override
    public CompletableFuture<Optional<TxnResource>> getRandomTxnFromIndex(final String hostId) {
        return hostTxnIndex.getEntities(hostId).thenApply(list -> list != null && list.size() > 0 ?
                Optional.of(this.getTxnResource(list.get(RandomFactory.create().nextInt(list.size())))) : Optional.empty());
    }

    @Override
    public CompletableFuture<Version> getTxnVersionFromIndex(final String hostId, final TxnResource resource) {
        return hostTxnIndex.getEntityData(hostId, getTxnResourceString(resource))
                .thenApply(data -> Optional.ofNullable(data).map(this::parseVersionData).filter(x -> !x.equals(getEmptyVersion())).orElse(null));
    }

    @Override
    public CompletableFuture<Void> removeHostFromIndex(String hostId) {
        return hostTxnIndex.removeHost(hostId);
    }

    @Override
    public CompletableFuture<Set<String>> listHostsOwningTxn() {
        return hostTxnIndex.getHosts();
    }

    @Override
    public CompletableFuture<Void> addRequestToIndex(String hostId, String id, ControllerEvent task) {
        return hostTaskIndex.addEntity(hostId, id, controllerEventSerializer.toByteBuffer(task).array());
    }

    @Override
    public CompletableFuture<Void> removeTaskFromIndex(String hostId, String id) {
        return hostTaskIndex.removeEntity(hostId, id, true);
    }

    @Override
    public CompletableFuture<Map<String, ControllerEvent>> getPendingsTaskForHost(String hostId, int limit) {
        return hostTaskIndex.getEntities(hostId)
                .thenCompose(list ->
                        Futures.allOfWithResults(list.stream()
                                                     .limit(limit)
                                                     .collect(Collectors.toMap(id -> id,
                                                             id -> getControllerTask(hostId, id)))));
    }

    private CompletableFuture<ControllerEvent> getControllerTask(String hostId, String id) {
        return hostTaskIndex.getEntityData(hostId, id)
                          .thenApply(data -> controllerEventSerializer.fromByteBuffer(ByteBuffer.wrap(data)));
    }

    @Override
    public CompletableFuture<Void> removeHostFromTaskIndex(String hostId) {
        return hostTaskIndex.removeHost(hostId);
    }

    @Override
    public CompletableFuture<Set<String>> listHostsWithPendingTask() {
        return hostTaskIndex.getHosts();
    }

    @Override
    public CompletableFuture<Void> markCold(final String scope, final String stream, final long segmentId, final long timestamp,
                                            final OperationContext context, final Executor executor) {
        return withCompletion(getStream(scope, stream, context).setColdMarker(segmentId, timestamp), executor);
    }

    @Override
    public CompletableFuture<Boolean> isCold(final String scope, final String stream, final long segmentId,
                                             final OperationContext context, final Executor executor) {
        return withCompletion(getStream(scope, stream, context).getColdMarker(segmentId)
                .thenApply(marker -> marker != null && marker > System.currentTimeMillis()), executor);
    }

    @Override
    public CompletableFuture<Void> removeMarker(final String scope, final String stream, final long segmentId,
                                                final OperationContext context, final Executor executor) {
        return withCompletion(getStream(scope, stream, context).removeColdMarker(segmentId), executor);
    }

    @Override
    public CompletableFuture<Map<UUID, ActiveTxnRecord>> getActiveTxns(final String scope, final String stream,
                                                                       final OperationContext context, final Executor executor) {
        return withCompletion(getStream(scope, stream, context).getActiveTxns(), executor);
    }

    @Override
    public CompletableFuture<List<ScaleMetadata>> getScaleMetadata(final String scope, final String name, final long from, final long to, 
                                                                   final OperationContext context, final Executor executor) {
        return withCompletion(getStream(scope, name, context).getScaleMetadata(from, to), executor);
    }

    @Override
    public CompletableFuture<EpochRecord>  getActiveEpoch(final String scope,
                                                            final String stream,
                                                            final OperationContext context,
                                                            final boolean ignoreCached,
                                                            final Executor executor) {
        return withCompletion(getStream(scope, stream, context).getActiveEpoch(ignoreCached), executor);
    }

    @Override
    public CompletableFuture<EpochRecord> getEpoch(final String scope,
                                                   final String stream,
                                                   final int epoch,
                                                   final OperationContext context,
                                                   final Executor executor) {
        return withCompletion(getStream(scope, stream, context).getEpochRecord(epoch), executor);
    }

    @Override
    public CompletableFuture<VersionedMetadata<CommittingTransactionsRecord>> startCommitTransactions(String scope,
                                                                                                      String stream, int epoch, OperationContext context, ScheduledExecutorService executor) {
        return withCompletion(getStream(scope, stream, context).startCommittingTransactions(epoch), executor);
    }

    @Override
    public CompletableFuture<VersionedMetadata<CommittingTransactionsRecord>> getVersionedCommittingTransactionsRecord(String scope, String stream, OperationContext context,
                                                                                                                       ScheduledExecutorService executor) {
        return withCompletion(getStream(scope, stream, context).getVersionedCommitTransactionsRecord(), executor);
    }

    @Override
    public CompletableFuture<Void> completeCommitTransactions(String scope, String stream, VersionedMetadata<CommittingTransactionsRecord> record,
                                                              OperationContext context, ScheduledExecutorService executor) {
        return withCompletion(getStream(scope, stream, context).completeCommittingTransactions(record), executor);
    }

    @Override
    public CompletableFuture<Void> createWaitingRequestIfAbsent(String scope, String stream, String processorName,
                                                                OperationContext context, ScheduledExecutorService executor) {
        return withCompletion(getStream(scope, stream, context).createWaitingRequestIfAbsent(processorName), executor);
    }

    @Override
    public CompletableFuture<String> getWaitingRequestProcessor(String scope, String stream, OperationContext context, ScheduledExecutorService executor) {
        return withCompletion(getStream(scope, stream, context).getWaitingRequestProcessor(), executor);
    }

    @Override
    public CompletableFuture<Void> deleteWaitingRequestConditionally(String scope, String stream, String processorName,
                                                                     OperationContext context, ScheduledExecutorService executor) {
        return withCompletion(getStream(scope, stream, context).deleteWaitingRequestConditionally(processorName), executor);
    }

    protected Stream getStream(String scope, final String name, OperationContext context) {
        Stream stream;
        if (context != null) {
            stream = context.getStream();
            assert stream.getScope().equals(scope);
            assert stream.getName().equals(name);
        } else {
            stream = cache.getUnchecked(new ImmutablePair<>(scope, name));
            stream.refresh();
        }
        return stream;
    }

    @VisibleForTesting
    void setStream(Stream stream) {
        cache.put(new ImmutablePair<>(stream.getScope(), stream.getName()), stream);
    }

    protected Scope getScope(final String scopeName) {
        Scope scope = scopeCache.getUnchecked(scopeName);
        scope.refresh();
        return scope;
    }

<<<<<<< HEAD
    protected  <T> CompletableFuture<T> withCompletion(CompletableFuture<T> future, final Executor executor) {
=======
    protected <T> CompletableFuture<T> withCompletion(CompletableFuture<T> future, final Executor executor) {
>>>>>>> ce20e13c

        // Following makes sure that the result future given out to caller is actually completed on
        // caller's executor. So any chaining, if done without specifying an executor, will either happen on
        // caller's executor or fork join pool but never on someone else's executor.

        CompletableFuture<T> result = new CompletableFuture<>();
        future.whenCompleteAsync((r, e) -> {
            if (e != null) {
                result.completeExceptionally(e);
            } else {
                result.complete(r);
            }
        }, executor);

        return result;
    }
    
    /**
     * This method retrieves a safe base segment number from which a stream's segment ids may start. In the case of a
     * new stream, this method will return 0 as a starting segment number (default). In the case that a stream with the
     * same name has been recently deleted, this method will provide as a safe starting segment number the last segment
     * number of the previously deleted stream + 1. This will avoid potential segment naming collisions with segments
     * being asynchronously deleted from the segment store.
     *
     * @param scopeName scope
     * @param streamName stream
     * @return CompletableFuture with a safe starting segment number for this stream.
     */
    abstract CompletableFuture<Integer> getSafeStartingSegmentNumberFor(final String scopeName, final String streamName);

    /**
     * This method stores the last active segment for a stream upon its deletion. Persistently storing this value is
     * necessary in the case of a stream re-creation for picking an appropriate starting segment number.
     *
     * @param scope scope
     * @param stream stream
     * @param lastActiveSegment segment with highest number for a stream
     * @param context context
     * @param executor executor
     * @return CompletableFuture which indicates the task completion related to persistently store lastActiveSegment.
     */
    abstract CompletableFuture<Void> recordLastStreamSegment(final String scope, final String stream, int lastActiveSegment,
                                                             OperationContext context, final Executor executor);

    abstract Stream newStream(final String scope, final String name);

    abstract CompletableFuture<Int96> getNextCounter();

    abstract CompletableFuture<Boolean> checkScopeExists(String scope);

    private String getTxnResourceString(TxnResource txn) {
        return txn.toString(RESOURCE_PART_SEPARATOR);
    }

    private TxnResource getTxnResource(String str) {
        return TxnResource.parse(str, RESOURCE_PART_SEPARATOR);
    }
    
    String getScopedStreamName(String scope, String stream) {
        return String.format("%s/%s", scope, stream);
    }

    abstract Version getEmptyVersion();

    abstract Version parseVersionData(byte[] data);
}
<|MERGE_RESOLUTION|>--- conflicted
+++ resolved
@@ -781,11 +781,7 @@
         return scope;
     }
 
-<<<<<<< HEAD
-    protected  <T> CompletableFuture<T> withCompletion(CompletableFuture<T> future, final Executor executor) {
-=======
     protected <T> CompletableFuture<T> withCompletion(CompletableFuture<T> future, final Executor executor) {
->>>>>>> ce20e13c
 
         // Following makes sure that the result future given out to caller is actually completed on
         // caller's executor. So any chaining, if done without specifying an executor, will either happen on
