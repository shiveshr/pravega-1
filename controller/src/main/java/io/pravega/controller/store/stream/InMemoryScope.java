/**
 * Copyright (c) 2017 Dell Inc., or its subsidiaries. All Rights Reserved.
 *
 * Licensed under the Apache License, Version 2.0 (the "License");
 * you may not use this file except in compliance with the License.
 * You may obtain a copy of the License at
 *
 *     http://www.apache.org/licenses/LICENSE-2.0
 */
package io.pravega.controller.store.stream;

import com.google.common.base.Strings;
import com.google.common.collect.Lists;
import lombok.Synchronized;
import org.apache.commons.lang3.tuple.ImmutablePair;
import org.apache.commons.lang3.tuple.Pair;

import javax.annotation.concurrent.GuardedBy;
import java.util.HashMap;
import java.util.List;
import java.util.Map;
import java.util.TreeMap;
import java.util.concurrent.CompletableFuture;
import java.util.concurrent.Executor;
import java.util.stream.Collectors;

/**
 * InMemory implementation of Scope.
 */
public class InMemoryScope implements Scope {

    private final String scopeName;

    @GuardedBy("$lock")
    private TreeMap<Integer, String> sortedStreamsInScope;
    private HashMap<String, Integer> streamsPositionMap;

    InMemoryScope(String scopeName) {
        this.scopeName = scopeName;
    }

    @Override
    public String getName() {
        return this.scopeName;
    }

    @Override
    @Synchronized
    public CompletableFuture<Void> createScope() {
        this.sortedStreamsInScope = new TreeMap<>(Integer::compare);
        this.streamsPositionMap = new HashMap<>();
        return CompletableFuture.completedFuture(null);
    }

    @Override
    @Synchronized
    public CompletableFuture<Void> deleteScope() {
        this.sortedStreamsInScope.clear();
        return CompletableFuture.completedFuture(null);
    }

    @Synchronized
    public CompletableFuture<Void> addStreamToScope(String stream) {
        int next = streamsPositionMap.size();
        streamsPositionMap.putIfAbsent(stream, next);
        Integer position = streamsPositionMap.get(stream);
        sortedStreamsInScope.put(position, stream);

        return CompletableFuture.completedFuture(null);
    }

    @Synchronized
    public CompletableFuture<Void> removeStreamFromScope(String stream) {
        Integer position = streamsPositionMap.get(stream);
        if (position != null) {
            this.sortedStreamsInScope.remove(position);
            this.streamsPositionMap.remove(stream);
        }

        return CompletableFuture.completedFuture(null);
    }

    @Override
    @Synchronized
    public CompletableFuture<List<String>> listStreamsInScope() {
        return CompletableFuture.completedFuture(Lists.newArrayList(this.sortedStreamsInScope.values()));
    }

    @Override
    @Synchronized
<<<<<<< HEAD
    public CompletableFuture<Pair<List<String>, String>> listStreamsInScope(int limit, String continuationToken, Executor executor) {
=======
    public CompletableFuture<Pair<List<String>, String>> listStreams(int limit, String continuationToken, Executor executor) {
>>>>>>> b4155031
        String newContinuationToken;
        List<Map.Entry<Integer, String>> limited;
        synchronized (this) {
            if (Strings.isNullOrEmpty(continuationToken)) {
                limited = sortedStreamsInScope.entrySet().stream().limit(limit).collect(Collectors.toList());
            } else {
                int lastPos = Strings.isNullOrEmpty(continuationToken) ? 0 : Integer.parseInt(continuationToken);
                limited = sortedStreamsInScope.tailMap(lastPos, false).entrySet()
                                              .stream().limit(limit).collect(Collectors.toList());
            }

            if (limited.isEmpty()) {
                newContinuationToken = continuationToken;
            } else {
                newContinuationToken = limited.get(limited.size() - 1).getKey().toString();
            }
        }

        List<String> result = limited.stream().map(Map.Entry::getValue).collect(Collectors.toList());

        return CompletableFuture.completedFuture(new ImmutablePair<>(result, newContinuationToken));
    }

    @Override
    public void refresh() {

    }
}<|MERGE_RESOLUTION|>--- conflicted
+++ resolved
@@ -88,11 +88,7 @@
 
     @Override
     @Synchronized
-<<<<<<< HEAD
-    public CompletableFuture<Pair<List<String>, String>> listStreamsInScope(int limit, String continuationToken, Executor executor) {
-=======
     public CompletableFuture<Pair<List<String>, String>> listStreams(int limit, String continuationToken, Executor executor) {
->>>>>>> b4155031
         String newContinuationToken;
         List<Map.Entry<Integer, String>> limited;
         synchronized (this) {
