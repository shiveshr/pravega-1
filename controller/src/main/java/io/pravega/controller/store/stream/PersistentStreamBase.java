/**
 * Copyright (c) 2017 Dell Inc., or its subsidiaries. All Rights Reserved.
 *
 * Licensed under the Apache License, Version 2.0 (the "License");
 * you may not use this file except in compliance with the License.
 * You may obtain a copy of the License at
 *
 *     http://www.apache.org/licenses/LICENSE-2.0
 */
package io.pravega.controller.store.stream;

import com.google.common.annotations.VisibleForTesting;
import com.google.common.base.Preconditions;
import com.google.common.collect.ImmutableList;
import com.google.common.collect.ImmutableMap;
import com.google.common.collect.ImmutableSet;
import com.google.common.collect.Lists;
import io.pravega.client.stream.StreamConfiguration;
import io.pravega.common.Exceptions;
import io.pravega.common.concurrent.Futures;
import io.pravega.common.util.CollectionHelpers;
import io.pravega.controller.metrics.TransactionMetrics;
import io.pravega.controller.store.stream.StoreException.DataNotFoundException;
import io.pravega.controller.store.stream.records.ActiveTxnRecord;
import io.pravega.controller.store.stream.records.CommittingTransactionsRecord;
import io.pravega.controller.store.stream.records.CompletedTxnRecord;
import io.pravega.controller.store.stream.records.EpochRecord;
import io.pravega.controller.store.stream.records.EpochTransitionRecord;
import io.pravega.controller.store.stream.records.HistoryTimeSeries;
import io.pravega.controller.store.stream.records.HistoryTimeSeriesRecord;
import io.pravega.controller.store.stream.records.RecordHelper;
import io.pravega.controller.store.stream.records.RetentionSet;
import io.pravega.controller.store.stream.records.SealedSegmentsMapShard;
import io.pravega.controller.store.stream.records.StateRecord;
import io.pravega.controller.store.stream.records.StreamConfigurationRecord;
import io.pravega.controller.store.stream.records.StreamCutRecord;
import io.pravega.controller.store.stream.records.StreamCutReferenceRecord;
import io.pravega.controller.store.stream.records.StreamSegmentRecord;
import io.pravega.controller.store.stream.records.StreamTruncationRecord;
import io.pravega.shared.segment.StreamSegmentNameUtils;

import java.util.AbstractMap.SimpleEntry;
import java.util.ArrayList;
import java.util.Collection;
import java.util.Collections;
import java.util.Comparator;
import java.util.HashSet;
import java.util.List;
import java.util.Map;
import java.util.Optional;
import java.util.Set;
import java.util.UUID;
import java.util.concurrent.CompletableFuture;
import java.util.concurrent.CompletionException;
import java.util.concurrent.CompletionStage;
import java.util.concurrent.atomic.AtomicInteger;
import java.util.concurrent.atomic.AtomicLong;
import java.util.concurrent.atomic.AtomicReference;
import java.util.function.Predicate;
import java.util.stream.Collectors;
import java.util.stream.IntStream;
import lombok.SneakyThrows;
import lombok.extern.slf4j.Slf4j;

import static io.pravega.controller.store.stream.AbstractStreamMetadataStore.DATA_NOT_FOUND_PREDICATE;
import static io.pravega.shared.segment.StreamSegmentNameUtils.computeSegmentId;
import static io.pravega.shared.segment.StreamSegmentNameUtils.getSegmentNumber;
import static java.util.stream.Collectors.groupingBy;

@Slf4j
public abstract class PersistentStreamBase implements Stream {
    private final String scope;
    private final String name;
    private final AtomicInteger historyChunkSize;
    private final AtomicInteger shardSize;

    PersistentStreamBase(final String scope, final String name, int historyChunkSize, int shardSize) {
        this.scope = scope;
        this.name = name;
        this.historyChunkSize = new AtomicInteger(historyChunkSize);
        this.shardSize = new AtomicInteger(shardSize);
    }

    @Override
    public String getScope() {
        return this.scope;
    }

    @Override
    public String getName() {
        return this.name;
    }

    @Override
    public String getScopeName() {
        return this.scope;
    }

    @Override
    public CompletableFuture<CreateStreamResponse> create(final StreamConfiguration configuration, long createTimestamp, int startingSegmentNumber) {
        return checkStreamExists(configuration, createTimestamp, startingSegmentNumber)
                .thenCompose(createStreamResponse -> createStreamMetadata()
                        .thenCompose((Void v) -> storeCreationTimeIfAbsent(createStreamResponse.getTimestamp()))
                        .thenCompose((Void v) -> createConfigurationIfAbsent(StreamConfigurationRecord.complete(
                                scope, name, createStreamResponse.getConfiguration())))
                        .thenCompose((Void v) -> createEpochTransitionIfAbsent(EpochTransitionRecord.EMPTY))
                        .thenCompose((Void v) -> createTruncationDataIfAbsent(StreamTruncationRecord.EMPTY))
                        .thenCompose((Void v) -> createCommitTxnRecordIfAbsent(CommittingTransactionsRecord.EMPTY))
                        .thenCompose((Void v) -> createStateIfAbsent(StateRecord.builder().state(State.CREATING).build()))
                        .thenCompose((Void v) -> createHistoryRecords(startingSegmentNumber, createStreamResponse))
                        .thenApply((Void v) -> createStreamResponse));
    }

    private CompletionStage<Void> createHistoryRecords(int startingSegmentNumber, CreateStreamResponse createStreamResponse) {
        final int numSegments = createStreamResponse.getConfiguration().getScalingPolicy().getMinNumSegments();
        // create epoch 0 record
        final double keyRangeChunk = 1.0 / numSegments;

        long creationTime = createStreamResponse.getTimestamp();
        final ImmutableList.Builder<StreamSegmentRecord> builder = ImmutableList.builder();
        
        IntStream.range(0, numSegments).boxed()
                 .forEach(x -> builder.add(newSegmentRecord(0, startingSegmentNumber + x, creationTime,
                                                                    x * keyRangeChunk, (x + 1) * keyRangeChunk)));

        EpochRecord epoch0 = new EpochRecord(0, 0, builder.build(), creationTime);

        return createEpochRecord(epoch0)
                .thenCompose(r -> createHistoryChunk(epoch0))
                .thenCompose(r -> createSealedSegmentSizeMapShardIfAbsent(0))
                .thenCompose(r -> createRetentionSetDataIfAbsent(new RetentionSet(ImmutableList.of())))
                .thenCompose(r -> createCurrentEpochRecordDataIfAbsent(epoch0));
    }

    private CompletionStage<Void> createHistoryChunk(EpochRecord epoch0) {
        HistoryTimeSeriesRecord record = new HistoryTimeSeriesRecord(0, 0, 
                ImmutableList.of(), epoch0.getSegments(), epoch0.getCreationTime());
        return createHistoryTimeSeriesChunk(0, record);
    }

    private CompletableFuture<Void> createHistoryTimeSeriesChunk(int chunkNumber, HistoryTimeSeriesRecord epoch) {
        ImmutableList.Builder<HistoryTimeSeriesRecord> builder = ImmutableList.builder();
        HistoryTimeSeries timeSeries = new HistoryTimeSeries(builder.add(epoch).build());
        return createHistoryTimeSeriesChunkDataIfAbsent(chunkNumber, timeSeries);
    }

    @Override
    public CompletableFuture<Void> delete() {
        return deleteStream();
    }

    @Override
    public CompletableFuture<Void> startTruncation(final Map<Long, Long> streamCut) {
        return getTruncationRecord()
                .thenCompose(existing -> {
                    Preconditions.checkNotNull(existing);
                    Preconditions.checkArgument(!existing.getObject().isUpdating());
                    return isStreamCutValid(streamCut)
                        .thenCompose(isValid -> {
                            Exceptions.checkArgument(isValid, "streamCut", "invalid stream cut");
                            return computeStreamCutSpan(streamCut)
                                    .thenCompose(span -> {
                                        StreamTruncationRecord previous = existing.getObject();
                                        // check greater than
                                        Exceptions.checkArgument(greaterThan(streamCut, span, previous.getStreamCut(), previous.getSpan()),
                                                "StreamCut", "Supplied streamcut is behind previous truncation point");

                                        return computeTruncationRecord(previous, streamCut, span)
                                                .thenCompose(prop ->
                                                        Futures.toVoid(setTruncationData(new VersionedMetadata<>(prop, existing.getVersion()))));
                                    });
                        });
                });
    }

    private boolean greaterThan(Map<Long, Long> cut1, Map<StreamSegmentRecord, Integer> span1,
                                Map<Long, Long> cut2, Map<StreamSegmentRecord, Integer> span2) {
        // find overlapping segments in map2 for all segments in span1 compare epochs. 
        // span1 should have epochs gt or eq its overlapping segments in span2
        return span1.entrySet().stream().allMatch(e1 ->
                span2.entrySet().stream().noneMatch(e2 ->
                        (e2.getKey().segmentId() == e1.getKey().segmentId() &&
                                cut1.get(e1.getKey().segmentId()) < cut2.get(e2.getKey().segmentId()))
                                || (e2.getKey().overlaps(e1.getKey()) && e1.getValue() < e2.getValue())));
    }
    
    private CompletableFuture<StreamTruncationRecord> computeTruncationRecord(StreamTruncationRecord previous, 
                                                                              Map<Long, Long> streamCut,
                                                                              ImmutableMap<StreamSegmentRecord, Integer> span) {
        log.debug("computing truncation for stream {}/{}", scope, name);

        // find segments between "previous" stream cut and current stream cut. these are segments to delete.
        // Note: exclude segments in current streamcut
        CompletableFuture<Map<StreamSegmentRecord, Integer>> previousSpanFuture = previous.getSpan().isEmpty() ?
                getEpochRecord(0).thenApply(epoch -> convertToSpan(epoch))
                : CompletableFuture.completedFuture(previous.getSpan());

        return previousSpanFuture.thenCompose(spanFrom -> segmentsBetweenStreamCutSpans(spanFrom, span))
                                 .thenCompose(segmentsBetween -> sizeBetweenStreamCuts(previous.getStreamCut(), streamCut, segmentsBetween)
                                         .thenApply(sizeBetween -> {
                                             ImmutableSet.Builder<Long> builder = ImmutableSet.builder();
                                             segmentsBetween.stream().map(StreamSegmentRecord::segmentId)
                                                            .filter(x -> !streamCut.containsKey(x))
                                                            .forEach(builder::add);

                                             return new StreamTruncationRecord(ImmutableMap.copyOf(streamCut), span, previous.getDeletedSegments(), 
                                                     builder.build(),
                                                     previous.getSizeTill() + sizeBetween, true);
                                         }));
    }
    
    @Override
    public CompletableFuture<Void> completeTruncation(VersionedMetadata<StreamTruncationRecord> record) {
        Preconditions.checkNotNull(record);
        Preconditions.checkArgument(record.getObject().isUpdating());
        StreamTruncationRecord current = record.getObject();
        if (current.isUpdating()) {
            StreamTruncationRecord completedProp = StreamTruncationRecord.complete(current);

            return Futures.toVoid(setTruncationData(new VersionedMetadata<>(completedProp, record.getVersion())));
        } else {
            // idempotent
            return CompletableFuture.completedFuture(null);
        }
    }

    @Override
    public CompletableFuture<VersionedMetadata<StreamTruncationRecord>> getTruncationRecord() {
        return getTruncationData(true)
                .thenApply(data -> {
                    StreamTruncationRecord truncationRecord = data.getObject();
                    return new VersionedMetadata<>(truncationRecord, data.getVersion());
                });
    }

    /**
     * Update configuration at configurationPath.
     *
     * @param newConfiguration new stream configuration.
     * @return future of operation.
     */
    @Override
    public CompletableFuture<Void> startUpdateConfiguration(final StreamConfiguration newConfiguration) {
        return getVersionedConfigurationRecord()
                .thenCompose(configRecord -> {
                    Preconditions.checkArgument(!configRecord.getObject().isUpdating());
                    StreamConfigurationRecord update = StreamConfigurationRecord.update(scope, name, newConfiguration);
                    return Futures.toVoid(setConfigurationData(new VersionedMetadata<>(update, configRecord.getVersion())));
                });
    }

    /**
     * Update configuration at configurationPath.
     *
     * @return future of operation
     */
    @Override
    public CompletableFuture<Void> completeUpdateConfiguration(VersionedMetadata<StreamConfigurationRecord> existing) {
        StreamConfigurationRecord current = existing.getObject();
        Preconditions.checkNotNull(current);
        if (current.isUpdating()) {
            StreamConfigurationRecord newProperty = StreamConfigurationRecord.complete(scope, name, current.getStreamConfiguration());
            log.debug("Completing update configuration for stream {}/{}", scope, name);
            return Futures.toVoid(setConfigurationData(new VersionedMetadata<>(newProperty, existing.getVersion())));
        } else {
            // idempotent
            return CompletableFuture.completedFuture(null);
        }
    }

    /**
     * Fetch configuration at configurationPath.
     *
     * @return Future of stream configuration
     */
    @Override
    public CompletableFuture<StreamConfiguration> getConfiguration() {
        return getConfigurationData(false).thenApply(x -> x.getObject().getStreamConfiguration());
    }

    @Override
    public CompletableFuture<VersionedMetadata<StreamConfigurationRecord>> getVersionedConfigurationRecord() {
        return getConfigurationData(true)
                .thenApply(data -> new VersionedMetadata<>(data.getObject(), data.getVersion()));
    }

    @Override
    public CompletableFuture<Void> updateState(final State state) {
        return getStateData(true)
                .thenCompose(currState -> {
                    VersionedMetadata<State> currentState = new VersionedMetadata<State>(currState.getObject().getState(), currState.getVersion());
                    return Futures.toVoid(updateVersionedState(currentState, state));
                });
    }

    @Override
    public CompletableFuture<VersionedMetadata<State>> getVersionedState() {
        return getStateData(true)
                .thenApply(x -> new VersionedMetadata<>(x.getObject().getState(), x.getVersion()));
    }

    @Override
    public CompletableFuture<VersionedMetadata<State>> updateVersionedState(final VersionedMetadata<State> previous, final State newState) {
        if (State.isTransitionAllowed(previous.getObject(), newState)) {
            return setStateData(new VersionedMetadata<>(StateRecord.builder().state(newState).build(), previous.getVersion()))
                    .thenApply(updatedVersion -> new VersionedMetadata<>(newState, updatedVersion));
        } else {
            return Futures.failedFuture(StoreException.create(
                    StoreException.Type.OPERATION_NOT_ALLOWED,
                    "Stream: " + getName() + " State: " + newState.name() + " current state = " +
                            previous.getObject()));
        }
    }

    @Override
    public CompletableFuture<State> getState(boolean ignoreCached) {
        return getStateData(ignoreCached)
                .thenApply(x -> x.getObject().getState());
    }

    /**
     * Fetches Segment metadata from the epoch in which segment was created.
     *
     * @param segmentId segment id.
     * @return : Future, which when complete contains segment object
     */
    @Override
    public CompletableFuture<StreamSegmentRecord> getSegment(final long segmentId) {
        // extract epoch from segment id.
        // fetch epoch record for the said epoch
        // extract segment record from it.
        int epoch = StreamSegmentNameUtils.getEpoch(segmentId);
        return getEpochRecord(epoch)
                .thenApply(epochRecord -> {
                    Optional<StreamSegmentRecord> segmentRecord = epochRecord.getSegments().stream()
                                                                             .filter(x -> x.segmentId() == segmentId).findAny();
                    return segmentRecord
                            .orElseThrow(() -> StoreException.create(StoreException.Type.DATA_NOT_FOUND,
                                    "segment not found in epoch"));
                });
    }

    @Override
    public CompletableFuture<List<ScaleMetadata>> getScaleMetadata(final long from, final long to) {
        // fetch history index and find epochs corresponding to "from" and "to"
        // fetch "from epoch" from epoch record
        // fetch epochs from history timeseries.
        CompletableFuture<Integer> fromEpoch = findEpochAtTime(from, false);
        CompletableFuture<Integer> toEpoch = findEpochAtTime(to, false);
        CompletableFuture<List<EpochRecord>> records =
                CompletableFuture.allOf(fromEpoch, toEpoch)
                                 .thenCompose(x -> {
                                     // fetch epochs will fetch it from history time series. 
                                     // this will be efficient if fromEpoch and toEpoch are near each other.
                                     return fetchEpochs(fromEpoch.join(), toEpoch.join(), false);
                                 });
        return records.thenApply(this::mapToScaleMetadata);
    }

    private List<ScaleMetadata> mapToScaleMetadata(List<EpochRecord> epochRecords) {
        final AtomicReference<List<StreamSegmentRecord>> previous = new AtomicReference<>();
        return epochRecords.stream()
                           .map(record -> {
                               long splits = 0;
                               long merges = 0;
                               List<StreamSegmentRecord> segments = record.getSegments();
                               if (previous.get() != null) {
                                   splits = findSegmentSplitsMerges(previous.get(), segments);
                                   merges = findSegmentSplitsMerges(segments, previous.get());
                               }
                               previous.set(segments);
                               return new ScaleMetadata(record.getCreationTime(), transform(segments), splits, merges);
                           }).collect(Collectors.toList());
    }

    /**
     * Method to calculate number of splits and merges.
     *
     * Principle to calculate the number of splits and merges:
     * 1- An event has occurred if a reference range is present (overlaps) in at least two consecutive target ranges.
     * 2- If the direction of the check in 1 is forward, then it is a split, otherwise it is a merge.
     *
     * @param referenceSegmentsList Reference segment list.
     * @param targetSegmentsList Target segment list.
     * @return Number of splits/merges.
     */
    private long findSegmentSplitsMerges(List<StreamSegmentRecord> referenceSegmentsList, List<StreamSegmentRecord> targetSegmentsList) {
        return referenceSegmentsList.stream().filter(
                segment -> targetSegmentsList.stream().filter(target -> target.overlaps(segment)).count() > 1 ).count();
    }

    private CompletableFuture<Integer> getSegmentSealedEpoch(long segmentId) {
        return getSegmentSealedRecordData(segmentId).handle((x, e) -> {
            if (e != null) {
                if (Exceptions.unwrap(e) instanceof DataNotFoundException) {
                    return -1;
                } else {
                    throw new CompletionException(e);
                }
            }
            return x.getObject();
        });
    }

    @Override
    public CompletableFuture<Set<Long>> getAllSegmentIds() {
        CompletableFuture<Map<StreamSegmentRecord, Integer>> fromSpanFuture = getTruncationRecord()
                .thenCompose(truncationRecord -> {
                    if (truncationRecord.getObject().equals(StreamTruncationRecord.EMPTY)) {
                        return getEpochRecord(0)
                                .thenApply(this::convertToSpan);
                    } else {
                        return CompletableFuture.completedFuture(truncationRecord.getObject().getSpan());
                    }
                });
        CompletableFuture<Map<StreamSegmentRecord, Integer>> toSpanFuture = getActiveEpoch(true)
                .thenApply(this::convertToSpan);

        return CompletableFuture.allOf(fromSpanFuture, toSpanFuture)
                                .thenCompose(v -> {
                                    Map<StreamSegmentRecord, Integer> fromSpan = fromSpanFuture.join();
                                    Map<StreamSegmentRecord, Integer> toSpan = toSpanFuture.join();
                                    return segmentsBetweenStreamCutSpans(fromSpan, toSpan)
                                            .thenApply(x -> x.stream().map(StreamSegmentRecord::segmentId).collect(Collectors.toSet()));
                                });
    }

    @Override
    public CompletableFuture<Map<StreamSegmentRecord, List<Long>>> getSuccessorsWithPredecessors(final long segmentId) {
        // fetch segment sealed epoch record.
        return getSegmentSealedEpoch(segmentId)
                .thenCompose(sealedEpoch -> {
                    if (sealedEpoch < 0) {
                        return getActiveEpoch(true).thenApply(activeSegments -> Collections.emptyMap());
                    }

                    // if sealed record exists. fetch its sealing epoch.
                    // Note: sealed record is created even before the segment is sealed. So if client is requesting for successor,
                    // we should find it.
                    CompletableFuture<EpochRecord> sealedEpochFuture = getEpochRecord(sealedEpoch);

                    // fetch previous epoch as well.
                    CompletableFuture<EpochRecord> previousEpochFuture = getEpochRecord(sealedEpoch - 1);

                    return CompletableFuture.allOf(sealedEpochFuture, previousEpochFuture)
                                            .thenApply(x -> {
                                                EpochRecord sealedEpochRecord = sealedEpochFuture.join();
                                                EpochRecord previousEpochRecord = previousEpochFuture.join();
                                                Optional<StreamSegmentRecord> segmentOpt = previousEpochRecord.getSegments().stream()
                                                                                                              .filter(r -> r.segmentId() == segmentId).findAny();
                                                assert segmentOpt.isPresent();
                                                StreamSegmentRecord segment = segmentOpt.get();

                                                List<StreamSegmentRecord> successors = sealedEpochRecord.getSegments().stream()
                                                                                                        .filter(r -> r.overlaps(segment)).collect(Collectors.toList());

                                                return successors
                                                        .stream().collect(Collectors.toMap(record -> record,
                                                                z -> previousEpochRecord
                                                                        .getSegments()
                                                                        .stream().filter(predecessor -> predecessor.overlaps(z))
                                                                        .map(StreamSegmentRecord::segmentId).collect(Collectors.toList())));
                                            });
                });
    }

    private CompletableFuture<EpochRecord> getActiveEpochRecord(boolean ignoreCached) {
        return getCurrentEpochRecordData(ignoreCached).thenApply(VersionedMetadata::getObject);
    }

    @Override
    public CompletableFuture<List<StreamSegmentRecord>> getActiveSegments() {
        // read current epoch record
        return verifyLegalState()
                .thenCompose(v -> getActiveEpochRecord(true).thenApply(epochRecord -> epochRecord.getSegments()));
    }

    @Override
    public CompletableFuture<Map<StreamSegmentRecord, Long>> getSegmentsAtHead() {
        // read current epoch record
        return getTruncationRecord()
                .thenCompose(truncationRecord -> {
                    if (truncationRecord.getObject().equals(StreamTruncationRecord.EMPTY)) {
                        return getSegmentsInEpoch(0)
                                .thenApply(segments -> segments.stream().collect(Collectors.toMap(x -> x, x ->  0L)));
                    } else {
                        return CompletableFuture.completedFuture(truncationRecord.getObject().getStreamCut().entrySet()
                                                                                 .stream().collect(Collectors.toMap(x ->
                                                truncationRecord.getObject().getSpan().keySet().stream()
                                                                          .filter(y -> y.segmentId() == x.getKey()).findFirst().get(),
                                        Map.Entry::getValue)));
                    }
                });
    }

    @Override
    public CompletableFuture<List<StreamSegmentRecord>> getSegmentsInEpoch(final int epoch) {
        return getEpochRecord(epoch)
                .thenApply(epochRecord -> epochRecord.getSegments());
    }

    @Override
    public CompletableFuture<List<StreamSegmentRecord>> getSegmentsBetweenStreamCuts(Map<Long, Long> from, Map<Long, Long> to) {
        return segmentsBetweenStreamCuts(from, to).thenApply(ArrayList::new);
    }

    private CompletableFuture<ImmutableSet<StreamSegmentRecord>> segmentsBetweenStreamCuts(Map<Long, Long> from, Map<Long, Long> to) {
        // compute stream cut span for `from` till `to`
        // if from is empty we need to start from epoch 0.
        // if to is empty we need to go on till current epoch.
        CompletableFuture<ImmutableMap<StreamSegmentRecord, Integer>> spanFromFuture = from.isEmpty() ?
                getEpochRecord(0).thenApply(this::convertToSpan)
                : computeStreamCutSpan(from);
        CompletableFuture<ImmutableMap<StreamSegmentRecord, Integer>> spanToFuture = to.isEmpty() ?
                getActiveEpochRecord(true).thenApply(this::convertToSpan)
                : computeStreamCutSpan(to);

        return CompletableFuture.allOf(spanFromFuture, spanToFuture)
                                .thenCompose(x -> {
                                    if (!from.isEmpty() && !to.isEmpty()) {
                                        Preconditions.checkArgument(RecordHelper.streamCutComparator(to, spanToFuture.join(),
                                                from, spanFromFuture.join()));
                                    }
                                    return segmentsBetweenStreamCutSpans(spanFromFuture.join(), spanToFuture.join());
                                });
    }

    @VisibleForTesting
    CompletableFuture<ImmutableSet<StreamSegmentRecord>> segmentsBetweenStreamCutSpans(Map<StreamSegmentRecord, Integer> spanFrom,
                                                                                      Map<StreamSegmentRecord, Integer> spanTo) {
        int toLow = Collections.min(spanTo.values());
        int toHigh = Collections.max(spanTo.values());
        int fromLow = Collections.min(spanFrom.values());
        int fromHigh = Collections.max(spanFrom.values());
        Set<StreamSegmentRecord> segments = new HashSet<>();

        return fetchEpochs(fromLow, toHigh, true)
                .thenAccept(epochs -> {
                    epochs.forEach(epoch -> {
                        // for epochs that cleanly lie between from.high and to.low epochs we can include all segments present in them
                        // because they are guaranteed to be greater than `from` and less than `to` stream cuts.
                        if (epoch.getEpoch() >= fromHigh && epoch.getEpoch() <= toLow) {
                            segments.addAll(epoch.getSegments());
                        } else {
                            // for each segment in epoch.segments, find overlaps in from and to
                            epoch.getSegments().stream().filter(x -> !segments.contains(x)).forEach(segment -> {
                                // if segment.number >= from.segmentNumber && segment.number <= to.segmentNumber include segment.number
                                boolean greaterThanFrom = spanFrom.keySet().stream().filter(x -> x.overlaps(segment))
                                                                  .allMatch(x -> x.segmentId() <= segment.segmentId());
                                boolean lessThanTo = spanTo.keySet().stream().filter(x -> x.overlaps(segment))
                                                           .allMatch(x -> segment.segmentId() <= x.segmentId());
                                if (greaterThanFrom && lessThanTo) {
                                    segments.add(segment);
                                }
                            });
                        }
                    });
                }).thenApply(x -> ImmutableSet.copyOf(segments));
    }

    @VisibleForTesting
    CompletableFuture<Long> sizeBetweenStreamCuts(Map<Long, Long> streamCutFrom, Map<Long, Long> streamCutTo,
                                                          Set<StreamSegmentRecord> segmentsInBetween) {
        Map<Integer, List<StreamSegmentRecord>> shards =
                segmentsInBetween.stream().collect(Collectors.groupingBy(x -> getShardNumber(x.segmentId())));
        return Futures.allOfWithResults(
                shards.entrySet().stream()
                      .map(entry -> getSealedSegmentSizeMapShard(entry.getKey())
                              .thenApply(shardMap -> {
                                  return entry.getValue().stream()
                                              .collect(Collectors.toMap(x -> x, x -> {
                                                  if (shardMap.getSize(x.segmentId()) == null) {
                                                      return Long.MIN_VALUE;
                                                  } else {
                                                      return shardMap.getSize(x.segmentId());
                                                  }
                                              } ));
                              }))
                      .collect(Collectors.toList()))
                      .thenApply(listOfMap -> {
                          return listOfMap.stream().flatMap(s -> s.entrySet().stream())
                                          .collect(Collectors.toMap(Map.Entry::getKey, Map.Entry::getValue));
                      })
                      .thenApply(sizes -> {
                          AtomicLong sizeTill = new AtomicLong(0L);
                          sizes.forEach((segment, value) -> {
                              // segments in both.. to.offset - from.offset
                              if (streamCutTo.containsKey(segment.segmentId()) && streamCutFrom.containsKey(segment.segmentId())) {
                                  sizeTill.addAndGet(streamCutTo.get(segment.segmentId()) - streamCutFrom.get(segment.segmentId()));
                              } else if (streamCutTo.containsKey(segment.segmentId())) {
                                  // segments only in streamcutTo: take their offsets in streamcut
                                  sizeTill.addAndGet(streamCutTo.get(segment.segmentId()));
                              } else if (streamCutFrom.containsKey(segment.segmentId())) {
                                  // segments only in from: take their total size - offset in from
                                  assert value >= 0;
                                  sizeTill.addAndGet(value - streamCutFrom.get(segment.segmentId()));
                              } else {
                                  assert value >= 0;
                                  sizeTill.addAndGet(value);
                              }
                          });
                          return sizeTill.get();
                      });
    }

    @VisibleForTesting
    CompletableFuture<ImmutableMap<StreamSegmentRecord, Integer>> computeStreamCutSpan(Map<Long, Long> streamCut) {
        long mostRecent = streamCut.keySet().stream().max(Comparator.naturalOrder()).get();
        long oldest = streamCut.keySet().stream().min(Comparator.naturalOrder()).get();
        int epochLow = StreamSegmentNameUtils.getEpoch(oldest);
        int epochHigh = StreamSegmentNameUtils.getEpoch(mostRecent);

        return fetchEpochs(epochLow, epochHigh, true).thenApply(epochs ->  {
            List<Long> toFind = new ArrayList<>(streamCut.keySet());
            ImmutableMap.Builder<StreamSegmentRecord, Integer> resultSet = ImmutableMap.builder();
            for (int i = epochHigh - epochLow; i >= 0; i--) {
                if (toFind.isEmpty()) {
                    break;
                }
                EpochRecord epochRecord = epochs.get(i);
                Set<Long> epochSegments = epochRecord.getSegmentIds();
                List<Long> found = toFind.stream().filter(epochSegments::contains).collect(Collectors.toList());
                resultSet.putAll(found.stream().collect(
                        Collectors.toMap(x -> epochRecord.getSegments().stream().filter(z -> z.segmentId() == x).findFirst().get(),
                                x -> epochRecord.getEpoch())));

                toFind.removeAll(epochSegments);
            }
            return resultSet.build();
        });
    }

    @Override
    public CompletableFuture<Boolean> isStreamCutValid(Map<Long, Long> streamCut) {
        Map<Integer, List<Long>> groupByEpoch = streamCut.keySet().stream().collect(groupingBy(StreamSegmentNameUtils::getEpoch));

        CompletableFuture<List<List<Map.Entry<Double, Double>>>> segmentRangesByEpoch = Futures.allOfWithResults(groupByEpoch.entrySet().stream().map(epochGroup -> {
            return getEpochRecord(epochGroup.getKey())
                    .thenApply(epochRecord -> {
                        return epochGroup.getValue().stream().map(segmentId -> {
                            StreamSegmentRecord segment = epochRecord.getSegment(segmentId);
                            return (Map.Entry<Double, Double>) new SimpleEntry<>(segment.getKeyStart(), segment.getKeyEnd());
                        }).collect(Collectors.toList());
                    });
        }).collect(Collectors.toList()));

        CompletableFuture<List<Map.Entry<Double, Double>>> segmentRangesFlattened = segmentRangesByEpoch
                .thenApply(listOfList -> listOfList.stream().flatMap(Collection::stream).collect(Collectors.toList()));
        
        return segmentRangesFlattened
                      .thenAccept(x -> RecordHelper.validateStreamCut(new ArrayList<>(x)))
                      .handle((r, e) -> {
                          if (e != null) {
                              if (Exceptions.unwrap(e) instanceof IllegalArgumentException) {
                                  return false;
                              } else {
                                  log.warn("Exception while trying to validate a stream cut for stream {}/{}", scope, name);
                                  throw Exceptions.sneakyThrow(e);
                              }
                          } else {
                              return true;
                          }
                      });
    }

    /**
     * This method attempts to start a new scale workflow. For this it first computes epoch transition and stores it in the metadastore.
     * This method can be called by manual scale or during the processing of auto-scale event. Which means there could be
     * concurrent calls to this method.
     *
     * @param segmentsToSeal segments that will be sealed at the end of this scale operation.
     * @param newRanges      key ranges of new segments to be created
     * @param scaleTimestamp scaling timestamp
     * @return : list of newly created segments with current epoch
     */
    @Override
    public CompletableFuture<VersionedMetadata<EpochTransitionRecord>> submitScale(final List<Long> segmentsToSeal,
                                                                                   final List<Map.Entry<Double, Double>> newRanges,
                                                                                   final long scaleTimestamp,
                                                                                   final VersionedMetadata<EpochTransitionRecord> existing) {
        return verifyNotSealed().thenCompose(v -> {
            if (existing == null) {
                return getEpochTransition();
            } else {
                return CompletableFuture.completedFuture(existing);
            }
        }).thenCompose(record -> getActiveEpochRecord(true).thenCompose(currentEpoch -> {
            if (!record.getObject().equals(EpochTransitionRecord.EMPTY)) {
                // verify that it's the same as the supplied input (--> segments to be sealed
                // and new ranges are identical). else throw scale conflict exception
                if (!RecordHelper.verifyRecordMatchesInput(segmentsToSeal, newRanges, false, record.getObject())) {
                    log.debug("scale conflict, another scale operation is ongoing");
                    throw new EpochTransitionOperationExceptions.ConflictException();
                }
                return CompletableFuture.completedFuture(record);
            } else {
                // check input is valid and satisfies preconditions
                if (!RecordHelper.canScaleFor(segmentsToSeal, currentEpoch)) {
                    return updateEpochTransitionNode(new VersionedMetadata<>(EpochTransitionRecord.EMPTY, record.getVersion()))
                            .thenApply(x -> {
                                log.warn("scale precondition failed {}", segmentsToSeal);
                                throw new EpochTransitionOperationExceptions.PreConditionFailureException();
                            });
                }
                if (!RecordHelper.validateInputRange(segmentsToSeal, newRanges, currentEpoch)) {
                    log.error("scale input invalid {} {}", segmentsToSeal, newRanges);
                    throw new EpochTransitionOperationExceptions.InputInvalidException();
                }

                EpochTransitionRecord epochTransition = RecordHelper.computeEpochTransition(
                        currentEpoch, segmentsToSeal, newRanges, scaleTimestamp);

                return updateEpochTransitionNode(new VersionedMetadata<>(epochTransition, record.getVersion()))
                        .thenApply(version -> {
                            log.info("scale for stream {}/{} accepted. Segments to seal = {}", scope, name,
                                    epochTransition.getSegmentsToSeal());
                            return new VersionedMetadata<>(epochTransition, version);
                        });
            }
        }));
    }

    private CompletableFuture<Void> verifyNotSealed() {
        return getState(false).thenAccept(state -> {
            if (state.equals(State.SEALING) || state.equals(State.SEALED)) {
                throw StoreException.create(StoreException.Type.ILLEGAL_STATE,
                        "Stream: " + getName() + " State: " + state.name());
            }
        });
    }

    @Override
    public CompletableFuture<VersionedMetadata<EpochTransitionRecord>> startScale(boolean isManualScale,
                                                                                  VersionedMetadata<EpochTransitionRecord> record,
                                                                                  VersionedMetadata<State> state) {
        Preconditions.checkArgument(state.getObject().equals(State.SCALING));
        return getCurrentEpochRecordData(true)
                .thenCompose(currentEpoch -> {
                    EpochRecord currentEpochRecord = currentEpoch.getObject();
                    if (isManualScale) {
                        return migrateManualScaleToNewEpoch(record, state, currentEpochRecord);
                    } else {
                        // if rolling transactions happened before the scale could be picked up, we will discard
                        // epoch transition record and reset the state to active.
                        return discardInconsistentEpochTransition(record, state, currentEpochRecord);
                    }
                });
    }


    private CompletableFuture<VersionedMetadata<EpochTransitionRecord>> discardInconsistentEpochTransition(
            VersionedMetadata<EpochTransitionRecord> epochTransition, VersionedMetadata<State> state,
            EpochRecord currentEpoch) {
        if (epochTransition.getObject().getNewEpoch() > currentEpoch.getEpoch()) {
            return CompletableFuture.completedFuture(epochTransition);
        } else {
            return updateEpochTransitionNode(new VersionedMetadata<>(EpochTransitionRecord.EMPTY, epochTransition.getVersion()))
                    .thenCompose(v -> updateVersionedState(state, State.ACTIVE))
                    .thenApply(v -> {
                        log.warn("Scale epoch transition record is inconsistent with VersionedMetadata in the table. {}",
                                epochTransition.getObject().getNewEpoch());
                        throw new IllegalStateException("Epoch transition record is inconsistent.");
                    });
        }
    }

    @Override
    public CompletableFuture<VersionedMetadata<EpochTransitionRecord>> scaleCreateNewEpoch(
            VersionedMetadata<EpochTransitionRecord> versionedMetadata) {
        return getActiveEpochRecord(true)
                .thenCompose(currentEpoch -> {
                    // only perform idempotent update. If update is already completed, do nothing. 
                    if (currentEpoch.getEpoch() < versionedMetadata.getObject().getNewEpoch()) {
                        EpochTransitionRecord epochTransition = versionedMetadata.getObject();
                        // time
                        long time = Math.max(epochTransition.getTime(), currentEpoch.getCreationTime() + 1);
                        // new segments
                        ImmutableList.Builder<StreamSegmentRecord> newSegmentsBuilder = ImmutableList.builder();

                        epochTransition.getNewSegmentsWithRange().forEach((key, value) -> newSegmentsBuilder.add(
                                newSegmentRecord(key, time, value.getKey(), value.getValue())));
                        
                        // sealed segments
                        ImmutableList.Builder<StreamSegmentRecord> sealedSegmentsBuilder = ImmutableList.builder();
                        epochTransition.getSegmentsToSeal().forEach(x -> sealedSegmentsBuilder.add(currentEpoch.getSegment(x)));
                        
                        // overall segments in epoch
                        ImmutableList.Builder<StreamSegmentRecord> builder = ImmutableList.builder();
                        currentEpoch.getSegments()
                                    .forEach(x -> {
                                        if (!epochTransition.getSegmentsToSeal().contains(x.segmentId())) {
                                            builder.add(x);
                                        }
                                    } );
                        ImmutableList<StreamSegmentRecord> newSegments = newSegmentsBuilder.build();
                        builder.addAll(newSegments);
                        // epoch record
                        EpochRecord epochRecord = new EpochRecord(epochTransition.getNewEpoch(), epochTransition.getNewEpoch(), 
                                builder.build(), time);

                        HistoryTimeSeriesRecord timeSeriesRecord = 
                                new HistoryTimeSeriesRecord(epochTransition.getNewEpoch(), epochTransition.getNewEpoch(), 
                                        sealedSegmentsBuilder.build(), newSegments, epochRecord.getCreationTime());
                        return createEpochRecord(epochRecord)
                                .thenCompose(x -> updateHistoryTimeSeries(timeSeriesRecord))
                                .thenCompose(x -> createSegmentSealedEpochRecords(epochTransition.getSegmentsToSeal(), epochTransition.getNewEpoch()))
                                .thenApply(x -> versionedMetadata);
                    } else {
                        return CompletableFuture.completedFuture(versionedMetadata);
                    }
                });
    }
 
    private CompletableFuture<Void> updateHistoryTimeSeries(HistoryTimeSeriesRecord record) {
        int historyChunk = record.getEpoch() / historyChunkSize.get();
        boolean isFirst = record.getEpoch() % historyChunkSize.get() == 0;

        if (isFirst) {
            return createHistoryTimeSeriesChunk(historyChunk, record);
        } else {
            return getHistoryTimeSeriesChunkData(historyChunk, true)
                    .thenCompose(x -> {
                        HistoryTimeSeries historyChunkTimeSeries = x.getObject();
                        if (historyChunkTimeSeries.getLatestRecord().getEpoch() < record.getEpoch()) {
                            HistoryTimeSeries update = HistoryTimeSeries.addHistoryRecord(historyChunkTimeSeries, record);
                            return Futures.toVoid(updateHistoryTimeSeriesChunkData(historyChunk, new VersionedMetadata<>(update, x.getVersion())));
                        } else {
                            return CompletableFuture.completedFuture(null);
                        }
                    });
        }
    }

    private CompletableFuture<VersionedMetadata<EpochTransitionRecord>> migrateManualScaleToNewEpoch(
            VersionedMetadata<EpochTransitionRecord> versionedMetadata, VersionedMetadata<State> versionedState,
            EpochRecord currentEpoch) {
        EpochTransitionRecord epochTransition = versionedMetadata.getObject();
        return getEpochRecord(epochTransition.getActiveEpoch())
                .thenCompose(epochRecordActiveEpoch -> {
                    if (epochTransition.getActiveEpoch() == currentEpoch.getEpoch()) {
                        // no migration needed
                        return CompletableFuture.completedFuture(versionedMetadata);
                    } else if (currentEpoch.getEpoch() > epochTransition.getActiveEpoch() &&
                            currentEpoch.getReferenceEpoch() == epochRecordActiveEpoch.getReferenceEpoch()) {

                        List<Long> duplicateSegmentsToSeal = epochTransition.getSegmentsToSeal().stream()
                                                                            .map(seg -> computeSegmentId(getSegmentNumber(seg),
                                                                                    currentEpoch.getEpoch()))
                                                                            .collect(Collectors.toList());

                        EpochTransitionRecord updatedRecord = RecordHelper.computeEpochTransition(
                                currentEpoch, duplicateSegmentsToSeal, Lists.newArrayList(epochTransition.getNewSegmentsWithRange().values()),
                                epochTransition.getTime());
                        return updateEpochTransitionNode(new VersionedMetadata<>(updatedRecord, versionedMetadata.getVersion()))
                                .thenApply(v -> new VersionedMetadata<>(updatedRecord, v));
                    } else {
                        return updateEpochTransitionNode(new VersionedMetadata<>(EpochTransitionRecord.EMPTY, versionedMetadata.getVersion()))
                                .thenCompose(v -> updateVersionedState(versionedState, State.ACTIVE))
                                .thenApply(v -> {
                                    log.warn("Scale epoch transition record is inconsistent with VersionedMetadata in the table. {}",
                                            epochTransition.getNewEpoch());
                                    throw new IllegalStateException("Epoch transition record is inconsistent.");
                                });
                    }
                });
    }

    @Override
    public CompletableFuture<VersionedMetadata<EpochTransitionRecord>> getEpochTransition() {
        return getEpochTransitionNode()
                .thenApply(x -> new VersionedMetadata<>(x.getObject(), x.getVersion()));
    }

    private CompletableFuture<Void> clearMarkers(final Set<Long> segments) {
        return Futures.toVoid(Futures.allOfWithResults(segments.stream().parallel()
                                                               .map(this::removeColdMarker).collect(Collectors.toList())));
    }
    
    @Override
    public CompletableFuture<Void> scaleOldSegmentsSealed(Map<Long, Long> sealedSegmentSizes,
                                                          VersionedMetadata<EpochTransitionRecord> record) {
        EpochTransitionRecord epochTransition = record.getObject();
        return Futures.toVoid(clearMarkers(epochTransition.getSegmentsToSeal())
                .thenCompose(x -> updateSealedSegmentSizes(sealedSegmentSizes))
                .thenCompose(x -> updateCurrentEpochRecord(epochTransition.getNewEpoch())));
    }

    @Override
    public CompletableFuture<Void> completeScale(VersionedMetadata<EpochTransitionRecord> record) {
        Preconditions.checkNotNull(record);
        Preconditions.checkArgument(!record.getObject().equals(EpochTransitionRecord.EMPTY));
        return Futures.toVoid(updateEpochTransitionNode(new VersionedMetadata<>(EpochTransitionRecord.EMPTY, record.getVersion())));
    }
    
    @Override
    public CompletableFuture<VersionedMetadata<CommittingTransactionsRecord>> startRollingTxn(int activeEpoch,
                                                                                              VersionedMetadata<CommittingTransactionsRecord> existing) {
        CommittingTransactionsRecord record = existing.getObject();
        if (record.isRollingTxnRecord()) {
            return CompletableFuture.completedFuture(existing);
        } else {
            CommittingTransactionsRecord update = record.createRollingTxnRecord(activeEpoch);
            return updateCommittingTxnRecord(new VersionedMetadata<>(update, existing.getVersion()))
                    .thenApply(version -> new VersionedMetadata<>(update, version));
        }
    }

    @Override
    public CompletableFuture<Void> rollingTxnCreateDuplicateEpochs(
            Map<Long, Long> sealedTxnEpochSegments, long time, VersionedMetadata<CommittingTransactionsRecord> record) {
        Preconditions.checkArgument(record.getObject().isRollingTxnRecord());
        CommittingTransactionsRecord committingTxnRecord = record.getObject();
        return getActiveEpoch(true)
                .thenCompose(activeEpochRecord -> getEpochRecord(committingTxnRecord.getEpoch())
                        .thenCompose(transactionEpochRecord -> {
                            if (activeEpochRecord.getEpoch() > committingTxnRecord.getCurrentEpoch()) {
                                log.debug("Duplicate Epochs {} already created. Ignore.", committingTxnRecord.getNewActiveEpoch());
                                return CompletableFuture.completedFuture(null);
                            }
                            long timeStamp = Math.max(activeEpochRecord.getCreationTime() + 1, time);
                            ImmutableList.Builder<StreamSegmentRecord> duplicateTxnSegmentsBuilder = ImmutableList.builder();
                            transactionEpochRecord
                                    .getSegments().stream()
                                    .forEach(x ->
                                            duplicateTxnSegmentsBuilder.add(newSegmentRecord(computeSegmentId(getSegmentNumber(x.segmentId()),
                                                    committingTxnRecord.getNewTxnEpoch()),
                                                    timeStamp, x.getKeyStart(), x.getKeyEnd())));
                            ImmutableList.Builder<StreamSegmentRecord> duplicateActiveSegmentsBuilder = ImmutableList.builder();

                            activeEpochRecord
                                    .getSegments().stream()
                                    .forEach(x -> duplicateActiveSegmentsBuilder.add(
                                            newSegmentRecord(computeSegmentId(getSegmentNumber(x.segmentId()),
                                            committingTxnRecord.getNewActiveEpoch()),
                                            timeStamp + 1, x.getKeyStart(), x.getKeyEnd())));

                            EpochRecord duplicateTxnEpoch = new EpochRecord(committingTxnRecord.getNewTxnEpoch(), 
                                    transactionEpochRecord.getReferenceEpoch(), duplicateTxnSegmentsBuilder.build(), timeStamp);

                            EpochRecord duplicateActiveEpoch = new EpochRecord(committingTxnRecord.getNewActiveEpoch(),
                                    activeEpochRecord.getReferenceEpoch(), duplicateActiveSegmentsBuilder.build(), timeStamp + 1);

                            HistoryTimeSeriesRecord timeSeriesRecordTxnEpoch =
                                    new HistoryTimeSeriesRecord(duplicateTxnEpoch.getEpoch(), duplicateTxnEpoch.getReferenceEpoch(), 
                                            ImmutableList.of(), ImmutableList.of(), timeStamp);

                            HistoryTimeSeriesRecord timeSeriesRecordActiveEpoch =
                                    new HistoryTimeSeriesRecord(duplicateActiveEpoch.getEpoch(), duplicateActiveEpoch.getReferenceEpoch(),
                                            ImmutableList.of(), ImmutableList.of(), timeStamp + 1);
                            return createEpochRecord(duplicateTxnEpoch)
                                    .thenCompose(x -> updateHistoryTimeSeries(timeSeriesRecordTxnEpoch))
                                    .thenCompose(x -> createEpochRecord(duplicateActiveEpoch))
                                    .thenCompose(x -> updateHistoryTimeSeries(timeSeriesRecordActiveEpoch))
                                    .thenCompose(x -> createSegmentSealedEpochRecords(
                                            activeEpochRecord.getSegments().stream().map(StreamSegmentRecord::segmentId)
                                                             .collect(Collectors.toList()), duplicateTxnEpoch.getEpoch()))
                                    .thenCompose(x -> createSegmentSealedEpochRecords(
                                            duplicateTxnEpoch.getSegments().stream().map(StreamSegmentRecord::segmentId)
                                                             .collect(Collectors.toList()), duplicateActiveEpoch.getEpoch()));
                        })
                        .thenCompose(r -> updateSealedSegmentSizes(sealedTxnEpochSegments)));
    }

    @Override
    public CompletableFuture<Void> completeRollingTxn(Map<Long, Long> sealedActiveEpochSegments,
                                                      VersionedMetadata<CommittingTransactionsRecord> versionedMetadata) {
        return getActiveEpoch(true)
                .thenCompose(activeEpochRecord -> {
                    CommittingTransactionsRecord committingTxnRecord = versionedMetadata.getObject();
                    int activeEpoch = committingTxnRecord.getCurrentEpoch();
                    if (activeEpochRecord.getEpoch() == activeEpoch) {
                        return updateSealedSegmentSizes(sealedActiveEpochSegments)
                                .thenCompose(x -> clearMarkers(sealedActiveEpochSegments.keySet()))
                                .thenCompose(x -> updateCurrentEpochRecord(committingTxnRecord.getNewActiveEpoch()));
                    } else {
                        return CompletableFuture.completedFuture(null);
                    }
                });
    }

    @Override
    public CompletableFuture<UUID> generateNewTxnId(int msb32Bit, long lsb64Bit) {
        return getActiveEpochRecord(true)
                .thenApply(epochRecord -> {
                    // always set transaction epoch as refrence epoch so that all transactions on duplicate epochs
                    // are collected.
                    // epochs that are not duplicates will refer to themselves.
                    return RecordHelper.generateTxnId(epochRecord.getReferenceEpoch(), msb32Bit, lsb64Bit);
                });
    }

    @Override
    public CompletableFuture<VersionedTransactionData> createTransaction(final UUID txnId,
                                                                         final long lease,
                                                                         final long maxExecutionTime) {
        final long current = System.currentTimeMillis();
        final long leaseTimestamp = current + lease;
        final long maxExecTimestamp = current + maxExecutionTime;
        // extract epoch from txnid
        final int epoch = RecordHelper.getTransactionEpoch(txnId);
        ActiveTxnRecord record = ActiveTxnRecord.builder().txnStatus(TxnStatus.OPEN).leaseExpiryTime(leaseTimestamp)
                                                .txCreationTimestamp(current).maxExecutionExpiryTime(maxExecTimestamp)
                                                .build();
        return verifyNotSealed().thenCompose(v -> createNewTransaction(epoch, txnId, record)
                .thenApply(version -> new VersionedTransactionData(epoch, txnId, version,
                        TxnStatus.OPEN, current, maxExecTimestamp)));
    }

    @Override
    public CompletableFuture<VersionedTransactionData> pingTransaction(final VersionedTransactionData txnData,
                                                                       final long lease) {
        // Update txn record with new lease value and return versioned tx data.
        final int epoch = txnData.getEpoch();
        final UUID txnId = txnData.getId();
        final Version version = txnData.getVersion();
        final long creationTime = txnData.getCreationTime();
        final long maxExecutionExpiryTime = txnData.getMaxExecutionExpiryTime();
        final TxnStatus status = txnData.getStatus();
        final ActiveTxnRecord newData = new ActiveTxnRecord(creationTime, System.currentTimeMillis() + lease,
                maxExecutionExpiryTime, status);
        final VersionedMetadata<ActiveTxnRecord> data = new VersionedMetadata<>(newData, version);

        return updateActiveTx(epoch, txnId, data)
                .thenApply(updatedVersion -> new VersionedTransactionData(epoch, txnId, updatedVersion, status, creationTime, maxExecutionExpiryTime));
    }

    @Override
    public CompletableFuture<VersionedTransactionData> getTransactionData(UUID txId) {
        int epoch = RecordHelper.getTransactionEpoch(txId);
        return getActiveTx(epoch, txId)
                .thenApply(data -> {
                    ActiveTxnRecord activeTxnRecord = data.getObject();
                    return new VersionedTransactionData(epoch, txId, data.getVersion(),
                            activeTxnRecord.getTxnStatus(), activeTxnRecord.getTxCreationTimestamp(),
                            activeTxnRecord.getMaxExecutionExpiryTime());
                });
    }

    @Override
    public CompletableFuture<TxnStatus> checkTransactionStatus(final UUID txId) {
        int epoch = RecordHelper.getTransactionEpoch(txId);
        return getActiveTx(epoch, txId).handle((ok, ex) -> {
            if (ex != null && Exceptions.unwrap(ex) instanceof DataNotFoundException) {
                return TxnStatus.UNKNOWN;
            } else if (ex != null) {
                throw new CompletionException(ex);
            }
            return ok.getObject().getTxnStatus();
        }).thenCompose(x -> {
            if (x.equals(TxnStatus.UNKNOWN)) {
                return getCompletedTxnStatus(txId);
            } else {
                return CompletableFuture.completedFuture(x);
            }
        });
    }

    private CompletableFuture<TxnStatus> getCompletedTxnStatus(UUID txId) {
        return getCompletedTx(txId).handle((ok, ex) -> {
            if (ex != null && Exceptions.unwrap(ex) instanceof DataNotFoundException) {
                return TxnStatus.UNKNOWN;
            } else if (ex != null) {
                throw new CompletionException(ex);
            }
            return ok.getObject().getCompletionStatus();
        });
    }

    @Override
    public CompletableFuture<SimpleEntry<TxnStatus, Integer>> sealTransaction(final UUID txId, final boolean commit,
                                                                              final Optional<Version> version) {
        int epoch = RecordHelper.getTransactionEpoch(txId);
        return sealActiveTxn(epoch, txId, commit, version)
                .exceptionally(ex -> new SimpleEntry<>(handleDataNotFoundException(ex), null))
                .thenCompose(pair -> {
                    if (pair.getKey() == TxnStatus.UNKNOWN) {
                        return validateCompletedTxn(txId, commit, "seal").thenApply(status -> new SimpleEntry<>(status, null));
                    } else {
                        return CompletableFuture.completedFuture(pair);
                    }
                });
    }

    /**
     * Seal a transaction in OPEN/COMMITTING_TXN/ABORTING state. This method does CAS on the transaction VersionedMetadata node if
     * the transaction is in OPEN state, optionally checking version of transaction VersionedMetadata node, if required.
     *
     * @param epoch   transaction epoch.
     * @param txId    transaction identifier.
     * @param commit  boolean indicating whether to commit or abort the transaction.
     * @param version optional expected version of transaction node to validate before updating it.
     * @return        a pair containing transaction status and its epoch.
     */
    private CompletableFuture<SimpleEntry<TxnStatus, Integer>> sealActiveTxn(final int epoch,
                                                                             final UUID txId,
                                                                             final boolean commit,
                                                                             final Optional<Version> version) {
        return getActiveTx(epoch, txId).thenCompose(data -> {
            ActiveTxnRecord txnRecord = data.getObject();
            Version dataVersion = version.orElseGet(data::getVersion);
            TxnStatus status = txnRecord.getTxnStatus();
            switch (status) {
                case OPEN:
                    return sealActiveTx(epoch, txId, commit, txnRecord, dataVersion).thenApply(y ->
                            new SimpleEntry<>(commit ? TxnStatus.COMMITTING : TxnStatus.ABORTING, epoch));
                case COMMITTING:
                case COMMITTED:
                    if (commit) {
                        return CompletableFuture.completedFuture(new SimpleEntry<>(status, epoch));
                    } else {
                        throw StoreException.create(StoreException.Type.ILLEGAL_STATE,
                                "Stream: " + getName() + " Transaction: " + txId.toString() +
                                        " State: " + status.name());
                    }
                case ABORTING:
                case ABORTED:
                    if (commit) {
                        throw StoreException.create(StoreException.Type.ILLEGAL_STATE,
                                "Stream: " + getName() + " Transaction: " + txId.toString() + " State: " +
                                        status.name());
                    } else {
                        return CompletableFuture.completedFuture(new SimpleEntry<>(status, epoch));
                    }
                default:
                    throw StoreException.create(StoreException.Type.DATA_NOT_FOUND,
                            "Stream: " + getName() + " Transaction: " + txId.toString());
            }
        });
    }

    private CompletableFuture<Version> sealActiveTx(final int epoch, final UUID txId, final boolean commit,
                                                    final ActiveTxnRecord previous,
                                                    final Version version) {
        final ActiveTxnRecord updated = new ActiveTxnRecord(previous.getTxCreationTimestamp(),
                previous.getLeaseExpiryTime(),
                previous.getMaxExecutionExpiryTime(),
                commit ? TxnStatus.COMMITTING : TxnStatus.ABORTING);
        final VersionedMetadata<ActiveTxnRecord> data = new VersionedMetadata<>(updated, version);
        return updateActiveTx(epoch, txId, data);
    }

    @Override
    public CompletableFuture<TxnStatus> commitTransaction(final UUID txId) {
        int epoch = RecordHelper.getTransactionEpoch(txId);

        return checkTransactionStatus(txId)
                .thenApply(x -> {
                    switch (x) {
                        // Only sealed transactions can be committed
                        case COMMITTED:
                        case COMMITTING:
                            return x;
                        case OPEN:
                        case ABORTING:
                        case ABORTED:
                            throw StoreException.create(StoreException.Type.ILLEGAL_STATE,
                                    "Stream: " + getName() + " Transaction: " + txId.toString() + " State: " + x.toString());
                        case UNKNOWN:
                        default:
                            throw StoreException.create(StoreException.Type.DATA_NOT_FOUND,
                                    "Stream: " + getName() + " Transaction: " + txId.toString());
                    }
                }).thenCompose(x -> {
                    if (x.equals(TxnStatus.COMMITTING)) {
                        return createCompletedTxEntry(txId, new CompletedTxnRecord(System.currentTimeMillis(), TxnStatus.COMMITTED));
                    } else {
                        return CompletableFuture.completedFuture(null); // already committed, do nothing
                    }
                }).thenCompose(x -> removeActiveTxEntry(epoch, txId)).thenApply(x -> TxnStatus.COMMITTED);
    }

    @Override
    public CompletableFuture<TxnStatus> abortTransaction(final UUID txId) {
        int epoch = RecordHelper.getTransactionEpoch(txId);
        return checkTransactionStatus(txId).thenApply(x -> {
            switch (x) {
                case ABORTING:
                case ABORTED:
                    return x;
                case OPEN:
                case COMMITTING:
                case COMMITTED:
                    throw StoreException.create(StoreException.Type.ILLEGAL_STATE,
                            "Stream: " + getName() + " Transaction: " + txId.toString() + " State: " + x.name());
                case UNKNOWN:
                default:
                    throw StoreException.create(StoreException.Type.DATA_NOT_FOUND,
                            "Stream: " + getName() + " Transaction: " + txId.toString());
            }
        }).thenCompose(x -> {
            if (x.equals(TxnStatus.ABORTING)) {
                return createCompletedTxEntry(txId, new CompletedTxnRecord(System.currentTimeMillis(), TxnStatus.ABORTED));
            } else {
                return CompletableFuture.completedFuture(null); // already aborted, do nothing
            }
        }).thenCompose(y -> removeActiveTxEntry(epoch, txId)).thenApply(y -> TxnStatus.ABORTED);
    }
    
    @SneakyThrows
    private TxnStatus handleDataNotFoundException(Throwable ex) {
        if (Exceptions.unwrap(ex) instanceof DataNotFoundException) {
            return TxnStatus.UNKNOWN;
        } else {
            throw ex;
        }
    }

    private CompletableFuture<TxnStatus> validateCompletedTxn(UUID txId, boolean commit, String operation) {
        return getCompletedTxnStatus(txId).thenApply(status -> {
            if ((commit && status == TxnStatus.COMMITTED) || (!commit && status == TxnStatus.ABORTED)) {
                return status;
            } else if (status == TxnStatus.UNKNOWN) {
                throw StoreException.create(StoreException.Type.DATA_NOT_FOUND,
                        "Stream: " + getName() + " Transaction: " + txId.toString());
            } else {
                throw StoreException.create(StoreException.Type.ILLEGAL_STATE,
                        "Stream: " + getName() + " Transaction: " + txId.toString() + " State: " + status.name());
            }
        });
    }

    @Override
    public CompletableFuture<EpochRecord> getActiveEpoch(boolean ignoreCached) {
        return getCurrentEpochRecordData(ignoreCached).thenApply(VersionedMetadata::getObject);
    }

    @Override
    public CompletableFuture<EpochRecord> getEpochRecord(int epoch) {
        return getEpochRecordData(epoch).thenApply(VersionedMetadata::getObject);
    }

    @Override
    public CompletableFuture<Void> setColdMarker(long segmentId, long timestamp) {
        return getMarkerData(segmentId).thenCompose(x -> {
            if (x != null) {
                final VersionedMetadata<Long> data = new VersionedMetadata<>(timestamp, x.getVersion());
                return Futures.toVoid(updateMarkerData(segmentId, data));
            } else {
                return createMarkerData(segmentId, timestamp);
            }
        });
    }

    @Override
    public CompletableFuture<Long> getColdMarker(long segmentId) {
        return getMarkerData(segmentId)
                .thenApply(x -> (x != null) ? x.getObject() : 0L);
    }

    @Override
    public CompletableFuture<Void> removeColdMarker(long segmentId) {
        return removeMarkerData(segmentId);
    }

    @Override
    public CompletableFuture<Long> getSizeTillStreamCut(Map<Long, Long> streamCut, Optional<StreamCutRecord> reference) {
        Map<Long, Long> referenceStreamCut = reference.map(StreamCutRecord::getStreamCut).orElse(Collections.emptyMap());
        return segmentsBetweenStreamCuts(referenceStreamCut, streamCut)
                .thenCompose(segmentsInBetween -> sizeBetweenStreamCuts(referenceStreamCut, streamCut, segmentsInBetween)
                        .thenApply(sizeBetween -> sizeBetween + reference.map(StreamCutRecord::getRecordingSize).orElse(0L)));
    }

    @Override
    public CompletableFuture<Void> addStreamCutToRetentionSet(StreamCutRecord record) {
        return getRetentionSetData()
                .thenCompose(data -> {
                    RetentionSet retention = data.getObject();

                    RetentionSet update = RetentionSet.addReferenceToStreamCutIfLatest(retention, record);
                    return createStreamCutRecordData(record.getRecordingTime(), record)
                            .thenCompose(v -> Futures.toVoid(updateRetentionSetData(new VersionedMetadata<>(update, data.getVersion()))));
                });
    }

    @Override
    public CompletableFuture<RetentionSet> getRetentionSet() {
        return getRetentionSetData()
                .thenApply(VersionedMetadata::getObject);
    }

    @Override
    public CompletableFuture<StreamCutRecord> getStreamCutRecord(StreamCutReferenceRecord record) {
        return getStreamCutRecordData(record.getRecordingTime()).thenApply(VersionedMetadata::getObject);
    }

    @Override
    public CompletableFuture<Void> deleteStreamCutBefore(StreamCutReferenceRecord record) {
        return getRetentionSetData()
                .thenCompose(data -> {
                    RetentionSet retention = data.getObject();
                    RetentionSet update = RetentionSet.removeStreamCutBefore(retention, record);
                    List<StreamCutReferenceRecord> toRemove = retention.retentionRecordsBefore(record);
                    return Futures.allOf(toRemove.stream().map(x -> deleteStreamCutRecordData(x.getRecordingTime())).collect(Collectors.toList()))
                                  .thenCompose(x -> Futures.toVoid(updateRetentionSetData(new VersionedMetadata<>(update, data.getVersion()))));
                });
    }

    @Override
    public CompletableFuture<VersionedMetadata<CommittingTransactionsRecord>> startCommittingTransactions(final int epoch) {
        return getVersionedCommitTransactionsRecord()
                .thenCompose(versioned -> {
                    if (versioned.getObject().equals(CommittingTransactionsRecord.EMPTY)) {
                        return getTxnCommitList(epoch)
                                .thenCompose(list -> {
                                    if (list.isEmpty()) {
                                        return CompletableFuture.completedFuture(versioned);
                                    } else {
                                        CommittingTransactionsRecord record = 
                                                new CommittingTransactionsRecord(epoch, list);
                                        return updateCommittingTxnRecord(new VersionedMetadata<>(record, versioned.getVersion()))
                                                .thenApply(version -> new VersionedMetadata<>(record, version));
                                    }
                                });
                    } else if (epoch != versioned.getObject().getEpoch() ) {
                        // check if the epoch in record matches current epoch. if not throw OperationNotAllowed
                        throw StoreException.create(StoreException.Type.OPERATION_NOT_ALLOWED,
                                "Transactions on different epoch are being committed");
                    } else {
                        return CompletableFuture.completedFuture(versioned);
                    }
                });
    }

<<<<<<< HEAD
=======
    /**
     * Get transactions in epoch. If no transactions exist return null.
     */
    private CompletableFuture<ImmutableList<UUID>> getTxnCommitList(int epoch) {
        return getTxnInEpoch(epoch)
                .thenApply(transactions -> {
                    ImmutableList.Builder<UUID> listBuilder = ImmutableList.builder();
                    transactions.entrySet().stream()
                                .filter(entry -> entry.getValue().getTxnStatus().equals(TxnStatus.COMMITTING))
                                .forEach(x -> listBuilder.add(x.getKey()));
                    return listBuilder.build();
                });
    }

>>>>>>> 3da962f5
    @Override
    public CompletableFuture<VersionedMetadata<CommittingTransactionsRecord>> getVersionedCommitTransactionsRecord() {
        return getCommitTxnRecord()
                .thenApply(r -> new VersionedMetadata<>(r.getObject(), r.getVersion()));
    }

    @Override
    public CompletableFuture<Void> completeCommittingTransactions(VersionedMetadata<CommittingTransactionsRecord> record) {
        // Chain all transaction commit futures one after the other. This will ensure that order of commit
        // if honoured and is based on the order in the list.
        CompletableFuture<Void> future = CompletableFuture.completedFuture(null);
        for (UUID txnId : record.getObject().getTransactionsToCommit()) {
            log.debug("Committing transaction {} on stream {}/{}", txnId, scope, name);
            // commit transaction in segment store
            future = future
                    // mark transaction as committed in metadata store.
                    .thenCompose(x -> commitTransaction(txnId)
                            .thenAccept(done -> {
                                log.debug("transaction {} on stream {}/{} committed successfully", txnId, scope, name);
                            }));
        }
        return future
                .thenCompose(x -> getNumberOfOngoingTransactions().thenAccept(count ->
                                TransactionMetrics.reportOpenTransactions(getScope(), getName(), count)))
                .thenCompose(x -> Futures.toVoid(updateCommittingTxnRecord(new VersionedMetadata<>(CommittingTransactionsRecord.EMPTY,
                        record.getVersion()))));
    }

    @Override
    public CompletableFuture<Void> createWaitingRequestIfAbsent(String processorName) {
        return createWaitingRequestNodeIfAbsent(processorName);
    }

    @Override
    public CompletableFuture<String> getWaitingRequestProcessor() {
        return getWaitingRequestNode()
                .handle((data, e) -> {
                    if (e != null) {
                        if (Exceptions.unwrap(e) instanceof DataNotFoundException) {
                            return null;
                        } else {
                            throw new CompletionException(e);
                        }
                    } else {
                        return data;
                    }
                });
    }

    @Override
    public CompletableFuture<Void> deleteWaitingRequestConditionally(String processorName) {
        return getWaitingRequestProcessor()
                .thenCompose(waitingRequest -> {
                    if (waitingRequest != null && waitingRequest.equals(processorName)) {
                        return deleteWaitingRequestNode();
                    } else {
                        return CompletableFuture.completedFuture(null);
                    }
                });
    }

    private CompletableFuture<Void> verifyLegalState() {
        return getState(false).thenApply(state -> {
            if (state == null || state.equals(State.UNKNOWN) || state.equals(State.CREATING)) {
                throw StoreException.create(StoreException.Type.ILLEGAL_STATE,
                        "Stream: " + getName() + " State: " + state.name());
            }
            return null;
        });
    }

    private CompletableFuture<Void> createEpochRecord(EpochRecord epoch) {
        return createEpochRecordDataIfAbsent(epoch.getEpoch(), epoch);
    }

    private CompletableFuture<Void> updateCurrentEpochRecord(int newActiveEpoch) {
        return getEpochRecord(newActiveEpoch)
                .thenCompose(epochRecord -> getCurrentEpochRecordData(true)
                        .thenCompose(currentEpochRecordData -> {
                            EpochRecord existing = currentEpochRecordData.getObject();
                            if (existing.getEpoch() < newActiveEpoch) {
                                return Futures.toVoid(updateCurrentEpochRecordData(
                                        new VersionedMetadata<>(epochRecord, currentEpochRecordData.getVersion())));
                            } else {
                                return CompletableFuture.completedFuture(null);
                            }
                        }));
    }

    private CompletableFuture<Void> createSealedSegmentSizeMapShardIfAbsent(int shardNumber) {
        SealedSegmentsMapShard shard = SealedSegmentsMapShard.builder().shardNumber(shardNumber).sealedSegmentsSizeMap(Collections.emptyMap()).build();
        return createSealedSegmentSizesMapShardDataIfAbsent(shardNumber, shard);
    }

    @VisibleForTesting
    CompletableFuture<SealedSegmentsMapShard> getSealedSegmentSizeMapShard(int shard) {
        return getSealedSegmentSizesMapShardData(shard)
                .handle((r, e) -> {
                    if (e != null) {
                        if (Exceptions.unwrap(e) instanceof DataNotFoundException) {
                            return SealedSegmentsMapShard.builder().shardNumber(shard).sealedSegmentsSizeMap(Collections.emptyMap()).build();
                        } 
                        throw new CompletionException(e);
                    } else {
                        return r.getObject();
                    }
                });
    }

    private CompletableFuture<Void> updateSealedSegmentSizes(Map<Long, Long> sealedSegmentSizes) {
        Map<Integer, List<Long>> shards = sealedSegmentSizes.keySet().stream()
                                                            .collect(Collectors.groupingBy(this::getShardNumber));
        return Futures.allOf(shards.entrySet().stream().map(x -> {
            int shard = x.getKey();
            List<Long> segments = x.getValue();

            return Futures.exceptionallyComposeExpecting(getSealedSegmentSizesMapShardData(shard), 
                    DATA_NOT_FOUND_PREDICATE, () -> createSealedSegmentSizeMapShardIfAbsent(shard)
                            .thenCompose(v -> getSealedSegmentSizesMapShardData(shard))) 
                    .thenCompose(mapShardData -> {
                        SealedSegmentsMapShard mapShard = mapShardData.getObject();
                        segments.forEach(z -> mapShard.addSealedSegmentSize(z, sealedSegmentSizes.get(z)));
                        return updateSealedSegmentSizesMapShardData(shard, new VersionedMetadata<>(mapShard, mapShardData.getVersion()));
                    });
        }).collect(Collectors.toList()));
    }

    private int getShardNumber(long segmentId) {
        return StreamSegmentNameUtils.getEpoch(segmentId) / shardSize.get();
    }

    private ImmutableMap<StreamSegmentRecord, Integer> convertToSpan(EpochRecord epochRecord) {
        ImmutableMap.Builder<StreamSegmentRecord, Integer> builder = ImmutableMap.builder();
        epochRecord.getSegments().stream()
                          .forEach(x -> {
                              builder.put(x, epochRecord.getEpoch());
                          });
        return builder.build();
    }

    private Segment transform(StreamSegmentRecord segmentRecord) {
        return new Segment(segmentRecord.segmentId(), segmentRecord.getCreationTime(),
                segmentRecord.getKeyStart(), segmentRecord.getKeyEnd());
    }

    private List<Segment> transform(List<StreamSegmentRecord> segmentRecords) {
        return segmentRecords.stream().map(this::transform).collect(Collectors.toList());
    }
    
    @VisibleForTesting
    CompletableFuture<List<EpochRecord>> fetchEpochs(int fromEpoch, int toEpoch, boolean ignoreCache) {
        // fetch history time series chunk corresponding to from.
        // read entries till either last entry or till to
        // if to is not in this chunk fetch the next chunk and read till to
        // keep doing this until all records till to have been read.
        // keep computing history record from history time series by applying delta on previous.
        return getActiveEpochRecord(ignoreCache)
                .thenApply(currentEpoch -> currentEpoch.getEpoch() / historyChunkSize.get())
                .thenCompose(latestChunkNumber -> Futures.allOfWithResults(
                        IntStream.range(fromEpoch / historyChunkSize.get(), toEpoch / historyChunkSize.get() + 1)
                                 .mapToObj(i -> {
                                     int firstEpoch = i * historyChunkSize.get() > fromEpoch ? i * historyChunkSize.get() : fromEpoch;

                                     boolean ignoreCached = i >= latestChunkNumber;
                                     return getEpochsFromHistoryChunk(i, firstEpoch, toEpoch, ignoreCached);
                                 }).collect(Collectors.toList())))
                .thenApply(c -> c.stream().flatMap(Collection::stream).collect(Collectors.toList()));
    }

    private CompletableFuture<List<EpochRecord>> getEpochsFromHistoryChunk(int chunk, int firstEpoch, int toEpoch, boolean ignoreCached) {
        return getEpochRecord(firstEpoch)
                .thenCompose(first -> getHistoryTimeSeriesChunk(chunk, ignoreCached)
                        .thenCompose(x -> {
                            List<CompletableFuture<EpochRecord>> identity = new ArrayList<>();
                            identity.add(CompletableFuture.completedFuture(first));
                            return Futures.allOfWithResults(x.getHistoryRecords().stream()
                                                             .filter(r -> r.getEpoch() > firstEpoch && r.getEpoch() <= toEpoch)
                                                             .reduce(identity, (r, s) -> {
                                                                 CompletableFuture<EpochRecord> next = newEpochRecord(r.get(r.size() - 1),
                                                                         s.getEpoch(), s.getReferenceEpoch(), s.getSegmentsCreated(),
                                                                         s.getSegmentsSealed().stream().map(StreamSegmentRecord::segmentId)
                                                                          .collect(Collectors.toList()), s.getScaleTime());
                                                                 ArrayList<CompletableFuture<EpochRecord>> list = new ArrayList<>(r);
                                                                 list.add(next);
                                                                 return list;
                                                             }, (r, s) -> {
                                                                 ArrayList<CompletableFuture<EpochRecord>> list = new ArrayList<>(r);
                                                                 list.addAll(s);
                                                                 return list;
                                                             }));
                        }));
    }

    private CompletableFuture<EpochRecord> newEpochRecord(final CompletableFuture<EpochRecord> lastRecordFuture,
                                                          final int epoch, final int referenceEpoch,
                                                          final Collection<StreamSegmentRecord> createdSegments,
                                                          final Collection<Long> sealedSegments, final long time) {
        if (epoch == referenceEpoch) {
            return lastRecordFuture.thenApply(lastRecord -> {
                assert lastRecord.getEpoch() == epoch - 1;
                ImmutableList.Builder<StreamSegmentRecord> segmentsBuilder = ImmutableList.builder();
                lastRecord.getSegments().forEach(segment -> {
                   if (!sealedSegments.contains(segment.segmentId())) {
                       segmentsBuilder.add(segment);
                   }
                });
                segmentsBuilder.addAll(createdSegments);
                return new EpochRecord(epoch, referenceEpoch, segmentsBuilder.build(), time);
            });
        } else {
            return getEpochRecord(epoch);
        }
    }

    private StreamSegmentRecord newSegmentRecord(long segmentId, long time, Double low, Double high) {
        return newSegmentRecord(StreamSegmentNameUtils.getEpoch(segmentId), StreamSegmentNameUtils.getSegmentNumber(segmentId),
                time, low, high);
    }

    private StreamSegmentRecord newSegmentRecord(int epoch, int segmentNumber, long time, Double low, Double high) {
        return StreamSegmentRecord.builder().creationEpoch(epoch).segmentNumber(segmentNumber).creationTime(time)
                                  .keyStart(low).keyEnd(high).build();
    }

    @VisibleForTesting
    CompletableFuture<Integer> findEpochAtTime(long timestamp, boolean ignoreCached) {
        return getActiveEpoch(ignoreCached)
                .thenCompose(activeEpoch -> searchEpochAtTime(0, activeEpoch.getEpoch() / historyChunkSize.get(),
                        x -> x == activeEpoch.getEpoch() / historyChunkSize.get(), timestamp)
                        .thenApply(epoch -> {
                            if (epoch == -1) {
                                if (timestamp > activeEpoch.getCreationTime()) {
                                    return activeEpoch.getEpoch();
                                } else {
                                    return 0;
                                }

                            } else {
                                return epoch;
                            }
                        }));
    }

    private CompletableFuture<Integer> searchEpochAtTime(int lowest, int highest, Predicate<Integer> ignoreCached, long timestamp) {
        final int middle = (lowest + highest) / 2;

        if (lowest > highest) {
            // either return epoch 0 or latest epoch
            return CompletableFuture.completedFuture(-1);
        }

        return getHistoryTimeSeriesChunk(middle, ignoreCached.test(middle))
                .thenCompose(chunk -> {
                    List<HistoryTimeSeriesRecord> historyRecords = chunk.getHistoryRecords();
                    long rangeLow = historyRecords.get(0).getScaleTime();
                    long rangeHigh = historyRecords.get(historyRecords.size() - 1).getScaleTime();
                    if (timestamp >= rangeLow && timestamp <= rangeHigh) {
                        // found
                        int index = CollectionHelpers.findGreatestLowerBound(historyRecords, x -> Long.compare(timestamp, x.getScaleTime()));
                        assert index >= 0;
                        return CompletableFuture.completedFuture(historyRecords.get(index).getEpoch());
                    } else if (timestamp < rangeLow) {
                        return searchEpochAtTime(lowest, middle - 1, ignoreCached, timestamp);
                    } else {
                        return searchEpochAtTime(middle + 1, highest, ignoreCached, timestamp);
                    }
                });
    }

    private CompletableFuture<HistoryTimeSeries> getHistoryTimeSeriesChunk(int chunkNumber, boolean ignoreCached) {
        return getHistoryTimeSeriesChunkData(chunkNumber, ignoreCached)
                .thenCompose(x -> {
                    HistoryTimeSeries timeSeries = x.getObject();
                    // we should only retrieve the chunk from cache once the chunk is full to capacity and hence immutable. 
                    if (!ignoreCached && timeSeries.getHistoryRecords().size() < historyChunkSize.get()) {
                        return getHistoryTimeSeriesChunk(chunkNumber, true);
                    }
                    return CompletableFuture.completedFuture(timeSeries);
                });
    }

    // region abstract methods
    //region create delete
    abstract CompletableFuture<CreateStreamResponse> checkStreamExists(final StreamConfiguration configuration,
                                                                       final long creationTime, final int startingSegmentNumber);

    abstract CompletableFuture<Void> createStreamMetadata();
    
    abstract CompletableFuture<Void> storeCreationTimeIfAbsent(final long creationTime);

    abstract CompletableFuture<Void> deleteStream();
    // endregion

    // region configuration
    abstract CompletableFuture<Void> createConfigurationIfAbsent(final StreamConfigurationRecord data);

    abstract CompletableFuture<Version> setConfigurationData(final VersionedMetadata<StreamConfigurationRecord> configuration);

    abstract CompletableFuture<VersionedMetadata<StreamConfigurationRecord>> getConfigurationData(boolean ignoreCached);
    // endregion

    // region truncation
    abstract CompletableFuture<Void> createTruncationDataIfAbsent(final StreamTruncationRecord truncation);

    abstract CompletableFuture<Version> setTruncationData(final VersionedMetadata<StreamTruncationRecord> truncationRecord);

    abstract CompletableFuture<VersionedMetadata<StreamTruncationRecord>> getTruncationData(boolean ignoreCached);
    // endregion

    // region state
    abstract CompletableFuture<Void> createStateIfAbsent(final StateRecord state);

    abstract CompletableFuture<Version> setStateData(final VersionedMetadata<StateRecord> state);

    abstract CompletableFuture<VersionedMetadata<StateRecord>> getStateData(boolean ignoreCached);
    // endregion

    // region retention
    abstract CompletableFuture<Void> createRetentionSetDataIfAbsent(RetentionSet data);

    abstract CompletableFuture<Void> createStreamCutRecordData(long key, StreamCutRecord record);

    abstract CompletableFuture<VersionedMetadata<StreamCutRecord>> getStreamCutRecordData(long recordingTime);

    abstract CompletableFuture<Void> deleteStreamCutRecordData(long recordingTime);

    abstract CompletableFuture<Version> updateRetentionSetData(VersionedMetadata<RetentionSet> tData);

    abstract CompletableFuture<VersionedMetadata<RetentionSet>> getRetentionSetData();
    // endregion

    // region history
    abstract CompletableFuture<Void> createHistoryTimeSeriesChunkDataIfAbsent(int chunkNumber, HistoryTimeSeries data);

    abstract CompletableFuture<VersionedMetadata<HistoryTimeSeries>> getHistoryTimeSeriesChunkData(int chunkNumber, boolean ignoreCached);

    abstract CompletableFuture<Version> updateHistoryTimeSeriesChunkData(int historyChunk, VersionedMetadata<HistoryTimeSeries> tData);

    abstract CompletableFuture<Void> createCurrentEpochRecordDataIfAbsent(EpochRecord data);

    abstract CompletableFuture<Version> updateCurrentEpochRecordData(VersionedMetadata<EpochRecord> data);

    abstract CompletableFuture<VersionedMetadata<EpochRecord>> getCurrentEpochRecordData(boolean ignoreCached);

    abstract CompletableFuture<Void> createEpochRecordDataIfAbsent(int epoch, EpochRecord data);

    abstract CompletableFuture<VersionedMetadata<EpochRecord>> getEpochRecordData(int epoch);

    abstract CompletableFuture<Void> createSealedSegmentSizesMapShardDataIfAbsent(int shardNumber, SealedSegmentsMapShard data);

    abstract CompletableFuture<VersionedMetadata<SealedSegmentsMapShard>> getSealedSegmentSizesMapShardData(int shard);

    abstract CompletableFuture<Version> updateSealedSegmentSizesMapShardData(int shard, VersionedMetadata<SealedSegmentsMapShard> data);

    abstract CompletableFuture<Void> createSegmentSealedEpochRecords(Collection<Long> segmentToSeal, int epoch);

    abstract CompletableFuture<VersionedMetadata<Integer>> getSegmentSealedRecordData(long segmentId);
    // endregion

    // region transactions
    abstract CompletableFuture<Version> createNewTransaction(final int epoch, final UUID txId, final ActiveTxnRecord record);

    abstract CompletableFuture<VersionedMetadata<ActiveTxnRecord>> getActiveTx(final int epoch, final UUID txId);

    abstract CompletableFuture<Version> updateActiveTx(final int epoch,
                                                       final UUID txId,
                                                       final VersionedMetadata<ActiveTxnRecord> data);

    abstract CompletableFuture<VersionedMetadata<CompletedTxnRecord>> getCompletedTx(final UUID txId);

    abstract CompletableFuture<Void> removeActiveTxEntry(final int epoch, final UUID txId);

    abstract CompletableFuture<Void> createCompletedTxEntry(final UUID txId, CompletedTxnRecord data);

    abstract CompletableFuture<List<UUID>> getTxnCommitList(int epoch);

    abstract CompletableFuture<Map<UUID, ActiveTxnRecord>> getTxnInEpoch(int epoch);
    // endregion

    // region marker
    abstract CompletableFuture<Void> createMarkerData(long segmentId, long timestamp);

    abstract CompletableFuture<Version> updateMarkerData(long segmentId, VersionedMetadata<Long> data);

    abstract CompletableFuture<Void> removeMarkerData(long segmentId);

    abstract CompletableFuture<VersionedMetadata<Long>> getMarkerData(long segmentId);
    // endregion

    // region scale
    abstract CompletableFuture<Void> createEpochTransitionIfAbsent(EpochTransitionRecord epochTransition);

    abstract CompletableFuture<Version> updateEpochTransitionNode(VersionedMetadata<EpochTransitionRecord> epochTransition);

    abstract CompletableFuture<VersionedMetadata<EpochTransitionRecord>> getEpochTransitionNode();
    // endregion

    // region txn commit
    abstract CompletableFuture<Void> createCommitTxnRecordIfAbsent(CommittingTransactionsRecord committingTxns);

    abstract CompletableFuture<VersionedMetadata<CommittingTransactionsRecord>> getCommitTxnRecord();

    abstract CompletableFuture<Version> updateCommittingTxnRecord(VersionedMetadata<CommittingTransactionsRecord> data);
    // endregion

    // region processor
    abstract CompletableFuture<Void> createWaitingRequestNodeIfAbsent(String data);

    abstract CompletableFuture<String> getWaitingRequestNode();

    abstract CompletableFuture<Void> deleteWaitingRequestNode();
    // endregion
    // endregion
}<|MERGE_RESOLUTION|>--- conflicted
+++ resolved
@@ -1321,23 +1321,6 @@
                 });
     }
 
-<<<<<<< HEAD
-=======
-    /**
-     * Get transactions in epoch. If no transactions exist return null.
-     */
-    private CompletableFuture<ImmutableList<UUID>> getTxnCommitList(int epoch) {
-        return getTxnInEpoch(epoch)
-                .thenApply(transactions -> {
-                    ImmutableList.Builder<UUID> listBuilder = ImmutableList.builder();
-                    transactions.entrySet().stream()
-                                .filter(entry -> entry.getValue().getTxnStatus().equals(TxnStatus.COMMITTING))
-                                .forEach(x -> listBuilder.add(x.getKey()));
-                    return listBuilder.build();
-                });
-    }
-
->>>>>>> 3da962f5
     @Override
     public CompletableFuture<VersionedMetadata<CommittingTransactionsRecord>> getVersionedCommitTransactionsRecord() {
         return getCommitTxnRecord()
@@ -1712,7 +1695,7 @@
 
     abstract CompletableFuture<Void> createCompletedTxEntry(final UUID txId, CompletedTxnRecord data);
 
-    abstract CompletableFuture<List<UUID>> getTxnCommitList(int epoch);
+    abstract CompletableFuture<ImmutableList<UUID>> getTxnCommitList(int epoch);
 
     abstract CompletableFuture<Map<UUID, ActiveTxnRecord>> getTxnInEpoch(int epoch);
     // endregion
