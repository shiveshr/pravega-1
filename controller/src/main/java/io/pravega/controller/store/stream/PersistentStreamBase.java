/**
 * Copyright (c) 2017 Dell Inc., or its subsidiaries. All Rights Reserved.
 *
 * Licensed under the Apache License, Version 2.0 (the "License");
 * you may not use this file except in compliance with the License.
 * You may obtain a copy of the License at
 *
 *     http://www.apache.org/licenses/LICENSE-2.0
 */
package io.pravega.controller.store.stream;

import com.google.common.base.Preconditions;
import com.google.common.collect.Lists;
import io.pravega.client.stream.StreamConfiguration;
import io.pravega.common.Exceptions;
import io.pravega.common.concurrent.Futures;
import io.pravega.common.util.BitConverter;
import io.pravega.controller.server.eventProcessor.requesthandlers.TaskExceptions;
import io.pravega.controller.store.stream.StoreException.DataNotFoundException;
import io.pravega.controller.store.stream.tables.ActiveTxnRecord;
import io.pravega.controller.store.stream.tables.CompletedTxnRecord;
import io.pravega.controller.store.stream.tables.Data;
import io.pravega.controller.store.stream.tables.EpochTransitionRecord;
import io.pravega.controller.store.stream.tables.HistoryRecord;
import io.pravega.controller.store.stream.tables.HistoryIndexRecord;
import io.pravega.controller.store.stream.tables.RetentionRecord;
import io.pravega.controller.store.stream.tables.SealedSegmentsRecord;
import io.pravega.controller.store.stream.tables.State;
import io.pravega.controller.store.stream.tables.StateRecord;
import io.pravega.controller.store.stream.tables.StreamConfigurationRecord;
import io.pravega.controller.store.stream.tables.StreamCutRecord;
import io.pravega.controller.store.stream.tables.StreamTruncationRecord;
import io.pravega.controller.store.stream.tables.TableHelper;
import io.pravega.shared.segment.StreamSegmentNameUtils;
import lombok.SneakyThrows;
import lombok.extern.slf4j.Slf4j;
import lombok.val;
import org.apache.commons.lang3.tuple.ImmutablePair;
import org.apache.commons.lang3.tuple.Pair;

import java.util.AbstractMap;
import java.util.AbstractMap.SimpleEntry;
import java.util.AbstractMap.SimpleImmutableEntry;
import java.util.ArrayList;
import java.util.Collections;
import java.util.Comparator;
import java.util.HashMap;
import java.util.List;
import java.util.Map;
import java.util.Optional;
import java.util.Set;
import java.util.UUID;
import java.util.concurrent.CompletableFuture;
import java.util.concurrent.CompletionException;
import java.util.concurrent.atomic.AtomicReference;
import java.util.stream.Collectors;
import java.util.stream.IntStream;

import static java.util.stream.Collectors.toMap;

@Slf4j
public abstract class PersistentStreamBase<T> implements Stream {

    private final String scope;
    private final String name;

    PersistentStreamBase(final String scope, final String name) {
        this.scope = scope;
        this.name = name;
    }

    @Override
    public String getScope() {
        return this.scope;
    }

    @Override
    public String getName() {
        return this.name;
    }

    @Override
    public String getScopeName() {
        return this.scope;
    }

    /***
     * Creates a new stream record in the stream store.
     * Create a new task of type Create.
     * If create task already exists, use that and bring it to completion
     * If no task exists, fall through all create steps. They are all idempotent
     * <p>
     * Create Steps:
     * 1. Create new store configuration
     * 2. Create new segment table.
     * 3. Create new history table.
     * 4. Create new index
     *
     * @param configuration stream configuration.
     * @return : future of whether it was done or not
     */
    @Override
    public CompletableFuture<CreateStreamResponse> create(final StreamConfiguration configuration, long createTimestamp) {

        return checkScopeExists()
                .thenCompose((Void v) -> checkStreamExists(configuration, createTimestamp))
                .thenCompose(createStreamResponse -> storeCreationTimeIfAbsent(createStreamResponse.getTimestamp())
                        .thenCompose((Void v) -> createConfigurationIfAbsent(StreamConfigurationRecord.complete(createStreamResponse.getConfiguration())))
                        .thenCompose((Void v) -> createTruncationDataIfAbsent(StreamTruncationRecord.EMPTY))
                        .thenCompose((Void v) -> createStateIfAbsent(State.CREATING))
                        .thenCompose((Void v) -> createNewSegmentTableWithIndex(createStreamResponse.getConfiguration(),
                                createStreamResponse.getTimestamp()))
                        .thenCompose((Void v) -> getState(true))
                        .thenCompose(state -> {
                            if (state.equals(State.CREATING)) {
                                return createNewEpoch(0);
                            } else {
                                return CompletableFuture.completedFuture(null);
                            }
                        })
                        .thenCompose((Void v) -> createHistoryIndexIfAbsent(new Data<>(
                                TableHelper.createHistoryIndex(), null)))
                        .thenCompose((Void v) -> {
                            final int numSegments = createStreamResponse.getConfiguration().getScalingPolicy().getMinNumSegments();
                            final byte[] historyTable = TableHelper.createHistoryTable(createStreamResponse.getTimestamp(),
                                    IntStream.range(0, numSegments).boxed().map(x -> StreamSegmentNameUtils.computeSegmentId(x, 0)).collect(Collectors.toList()));
                            return createHistoryTableIfAbsent(new Data<>(historyTable, null));
                        })
                        .thenCompose((Void v) -> createSealedSegmentsRecord(new SealedSegmentsRecord(Collections.emptyMap()).toByteArray()))
                        .thenCompose((Void v) -> createRetentionSet(new RetentionRecord(Collections.emptyList()).toByteArray()))
                        .thenApply((Void v) -> createStreamResponse));
    }

    private CompletableFuture<Void> createNewSegmentTableWithIndex(final StreamConfiguration configuration, long timestamp) {
        final int numSegments = configuration.getScalingPolicy().getMinNumSegments();
        final double keyRangeChunk = 1.0 / numSegments;

        final List<AbstractMap.SimpleEntry<Double, Double>> newRanges = IntStream.range(0, numSegments)
                .boxed()
                .map(x -> new AbstractMap.SimpleEntry<>(x * keyRangeChunk, (x + 1) * keyRangeChunk))
                .collect(Collectors.toList());

        final Pair<byte[], byte[]> segmentTableAndIndex = TableHelper.createSegmentTableAndIndex(newRanges, timestamp);

        return createSegmentIndexIfAbsent(new Data<>(segmentTableAndIndex.getKey(), null))
                .thenCompose((Void v) -> createSegmentTableIfAbsent(new Data<>(segmentTableAndIndex.getValue(), null)));
    }

    @Override
    public CompletableFuture<Void> delete() {
        return deleteStream();
    }

    @Override
    public CompletableFuture<Void> startTruncation(final Map<Long, Long> streamCut) {
        return Futures.allOfWithResults(streamCut.keySet().stream().map(x -> getSegment(x).thenApply(segment ->
                new SimpleEntry<>(segment.getKeyStart(), segment.getKeyEnd())))
                .collect(Collectors.toList()))
                .thenAccept(TableHelper::validateStreamCut)
                .thenCompose(valid -> getTruncationData(true)
                        .thenCompose(truncationData -> {
                            Preconditions.checkNotNull(truncationData);
                            StreamTruncationRecord previous = StreamTruncationRecord.parse(truncationData.getData());
                            Exceptions.checkArgument(!previous.isUpdating(), "TruncationRecord", "Truncation record conflict");

                            return computeTruncationRecord(previous, streamCut)
                                    .thenCompose(prop -> setTruncationData(
                                            new Data<>(prop.toByteArray(), truncationData.getVersion())));
                        }));
    }

    private CompletableFuture<StreamTruncationRecord> computeTruncationRecord(StreamTruncationRecord truncationRecord,
                                                                              Map<Long, Long> streamCut) {
        log.debug("computing truncation for stream {}/{}", scope, name);
        return getHistoryIndexFromStore()
                .thenCompose(historyIndex -> getHistoryTableFromStore()
                        .thenCompose(history -> getSegmentIndexFromStore()
                                .thenCompose(segmentIndex -> getSegmentTableFromStore()
                                        .thenApply(segmentTable -> TableHelper.computeTruncationRecord(historyIndex.getData(), history.getData(),
                                                segmentIndex.getData(), segmentTable.getData(), streamCut, truncationRecord)))));
    }

    @Override
    public CompletableFuture<Void> completeTruncation() {
        return getTruncationData(true)
                .thenCompose(truncationData -> {
                    Preconditions.checkNotNull(truncationData);
                    StreamTruncationRecord current = StreamTruncationRecord.parse(truncationData.getData());
                    if (current.isUpdating()) {
                        StreamTruncationRecord completedProp = StreamTruncationRecord.complete(current);

                        return setTruncationData(new Data<>(completedProp.toByteArray(), truncationData.getVersion()));
                    } else {
                        // idempotent
                        return CompletableFuture.completedFuture(null);
                    }
                });
    }

    @Override
    public CompletableFuture<StreamTruncationRecord> getTruncationRecord(boolean ignoreCached) {
        return getTruncationData(ignoreCached)
                .thenApply(data -> data == null ? StreamTruncationRecord.EMPTY : StreamTruncationRecord.parse(data.getData()));
    }

    /**
     * Update configuration at configurationPath.
     *
     * @param newConfiguration new stream configuration.
     * @return future of operation.
     */
    @Override
    public CompletableFuture<Void> startUpdateConfiguration(final StreamConfiguration newConfiguration) {
        return getConfigurationData(true)
                .thenCompose(configData -> {
                    StreamConfigurationRecord previous = StreamConfigurationRecord.parse(configData.getData());
                    Preconditions.checkNotNull(previous);
                    Preconditions.checkArgument(!previous.isUpdating());
                    StreamConfigurationRecord update = StreamConfigurationRecord.update(newConfiguration);
                    return setConfigurationData(new Data<>(update.toByteArray(), configData.getVersion()));
                });
    }

    /**
     * Update configuration at configurationPath.
     *
     * @return future of operation
     */
    @Override
    public CompletableFuture<Void> completeUpdateConfiguration() {
        return getConfigurationData(true)
                .thenCompose(configData -> {
                    StreamConfigurationRecord current = StreamConfigurationRecord.parse(configData.getData());
                    Preconditions.checkNotNull(current);
                    if (current.isUpdating()) {
                        StreamConfigurationRecord newProperty = StreamConfigurationRecord.complete(current.getStreamConfiguration());
                        log.debug("Completing update configuration for stream {}/{}", scope, name);
                        return setConfigurationData(new Data<>(newProperty.toByteArray(), configData.getVersion()));
                    } else {
                        // idempotent
                        return CompletableFuture.completedFuture(null);
                    }
                });
    }

    /**
     * Fetch configuration at configurationPath.
     *
     * @return Future of stream configuration
     */
    @Override
    public CompletableFuture<StreamConfiguration> getConfiguration() {
        return getConfigurationRecord(false).thenApply(StreamConfigurationRecord::getStreamConfiguration);
    }

    @Override
    public CompletableFuture<StreamConfigurationRecord> getConfigurationRecord(boolean ignoreCached) {
        return getConfigurationData(ignoreCached)
                .thenApply(data -> StreamConfigurationRecord.parse(data.getData()));
    }

    @Override
    public CompletableFuture<Boolean> updateState(final State state) {
        return getStateData(true)
                .thenCompose(currState -> {
                    if (State.isTransitionAllowed(StateRecord.parse(currState.getData()).getState(), state)) {
                        return setStateData(new Data<>(StateRecord.builder().state(state).build().toByteArray(), currState.getVersion()))
                                .thenApply(x -> true);
                    } else {
                        return Futures.failedFuture(StoreException.create(
                                StoreException.Type.OPERATION_NOT_ALLOWED,
                                "Stream: " + getName() + " State: " + state.name()));
                    }
                });
    }

    @Override
    public CompletableFuture<State> getState(boolean ignoreCached) {
        return getStateData(ignoreCached)
                .thenApply(x -> StateRecord.parse(x.getData()).getState());
    }

    /**
     * Fetch the segment table and retrieve the segment.
     *
     * @param segmentId segment id.
     * @return : future of segment
     */
    @Override 
    public CompletableFuture<Segment> getSegment(final long segmentId) {
        return verifyLegalState().thenCompose(v -> getSegmentRow(segmentId));
    }

    @Override
    public CompletableFuture<List<ScaleMetadata>> getScaleMetadata() {
        return verifyLegalState()
                .thenCompose(v -> getHistoryIndex())
                    .thenCompose(historyIndex -> getHistoryTable()
                        .thenApply(historyTable -> TableHelper.getScaleMetadata(historyIndex.getData(), historyTable.getData()))
                .thenCompose(listOfScaleRecords ->
                        Futures.allOfWithResults(listOfScaleRecords.stream().map(record -> {
                            long scaleTs = record.getLeft();
                            CompletableFuture<List<Segment>> list = Futures.allOfWithResults(
                                    record.getRight().stream().map(this::getSegment)
                                            .collect(Collectors.toList()));
                            return list.thenApply(segments -> new ImmutablePair<>(scaleTs, segments));
                        }).collect(Collectors.toList())))
                .thenApply(this::mapToScaleMetadata));
    }

    private List<ScaleMetadata> mapToScaleMetadata(List<ImmutablePair<Long, List<Segment>>> scalePair) {
        final AtomicReference<List<Segment>> previous = new AtomicReference<>();
        return scalePair.stream()
                .map(pair -> {
                    long splits = 0;
                    long merges = 0;
                    if (previous.get() != null) {
                        splits = findSegmentSplitsMerges(previous.get(), pair.right);
                        merges = findSegmentSplitsMerges(pair.right, previous.get());
                    }
                    previous.set(pair.getRight());
                    return new ScaleMetadata(pair.left, pair.right, splits, merges);
        }).collect(Collectors.toList());
    }

    /**
     * Method to calculate number of splits and merges.
     *
     * Principle to calculate the number of splits and merges:
     * 1- An event has occurred if a reference range is present (overlaps) in at least two consecutive target ranges.
     * 2- If the direction of the check in 1 is forward, then it is a split, otherwise it is a merge.
     *
     * @param referenceSegmentsList Reference segment list.
     * @param targetSegmentsList Target segment list.
     * @return Number of splits/merges.
     */
    private long findSegmentSplitsMerges(List<Segment> referenceSegmentsList, List<Segment> targetSegmentsList) {
        return referenceSegmentsList.stream().filter(
                segment -> targetSegmentsList.stream().filter(target -> target.overlaps(segment)).count() > 1 ).count();
    }

    private CompletableFuture<List<Segment>> findOverlapping(Segment segment, List<Long> candidates) {
        return verifyLegalState().thenCompose(v -> Futures.allOfWithResults(candidates.stream()
                                                                                      .map(this::getSegment)
                                                                                      .collect(Collectors.toList())))
                                 .thenApply(successorCandidates -> successorCandidates.stream()
                                                                                      .filter(x -> x.overlaps(segment))
                                                                                      .collect(Collectors.toList()));
    }

    private CompletableFuture<List<Segment>> getSuccessorsForSegment(final long segmentId) {
        return getHistoryIndex()
                .thenCompose(historyIndex -> getHistoryTable()
                        .thenCompose(historyTable -> getSegment(segmentId)
                                .thenCompose(segment -> {
                                    List<Long> candidates = TableHelper.findSegmentSuccessorCandidates(segment,
                                            historyIndex.getData(),
                                            historyTable.getData());
                                    return findOverlapping(segment, candidates);
                                })));
    }

    @Override
    public CompletableFuture<Map<Long, List<Long>>> getSuccessorsWithPredecessors(final long segmentId) {
        // Ensure the order, we should first get history table followed by segment table because during scale we first write to
        // segment table followed by history table. So if a record exists in history table, then we are guaranteed to find it in
        // segment table.
        return verifyLegalState()
                .thenCompose(legal -> getHistoryIndex()
                        .thenCompose(historyIndex -> getHistoryTable()
                                .thenCompose(historyTable -> getSuccessorsForSegment(segmentId)
                                        .thenCompose(successors -> {
                                            List<CompletableFuture<Map.Entry<Segment, List<Long>>>> resultFutures = new ArrayList<>();

                                            for (Segment successor : successors) {
                                                List<Long> candidates = TableHelper.findSegmentPredecessorCandidates(successor,
                                                        historyIndex.getData(),
                                                        historyTable.getData());
                                                resultFutures.add(findOverlapping(successor, candidates).thenApply(
                                                        list -> new SimpleImmutableEntry<>(successor, list.stream().map(Segment::getSegmentId)
                                                                .collect(Collectors.toList()))));
                                            }
                                            return Futures.allOfWithResults(resultFutures);
                                        })
                                        .thenApply(list -> list.stream().collect(Collectors.toMap(e -> e.getKey().getSegmentId(), Map.Entry::getValue)))
                                )));
    }

    @Override
    public CompletableFuture<List<Long>> getActiveSegments() {
        return verifyLegalState()
                .thenCompose(v -> getHistoryIndex()
                        .thenCompose(historyIndex -> getHistoryTable()
                                .thenApply(historyTable -> TableHelper.getActiveSegments(historyIndex.getData(), historyTable.getData()))));
    }

    /**
     * if timestamp is < create time of stream, we will return empty list.
     * 1. perform binary searchIndex on index table to find timestamp
     * 2. fetch the record from history table for the pointer in index.
     * Note: index may be stale so we may need to fall through
     * 3. parse the row and return the list of integers
     *
     * @param timestamp point in time.
     * @return : list of active segment numbers at given time stamp
     */
    @Override
    public CompletableFuture<List<Long>> getActiveSegments(final long timestamp) {
        return getTruncationRecord(false)
                .thenCompose(truncationRecord -> getHistoryIndex()
                        .thenCompose(historyIndex -> getHistoryTable()
                                .thenCompose(historyTable -> getSegmentIndex()
                                        .thenCompose(segmentIndex -> getSegmentTable()
                                                .thenApply(segmentTable ->
                                                        TableHelper.getActiveSegments(timestamp,
                                                                historyIndex.getData(),
                                                                historyTable.getData(),
                                                                segmentIndex.getData(),
                                                                segmentTable.getData(),
                                                                truncationRecord))
                                        ))));
    }

    @Override
    public CompletableFuture<List<Long>> getActiveSegments(final int epoch) {
        return getHistoryIndex()
                .thenCompose(historyIndex -> getHistoryTable()
                        .thenApply(historyTable -> TableHelper.getSegmentsInEpoch(historyIndex.getData(), historyTable.getData(), epoch)));
    }

    @Override
    public CompletableFuture<List<Segment>> getSegmentsBetweenStreamCuts(Map<Long, Long> from, Map<Long, Long> to) {
        return getHistoryIndex()
                .thenCompose(historyIndex -> getHistoryTable()
                        .thenCompose(historyTable -> getSegmentIndex()
                                .thenCompose(segmentIndex -> getSegmentTable()
                                        .thenApply(segmentTable ->
                                                TableHelper.findSegmentsBetweenStreamCuts(historyIndex.getData(), historyTable.getData(),
                                                        segmentIndex.getData(), segmentTable.getData(), from, to)))));
    }

    /**
     * Scale and create are two tasks where we update the table. For scale to be legitimate, it has to be
     * preceded by create. Which means all appropriate tables exist.
     * Scale Steps:
     * 1. Add new segment information in segment table.
     *
     * @param newRanges      key ranges of new segments to be created
     * @param scaleTimestamp scaling timestamp
     * @param runOnlyIfStarted run only if the scale operation was started.
     * @return : list of newly created segments with current epoch
     */
    @Override
    public CompletableFuture<StartScaleResponse> startScale(final List<Long> segmentsToSeal,
                                                            final List<AbstractMap.SimpleEntry<Double, Double>> newRanges,
                                                            final long scaleTimestamp,
                                                            boolean runOnlyIfStarted) {
        return verifyNotSealed().thenCompose(v -> getHistoryIndexFromStore()
                .thenCompose(historyIndex -> getHistoryTableFromStore()
                        .thenCompose(historyTable -> getSegmentIndexFromStore()
                                .thenCompose(segmentIndex -> getSegmentTableFromStore()
                                        .thenCompose(segmentTable -> {
                                            if (!TableHelper.isScaleInputValid(segmentsToSeal, newRanges, segmentIndex.getData(),
                                                    segmentTable.getData())) {
                                                log.error("scale input invalid {} {}", segmentsToSeal, newRanges);
                                                throw new ScaleOperationExceptions.ScaleInputInvalidException();
                                            }

                                            return startScale(segmentsToSeal, newRanges, scaleTimestamp, runOnlyIfStarted, historyIndex,
                                                    historyTable, segmentIndex, segmentTable);
                                        })
                                        .thenApply(epochTransition -> {
                                            List<Segment> newSegments = new ArrayList<>();
                                            epochTransition.getNewSegmentsWithRange().entrySet().forEach(x -> {
                                                newSegments.add(new Segment(x.getKey(), epochTransition.getActiveEpoch(),
                                                        scaleTimestamp, x.getValue().getKey(), x.getValue().getValue()));
                                            });
                                            return new StartScaleResponse(epochTransition.getActiveEpoch(), newSegments);
                                        })))));
    }

    private CompletableFuture<EpochTransitionRecord> startScale(List<Long> segmentsToSeal, List<SimpleEntry<Double, Double>> newRanges,
                                                                long scaleTimestamp, boolean runOnlyIfStarted, Data<T> historyIndex,
                                                                Data<T> historyTable, Data<T> segmentIndex, Data<T> segmentTable) {
        return getEpochTransition()
                .thenCompose(record -> {
                    if (record != null) {
                        // verify that its the same as the supplied input (--> segments to be sealed
                        // and new ranges are identical). else throw scale conflict exception
                        if (!(newRanges.stream().allMatch(x ->
                                record.getNewSegmentsWithRange().values().stream()
                                        .anyMatch(y -> y.getKey().equals(x.getKey())
                                                && y.getValue().equals(x.getValue()))) &&
                                record.getSegmentsToSeal().stream().allMatch(segmentsToSeal::contains))) {
                            log.debug("scale conflict, another scale operation is ongoing");
                            throw new ScaleOperationExceptions.ScaleConflictException();
                        }
                        return CompletableFuture.completedFuture(record);
                    } else {
                        // if state is SCALING and epoch transition record does not exist, reset the state back to ACTIVE
                        return resetStateConditionally(State.SCALING)
                                .thenCompose(v -> {
                                    if (runOnlyIfStarted) {
                                        log.info("scale not started, retry later.");
                                        throw new TaskExceptions.StartException("Scale not started yet.");
                                    }

                                    // check input is valid and satisfies preconditions
                                    if (!TableHelper.canScaleFor(segmentsToSeal, historyIndex.getData(), historyTable.getData())) {
                                        // invalid input, log and ignore
                                        log.warn("scale precondition failed {}", segmentsToSeal);
                                        throw new ScaleOperationExceptions.ScalePreConditionFailureException();
                                    }

                                    EpochTransitionRecord epochTransition = TableHelper.computeEpochTransition(
                                            historyIndex.getData(), historyTable.getData(), segmentIndex.getData(),
                                            segmentTable.getData(), segmentsToSeal, newRanges, scaleTimestamp);

                                    return createEpochTransitionNode(epochTransition.toByteArray())
                                            .handle((r, e) -> {
                                                if (Exceptions.unwrap(e) instanceof StoreException.DataExistsException) {
                                                    log.debug("scale conflict, another scale operation is ongoing");
                                                    throw new ScaleOperationExceptions.ScaleConflictException();
                                                }

                                                log.info("scale for stream {}/{} accepted. Segments to seal = {}", scope, name,
                                                        epochTransition.getSegmentsToSeal());
                                                return epochTransition;
                                            });
                                });
                    }
                });
    }


    private CompletableFuture<Void> verifyNotSealed() {
        return getState(false).thenApply(state -> {
            if (state.equals(State.SEALING) || state.equals(State.SEALED)) {
                throw StoreException.create(StoreException.Type.ILLEGAL_STATE,
                        "Stream: " + getName() + " State: " + state.name());
            }
            return null;
        });
    }

    @Override
    public CompletableFuture<Void> scaleCreateNewSegments() {
        // Called after start scale to indicate store to create new segments in the segment table. This method takes care of
        // checking for idempotent addition of segments to the table.
        return getState(true)
                .thenCompose(state -> {
                    checkState(state, State.SCALING);
                    return getHistoryIndexFromStore().thenCompose(historyIndex -> getHistoryTableFromStore()
                            .thenCompose(historyTable -> getSegmentIndexFromStore().thenCompose(segmentIndex -> getSegmentTableFromStore()
                                    .thenCompose(segmentTable -> getEpochTransition().thenCompose(epochTransition -> {
                                        if (epochTransition == null) {
                                            return Futures.toVoid(updateState(State.ACTIVE));
                                        }
                                        // Idempotent update to index and table.
                                        int newEpoch = epochTransition.getNewEpoch();

                                        // we need to ensure that segment creation is idempotent.
                                        final int segmentCount = TableHelper.getSegmentCount(segmentIndex.getData(),
                                                segmentTable.getData());
                                        final Segment latestSegment = TableHelper.getLatestSegment(segmentIndex.getData(), segmentTable.getData());
                                        if (latestSegment.getEpoch() < newEpoch) {
                                            assert latestSegment.getEpoch() == epochTransition.getActiveEpoch();

                                            log.info("Scale {}/{} for segments started. Creating new segments. SegmentsToSeal {}",
                                                    scope, name, epochTransition.getSegmentsToSeal());

                                            List<SimpleEntry<Double, Double>> newRanges = epochTransition.getNewSegmentsWithRange().entrySet()
                                                    .stream().sorted(Comparator.comparingLong(Map.Entry::getKey)).map(Map.Entry::getValue)
                                                    .collect(Collectors.toList());
                                            return createNewSegments(
                                                    newRanges,
                                                    historyIndex.getData(), historyTable.getData(), segmentIndex, segmentTable,
                                                    segmentCount, epochTransition.getActiveEpoch(), newEpoch, epochTransition.getTime());
                                        } else {
                                            return isEpochTransitionConsistent(historyIndex, historyTable, segmentIndex,
                                                    segmentTable, epochTransition, latestSegment);
                                        }
                                    })))));
                });
    }

    private CompletableFuture<Void> isEpochTransitionConsistent(Data<T> historyIndex, Data<T> historyTable,
                                                              Data<T> segmentIndex, Data<T> segmentTable,
                                                              EpochTransitionRecord epochTransition, Segment latestSegment) {
        // verify that epoch transition is consistent with segments in the table.
        if (TableHelper.isEpochTransitionConsistent(epochTransition, historyIndex.getData(), historyTable.getData(),
                segmentIndex.getData(), segmentTable.getData())) {
            log.debug("CreateNewSegments step for stream {}/{} is idempotent, " +
                    "segments are already present in segment table.", scope, name);
            return CompletableFuture.completedFuture(null);
        } else {
            return deleteEpochTransitionNode()
                    .thenCompose(v -> resetStateConditionally(State.SCALING))
                    .thenAccept(v -> {
                        log.warn("Scale epoch transition record is inconsistent with data in the table. ",
                                latestSegment.getEpoch(), epochTransition.getNewEpoch());
                        throw new IllegalArgumentException("Epoch transition record is inconsistent.");
                    });
        }

    }

    private CompletableFuture<Void> createNewSegments(final List<SimpleEntry<Double, Double>> newRanges,
                                                           final byte[] historyIndex,
                                                           final byte[] historyTable,
                                                           final Data<T> segmentIndex,
                                                           final Data<T> segmentTable,
                                                           final int nextSegmentNumber,
                                                           final int activeEpoch,
                                                           final int newEpoch,
                                                           final long scaleStartTime) {
        // Ensure that segment.creation time is monotonically increasing after each new scale.
        // because scale time could be supplied by a controller with a skewed clock, we should:
        // take max(scaleTime, lastScaleTime + 1, System.currentTimeMillis)
        long lastScaleTime = TableHelper.getEpochScaleTime(activeEpoch, historyIndex, historyTable);
        long scaleEventTime = Math.max(System.currentTimeMillis(), scaleStartTime);
        long segmentCreationTimestamp = Math.max(scaleEventTime, lastScaleTime + 1);

        // Note: if segment index was updated in an earlier attempt but segment was not, we need to overwrite the
        // previous index update!
        // This is because new offsets may be different. we cannot update segment table before index because then
        // we would not be able to read from segment table as we don't know the starting offsets for segments.
        final Pair<byte[], byte[]> updated = TableHelper.addNewSegmentsToSegmentTableAndIndex(nextSegmentNumber, newEpoch,
                segmentIndex.getData(), segmentTable.getData(), newRanges, segmentCreationTimestamp);

        final Data<T> updatedSegmentIndex = new Data<>(updated.getKey(), segmentIndex.getVersion());
        final Data<T> updatedSegmentTable = new Data<>(updated.getValue(), segmentTable.getVersion());

        return updateSegmentIndex(updatedSegmentIndex)
                .thenCompose(v -> updateSegmentTable(updatedSegmentTable))
                .thenAccept(v -> log.info("scale {}/{} new segments created successfully", scope, name));
    }

    private CompletableFuture<EpochTransitionRecord> getEpochTransition() {
        return getEpochTransitionNode()
                .handle((r, e) -> {
                    if (e != null) {
                        Throwable ex = Exceptions.unwrap(e);
                        if (ex instanceof StoreException.DataNotFoundException) {
                            return null;
                        } else {
                            throw new CompletionException(ex);
                        }
                    } else {
                        return EpochTransitionRecord.parse(r.getData());
                    }
                });
    }

    /**
     * Segments created with pravega, update the history table with this fact so they are available as successors
     * 3. Add entry into the history table.
     *
     * @return Future which when complete will have the history record updated in store.
     */
    @Override
    public CompletableFuture<Void> scaleNewSegmentsCreated() {
        return getState(true)
                .thenCompose(state -> {
                    checkState(state, State.SCALING);
                    return getEpochTransition()
                            .thenCompose(epochTransition -> {
                                if (epochTransition == null) {
                                    log.debug("epochTransition for stream {}/{} is already removed, " +
                                            "which means ongoing scaling is finished.", scope, name);
                                    return Futures.toVoid(updateState(State.ACTIVE));
                                }

                                return addPartialHistoryRecordAndIndex(epochTransition.getSegmentsToSeal(),
                                        epochTransition.getNewSegmentsWithRange().keySet(),
                                        epochTransition.getActiveEpoch(), epochTransition.getNewEpoch());
                            });
                });
    }

    /**
     * If scale is ongoing, try to delete the epoch node.
     *
     * @param epoch epoch
     * @return true if we are able to delete the epoch, false otherwise.
     */
    @Override
    public CompletableFuture<Boolean> scaleTryDeleteEpoch(final int epoch) {
        return getHistoryIndexFromStore()
                .thenCompose(historyIndex -> getHistoryTableFromStore()
                        .thenCompose(historyTable -> {
                            CompletableFuture<Boolean> result = new CompletableFuture<>();

                            if (TableHelper.isNewEpochCreated(historyIndex.getData(), historyTable.getData())) {
                                deleteEpochNode(epoch)
                                        .whenComplete((r, e) -> {
                                            if (e != null) {
                                                Throwable ex = Exceptions.unwrap(e);
                                                if (ex instanceof StoreException.DataNotEmptyException) {
                                                    // Can't delete as there are transactions still running under epoch node
                                                    log.debug("stream {}/{} epoch {} not empty", scope, name, epoch);
                                                    result.complete(false);
                                                } else {
                                                    log.warn("stream {}/{} deleting epoch {} threw exception {}", scope, name,
                                                            epoch, ex.getClass().getName());

                                                    result.completeExceptionally(ex);
                                                }
                                            } else {
                                                log.debug("stream {}/{} deleted epoch {} ", scope, name, epoch);

                                                result.complete(true);
                                            }
                                        });
                            } else {
                                result.complete(false);
                            }
                            return result;
                        }));
    }

    private CompletableFuture<Void> clearMarkers(final Set<Long> segments) {
        return Futures.toVoid(Futures.allOfWithResults(segments.stream().parallel()
                .map(this::removeColdMarker).collect(Collectors.toList())));
    }

    /**
     * Remainder of scale metadata update. Also set the state back to active.
     * 4. complete entry into the history table.
     * 5. Add entry into the index table.
     *
     * @param sealedSegmentSizes sealed segments with sizes
     * @return : list of newly created segments
     */
    @Override
    public CompletableFuture<Void> scaleOldSegmentsSealed(Map<Long, Long> sealedSegmentSizes) {
        // If epochTransitionRecord does not exist, and state is scaling, set the state back to active
        // get sealed segments list
        // get scale timestamp, sealed segments, active epoch, new segments
        return getState(true)
                .thenCompose(state -> {
                    checkState(state, State.SCALING);
                    return getEpochTransition()
                            .thenCompose(epochTransition -> {
                                return Futures.toVoid(clearMarkers(epochTransition.getNewSegmentsWithRange().keySet())
                                        .thenCompose(x -> completeScale(sealedSegmentSizes, epochTransition.getActiveEpoch(),
                                                Lists.newArrayList(epochTransition.getNewSegmentsWithRange().keySet()),
                                                epochTransition.getTime())));

                            });
                });
    }

    /**
      * Reset state of stream to ACTIVE if it matches the supplied state.
      * @param state stream state to match
      * @return Future which when completes will have reset the state or failed with appropriate exception.
      */
    @Override
    public CompletableFuture<Void> resetStateConditionally(State state) {
        return Futures.toVoid(getState(true)
                        .thenCompose(currState -> {
                        if (currState.equals(state)) {
                                return updateState(State.ACTIVE);
                            } else {
                                return CompletableFuture.completedFuture(null);
                            }
                    }));
    }

    @Override
    public CompletableFuture<Pair<List<Long>, List<Long>>> latestScaleData() {
        return verifyLegalState().thenCompose(v -> getHistoryIndex()
                .thenCompose(historyIndex -> getHistoryTable()
                        .thenApply(historyTable -> TableHelper.getLatestScaleData(historyIndex.getData(),
                                historyTable.getData()))));
    }

    @Override
    public CompletableFuture<UUID> generateNewTxnId(int msb32Bit, long lsb64Bit) {
        return getLatestEpoch()
                .thenApply(epoch -> {
                    long msb64Bit = (long) epoch.getKey() << 32 | msb32Bit & 0xFFFFFFFFL;
                    return new UUID(msb64Bit, lsb64Bit);
                });
    }

    @Override
    public CompletableFuture<VersionedTransactionData> createTransaction(final UUID txnId,
                                                                         final long lease,
                                                                         final long maxExecutionTime,
                                                                         final long scaleGracePeriod) {
        final long current = System.currentTimeMillis();
        final long leaseTimestamp = current + lease;
        final long maxExecTimestamp = current + maxExecutionTime;
        // extract epoch from txnid
        final int epoch = getTransactionEpoch(txnId);
        return verifyLegalState().thenCompose(v -> createNewTransaction(txnId, current, leaseTimestamp, maxExecTimestamp, scaleGracePeriod))
                .thenApply(v -> new VersionedTransactionData(epoch, txnId, 0, TxnStatus.OPEN, current,
                        current + maxExecutionTime, scaleGracePeriod));
    }

    @Override
    public CompletableFuture<VersionedTransactionData> pingTransaction(final VersionedTransactionData txnData,
                                                                       final long lease) {
        // Update txn record with new lease value and return versioned tx data.
        final int epoch = txnData.getEpoch();
        final UUID txnId = txnData.getId();
        final int version = txnData.getVersion();
        final long creationTime = txnData.getCreationTime();
        final long maxExecutionExpiryTime = txnData.getMaxExecutionExpiryTime();
        final long scaleGracePeriod = txnData.getScaleGracePeriod();
        final TxnStatus status = txnData.getStatus();
        final ActiveTxnRecord newData = new ActiveTxnRecord(creationTime, System.currentTimeMillis() + lease,
                maxExecutionExpiryTime, scaleGracePeriod, status);
        final Data<Integer> data = new Data<>(newData.toByteArray(), version);

        return updateActiveTx(epoch, txnId, data).thenApply(x -> new VersionedTransactionData(epoch, txnId,
                version + 1, status, creationTime, maxExecutionExpiryTime, scaleGracePeriod));
    }

    @Override
    public CompletableFuture<VersionedTransactionData> getTransactionData(UUID txId) {
        int epoch = getTransactionEpoch(txId);
        return getActiveTx(epoch, txId)
                .thenApply(data -> {
                    ActiveTxnRecord activeTxnRecord = ActiveTxnRecord.parse(data.getData());
                    return new VersionedTransactionData(epoch, txId, data.getVersion(),
                            activeTxnRecord.getTxnStatus(), activeTxnRecord.getTxCreationTimestamp(),
                            activeTxnRecord.getMaxExecutionExpiryTime(), activeTxnRecord.getScaleGracePeriod());
                });
    }

    @Override
    public CompletableFuture<TxnStatus> checkTransactionStatus(final UUID txId) {
        int epoch = getTransactionEpoch(txId);
        return verifyLegalState().thenCompose(v -> getActiveTx(epoch, txId).handle((ok, ex) -> {
            if (ex != null && Exceptions.unwrap(ex) instanceof DataNotFoundException) {
                return TxnStatus.UNKNOWN;
            } else if (ex != null) {
                throw new CompletionException(ex);
            }
            return ActiveTxnRecord.parse(ok.getData()).getTxnStatus();
        }).thenCompose(x -> {
            if (x.equals(TxnStatus.UNKNOWN)) {
                return getCompletedTxnStatus(txId);
            } else {
                return CompletableFuture.completedFuture(x);
            }
        }));
    }

    private CompletableFuture<TxnStatus> getCompletedTxnStatus(UUID txId) {
        return getCompletedTx(txId).handle((ok, ex) -> {
            if (ex != null && Exceptions.unwrap(ex) instanceof DataNotFoundException) {
                return TxnStatus.UNKNOWN;
            } else if (ex != null) {
                throw new CompletionException(ex);
            }
            return CompletedTxnRecord.parse(ok.getData()).getCompletionStatus();
        });
    }

    @Override
    public CompletableFuture<SimpleEntry<TxnStatus, Integer>> sealTransaction(final UUID txId, final boolean commit,
                                                                              final Optional<Integer> version) {
        val legal = verifyLegalState();
        int epoch = getTransactionEpoch(txId);
        return legal.thenCompose(v -> sealActiveTxn(epoch, txId, commit, version))
                                                               .exceptionally(ex -> new SimpleEntry<>(handleDataNotFoundException(ex), null))
                    .thenCompose(pair -> {
                        if (pair.getKey() == TxnStatus.UNKNOWN) {
                            return validateCompletedTxn(txId, commit, "seal").thenApply(status -> new SimpleEntry<>(status, null));
                        } else {
                            return CompletableFuture.completedFuture(pair);
                        }
                    });
    }

    /**
     * Seal a transaction in OPEN/COMMITTING/ABORTING state. This method does CAS on the transaction data node if
     * the transaction is in OPEN state, optionally checking version of transaction data node, if required.
     *
     * @param epoch   transaction epoch.
     * @param txId    transaction identifier.
     * @param commit  boolean indicating whether to commit or abort the transaction.
     * @param version optional expected version of transaction node to validate before updating it.
     * @return        a pair containing transaction status and its epoch.
     */
    private CompletableFuture<SimpleEntry<TxnStatus, Integer>> sealActiveTxn(final int epoch,
                                                                             final UUID txId,
                                                                             final boolean commit,
                                                                             final Optional<Integer> version) {
        return getActiveTx(epoch, txId).thenCompose(data -> {
            ActiveTxnRecord txnRecord = ActiveTxnRecord.parse(data.getData());
            int dataVersion = version.isPresent() ? version.get() : data.getVersion();
            TxnStatus status = txnRecord.getTxnStatus();
            switch (status) {
                case OPEN:
                    return sealActiveTx(epoch, txId, commit, txnRecord, dataVersion).thenApply(y ->
                            new SimpleEntry<>(commit ? TxnStatus.COMMITTING : TxnStatus.ABORTING, epoch));
                case COMMITTING:
                case COMMITTED:
                    if (commit) {
                        return CompletableFuture.completedFuture(new SimpleEntry<>(status, epoch));
                    } else {
                        throw StoreException.create(StoreException.Type.ILLEGAL_STATE,
                                "Stream: " + getName() + " Transaction: " + txId.toString() +
                                        " State: " + status.name());
                    }
                case ABORTING:
                case ABORTED:
                    if (commit) {
                        throw StoreException.create(StoreException.Type.ILLEGAL_STATE,
                                "Stream: " + getName() + " Transaction: " + txId.toString() + " State: " +
                                        status.name());
                    } else {
                        return CompletableFuture.completedFuture(new SimpleEntry<>(status, epoch));
                    }
                default:
                    throw StoreException.create(StoreException.Type.DATA_NOT_FOUND,
                            "Stream: " + getName() + " Transaction: " + txId.toString());
            }
        });
    }

    @Override
    public CompletableFuture<TxnStatus> commitTransaction(final int epoch, final UUID txId) {
        return verifyLegalState().thenCompose(v -> checkTransactionStatus(txId)).thenApply(x -> {
            switch (x) {
                // Only sealed transactions can be committed
                case COMMITTED:
                case COMMITTING:
                    return x;
                case OPEN:
                case ABORTING:
                case ABORTED:
                    throw StoreException.create(StoreException.Type.ILLEGAL_STATE,
                            "Stream: " + getName() + " Transaction: " + txId.toString() + " State: " + x.toString());
                case UNKNOWN:
                default:
                    throw StoreException.create(StoreException.Type.DATA_NOT_FOUND,
                            "Stream: " + getName() + " Transaction: " + txId.toString());
            }
        }).thenCompose(x -> {
            if (x.equals(TxnStatus.COMMITTING)) {
                return createCompletedTxEntry(txId, TxnStatus.COMMITTED, System.currentTimeMillis());
            } else {
                return CompletableFuture.completedFuture(null); // already committed, do nothing
            }
        }).thenCompose(x -> removeActiveTxEntry(epoch, txId)).thenApply(x -> TxnStatus.COMMITTED);
    }

    @Override
    public CompletableFuture<TxnStatus> abortTransaction(final int epoch, final UUID txId) {
        return verifyLegalState().thenCompose(v -> checkTransactionStatus(txId)).thenApply(x -> {
            switch (x) {
                case ABORTING:
                case ABORTED:
                    return x;
                case OPEN:
                case COMMITTING:
                case COMMITTED:
                    throw StoreException.create(StoreException.Type.ILLEGAL_STATE,
                            "Stream: " + getName() + " Transaction: " + txId.toString() + " State: " + x.name());
                case UNKNOWN:
                default:
                    throw StoreException.create(StoreException.Type.DATA_NOT_FOUND,
                            "Stream: " + getName() + " Transaction: " + txId.toString());
            }
        }).thenCompose(x -> {
            if (x.equals(TxnStatus.ABORTING)) {
                return createCompletedTxEntry(txId, TxnStatus.ABORTED, System.currentTimeMillis());
            } else {
                return CompletableFuture.completedFuture(null); // already aborted, do nothing
            }
        }).thenCompose(y -> removeActiveTxEntry(epoch, txId)).thenApply(y -> TxnStatus.ABORTED);
    }

    @SneakyThrows
    private TxnStatus handleDataNotFoundException(Throwable ex) {
        if (Exceptions.unwrap(ex) instanceof DataNotFoundException) {
            return TxnStatus.UNKNOWN;
        } else {
            throw ex;
        }
    }

    private CompletableFuture<TxnStatus> validateCompletedTxn(UUID txId, boolean commit, String operation) {
        return getCompletedTxnStatus(txId).thenApply(status -> {
            if ((commit && status == TxnStatus.COMMITTED) || (!commit && status == TxnStatus.ABORTED)) {
                return status;
            } else if (status == TxnStatus.UNKNOWN) {
                throw StoreException.create(StoreException.Type.DATA_NOT_FOUND,
                        "Stream: " + getName() + " Transaction: " + txId.toString());
            } else {
                throw StoreException.create(StoreException.Type.ILLEGAL_STATE,
                        "Stream: " + getName() + " Transaction: " + txId.toString() + " State: " + status.name());
            }
        });
    }

    @Override
    public CompletableFuture<Map<UUID, ActiveTxnRecord>> getActiveTxns() {
        return verifyLegalState().thenCompose(v -> getCurrentTxns())
                                 .thenApply(x -> x.entrySet()
                                                  .stream()
                                                  .collect(toMap(k -> UUID.fromString(k.getKey()),
                                                                 v -> ActiveTxnRecord.parse(v.getValue().getData()))));
    }

    @Override
    public CompletableFuture<Pair<Integer, List<Long>>> getActiveEpoch(boolean ignoreCached) {

        return (ignoreCached ? getHistoryIndexFromStore() : getHistoryIndex())
                .thenCompose(historyIndex -> (ignoreCached ? getHistoryTableFromStore() :
                        getHistoryTable())
                        .thenApply(historyTable -> TableHelper.getActiveEpoch(historyIndex.getData(), historyTable.getData())));
    }

    @Override
    public CompletableFuture<Pair<Integer, List<Long>>> getLatestEpoch() {
        return getHistoryIndex()
                .thenCompose(historyIndex -> getHistoryTable()
                        .thenApply(historyTable -> TableHelper.getLatestEpoch(historyIndex.getData(), historyTable.getData())))
                .thenApply(historyRecord -> new ImmutablePair<>(historyRecord.getEpoch(), historyRecord.getSegments()));
    }

    @Override
    public CompletableFuture<Void> setColdMarker(long segmentId, long timestamp) {
        return verifyLegalState().thenCompose(v -> getMarkerData(segmentId)).thenCompose(x -> {
            if (x != null) {
                byte[] b = new byte[Long.BYTES];
                BitConverter.writeLong(b, 0, timestamp);
                final Data<T> data = new Data<>(b, x.getVersion());
                return updateMarkerData(segmentId, data);
            } else {
                return createMarkerData(segmentId, timestamp);
            }
        });
    }

    @Override
    public CompletableFuture<Long> getColdMarker(long segmentId) {
        return verifyLegalState().thenCompose(v -> getMarkerData(segmentId))
                                 .thenApply(x -> (x != null) ? BitConverter.readLong(x.getData(), 0) : 0L);
    }

    @Override
    public CompletableFuture<Void> removeColdMarker(long segmentId) {
        return verifyLegalState().thenCompose(v -> removeMarkerData(segmentId));
    }

    @Override
    public CompletableFuture<Long> getSizeTillStreamCut(Map<Long, Long> streamCut) {
        return getHistoryIndex()
                .thenCompose(historyIndex -> getHistoryTable()
                        .thenCompose(historyTable -> getSegmentIndex()
                                .thenCompose(segmentIndex -> getSegmentTable()
                                        .thenCompose(segmentTable -> getSealedSegmentsRecord()
                                                .thenApply(sealedData -> TableHelper.getSizeTillStreamCut(historyIndex.getData(),
                                                        historyTable.getData(), segmentIndex.getData(), segmentTable.getData(), streamCut,
                                                        SealedSegmentsRecord.parse(sealedData.getData())))))));
    }

    @Override
    public CompletableFuture<Void> addStreamCutToRetentionSet(StreamCutRecord streamCut) {
        return getRetentionSet()
                .thenCompose(data -> {
                    RetentionRecord retention = RetentionRecord.parse(data.getData());
                    if (retention.getStreamCuts().contains(streamCut)) {
                        return CompletableFuture.completedFuture(null);
                    } else {
                        RetentionRecord update = RetentionRecord.addStreamCutIfLatest(retention, streamCut);
                        return updateRetentionSet(new Data<>(update.toByteArray(), data.getVersion()));
                    }
                });
    }

    public CompletableFuture<List<StreamCutRecord>> getRetentionStreamCuts() {
        return getRetentionSet()
                .thenApply(data -> RetentionRecord.parse(data.getData()))
                .thenApply(RetentionRecord::getStreamCuts);
    }

    @Override
    public CompletableFuture<Void> deleteStreamCutBefore(StreamCutRecord streamCut) {
        return getRetentionSet()
                .thenCompose(data -> {
                    RetentionRecord retention = RetentionRecord.parse(data.getData());

                    if (!retention.getStreamCuts().contains(streamCut)) {
                        return CompletableFuture.completedFuture(null);
                    } else {
                        RetentionRecord update = RetentionRecord.removeStreamCutBefore(retention, streamCut);
                        return updateRetentionSet(
                                new Data<>(update.toByteArray(), data.getVersion()));
                    }
                });
    }

    private void checkState(State currState, State expectedState) {
        if (currState != expectedState) {
            throw StoreException.create(StoreException.Type.ILLEGAL_STATE,
                    "Stream: " + getName() + " Current State: " + currState.name() + " Expected State:"
                            + expectedState.name());
        }
    }

    private CompletableFuture<Void> verifyLegalState() {
        return getState(false).thenApply(state -> {
            if (state == null || state.equals(State.UNKNOWN) || state.equals(State.CREATING)) {
                throw StoreException.create(StoreException.Type.ILLEGAL_STATE,
                        "Stream: " + getName() + " State: " + state.name());
            }
            return null;
        });
    }

    private CompletableFuture<Void> createNewEpoch(int epoch) {
        return createEpochNodeIfAbsent(epoch);
    }

    /**
     * update history table if not already updated:
     * fetch last record from history table.
     * if eventTime is >= scale.scaleTimeStamp do nothing, else create record
     *
     * @return : future of history table offset for last entry
     */
    private CompletableFuture<Void> addPartialHistoryRecordAndIndex(final Set<Long> segmentsToSeal,
                                                                    final Set<Long> createdSegments,
                                                                    final int activeEpoch,
                                                                    final int newEpoch) {
        return getHistoryIndexFromStore()
                .thenCompose(historyIndex -> getHistoryTableFromStore()
                        .thenCompose(historyTable -> {
                            final HistoryRecord lastRecord = HistoryRecord.readLatestRecord(historyIndex.getData(), historyTable.getData(),
                                    false).get();

                            // idempotent check
                            if (lastRecord.getEpoch() > activeEpoch) {
                                boolean idempotent = lastRecord.isPartial() && lastRecord.getSegments().containsAll(createdSegments);
                                if (idempotent) {
                                    HistoryRecord previous = HistoryRecord.fetchPrevious(lastRecord, historyIndex.getData(),
                                            historyTable.getData()).get();

                                    idempotent = previous.getSegments().stream().noneMatch(createdSegments::contains);
                                }

                                if (idempotent) {
                                    log.debug("{}/{} scale op for epoch {} - history record already added", scope, name, activeEpoch);
                                    return CompletableFuture.completedFuture(null);
                                } else {
                                    log.warn("{}/{} scale op for epoch {}. Scale already completed.", scope, name, activeEpoch);
                                    throw new ScaleOperationExceptions.ScaleConditionInvalidException();
                                }
                            }

                            final List<Long> newActiveSegments = getNewActiveSegments(createdSegments, segmentsToSeal, lastRecord);
                            final int offset = historyTable.getData().length;
                            // now we know the offset at which we want to add.
                            final byte[] updatedTable = TableHelper.addPartialRecordToHistoryTable(historyIndex.getData(),
                                    historyTable.getData(), newActiveSegments);
                            final Data<T> updated = new Data<>(updatedTable, historyTable.getVersion());

                            return createNewEpoch(newEpoch)
                                    .thenCompose(v -> addHistoryIndexRecord(newEpoch, offset))
                                    .thenCompose(v -> updateHistoryTable(updated))
                                    .whenComplete((r, e) -> {
                                        if (e == null) {
                                            log.debug("{}/{} scale op for epoch {}. Creating new epoch and updating history table.",
                                                    scope, name, activeEpoch);
                                        } else {
                                            log.warn("{}/{} scale op for epoch {}. Failed to add partial record to history table. {}",
                                                    scope, name, activeEpoch, e.getClass().getName());
                                        }
                                    });
                        }));
    }

    private CompletableFuture<Void> completeScale(final Map<Long, Long> sealedSegments, final int activeEpoch,
                                                  final List<Long> newSegments, long scaleTimestamp) {
        return getHistoryIndexFromStore()
                .thenCompose(historyIndex -> getHistoryTableFromStore()
                        .thenCompose(historyTable -> {
                            Optional<HistoryIndexRecord> lastIndexOpt = HistoryIndexRecord.readLatestRecord(historyIndex.getData());

                            final Optional<HistoryRecord> lastRecordOpt = HistoryRecord.readLatestRecord(historyIndex.getData(),
                                    historyTable.getData(), false);

                            assert lastIndexOpt.isPresent();
                            assert lastRecordOpt.isPresent();

                            final HistoryRecord lastRecord = lastRecordOpt.get();
                            final HistoryIndexRecord lastIndex = lastIndexOpt.get();

                            // idempotent check
                            if (!lastRecord.isPartial()) {
                                if (lastRecord.getSegments().stream().noneMatch(sealedSegments::containsKey) &&
                                        newSegments.stream().allMatch(x -> lastRecord.getSegments().contains(x))) {
                                    log.debug("{}/{} scale already completed for epoch {}.", scope, name, activeEpoch);

                                    return CompletableFuture.completedFuture(null);
                                } else {
                                    log.debug("{}/{} scale complete attempt invalid for epoch {}.", scope, name, activeEpoch);

                                    throw new ScaleOperationExceptions.ScaleConditionInvalidException();
                                }
                            }

                            assert lastRecord.isPartial();

                            long scaleEventTime = Math.max(System.currentTimeMillis(), scaleTimestamp);
                            final Optional<HistoryRecord> previousOpt = HistoryRecord.fetchPrevious(lastRecord, historyIndex.getData(),
                                    historyTable.getData());
                            if (previousOpt.isPresent()) {
                                // To ensure that we always have ascending time in history records irrespective of controller
                                // clock mismatches.
                                scaleEventTime = Math.max(scaleEventTime, previousOpt.get().getScaleTime() + 1);

                                if (previousOpt.get().getEpoch() > activeEpoch) {
                                    throw new ScaleOperationExceptions.ScaleConditionInvalidException();
                                }
                            }

                            byte[] updatedTable = TableHelper.completePartialRecordInHistoryTable(historyIndex.getData(), historyTable.getData(),
                                    lastRecord, scaleEventTime);
                            final Data<T> updated = new Data<>(updatedTable, historyTable.getVersion());

                            return addSealedSegmentsToRecord(sealedSegments)
                                    .thenCompose(x -> updateHistoryTable(updated))
                                    .thenCompose(x -> deleteEpochTransitionNode())
                                    .thenCompose(x -> Futures.toVoid(updateState(State.ACTIVE)))
                                    .whenComplete((r, e) -> {
                                        if (e != null) {
                                            log.warn("{}/{} attempt to complete scale for epoch {}. {}", scope, name, activeEpoch,
                                                    e.getClass().getName());
                                        } else {
                                            log.debug("{}/{} scale complete, index and history tables updated for epoch {}.",
                                                    scope, name, activeEpoch);
                                        }
                                    });
                        }));
    }

    private CompletableFuture<Void> addSealedSegmentsToRecord(Map<Long, Long> sealedSegments) {
        return getSealedSegmentsRecord()
                .thenCompose(data -> {
                    SealedSegmentsRecord sealedSegmentsRecord = SealedSegmentsRecord.parse(data.getData());
                    Map<Long, Long> map = new HashMap<>();
                    map.putAll(sealedSegments);
                    map.putAll(sealedSegmentsRecord.getSealedSegmentsSizeMap());
                    return updateSealedSegmentsRecord(new Data<>(
                            new SealedSegmentsRecord(map).toByteArray(), data.getVersion()));
                });
    }

    private List<Long> getNewActiveSegments(final Set<Long> createdSegments,
                                                         final Set<Long> sealedSegments,
                                                         final HistoryRecord lastRecord) {
        final List<Long> segments = lastRecord.getSegments();
        segments.removeAll(sealedSegments);
        segments.addAll(createdSegments);
        return segments;
    }

    private CompletableFuture<Void> addHistoryIndexRecord(final int newEpoch, final int historyOffset) {
        return getHistoryIndex()
                .thenCompose(indexTable -> {
                    final Optional<HistoryIndexRecord> lastRecord = HistoryIndexRecord.readLatestRecord(indexTable.getData());
                    // check idempotent
                    if (lastRecord.isPresent() && lastRecord.get().getEpoch() == newEpoch) {
                        return CompletableFuture.completedFuture(null);
                    }

                    final byte[] updatedTable = TableHelper.updateHistoryIndex(indexTable.getData(), historyOffset);
                    final Data<T> updated = new Data<>(updatedTable, indexTable.getVersion());
                    return updateHistoryIndex(updated);
                });
    }

<<<<<<< HEAD
    private CompletableFuture<Segment> getSegmentRow(final long number) {
        return getHistoryIndex()
                .thenCompose(historyIndex -> getHistoryTable()
                        .thenCompose(historyTable -> getSegmentIndex()
                                .thenCompose(segmentIndex -> getSegmentTable()
                                        .thenApply(segmentTable -> TableHelper.getSegment(number, segmentIndex.getData(), segmentTable.getData(), historyIndex.getData(), historyTable.getData())))));
=======
    protected int getTransactionEpoch(UUID txId) {
        // epoch == UUID.msb >> 32
        return (int) (txId.getMostSignificantBits() >> 32);
>>>>>>> 87e70f79
    }

    abstract CompletableFuture<Void> deleteStream();

    abstract CompletableFuture<CreateStreamResponse> checkStreamExists(final StreamConfiguration configuration, final long creationTime);

    abstract CompletableFuture<Void> storeCreationTimeIfAbsent(final long creationTime);

    abstract CompletableFuture<Void> createConfigurationIfAbsent(final StreamConfigurationRecord configuration);

    abstract CompletableFuture<Void> setConfigurationData(final Data<T> configuration);

    abstract CompletableFuture<Data<T>> getConfigurationData(boolean ignoreCached);

    abstract CompletableFuture<Void> setTruncationData(final Data<T> truncationRecord);

    abstract CompletableFuture<Void> createTruncationDataIfAbsent(final StreamTruncationRecord truncationRecord);

    abstract CompletableFuture<Data<T>> getTruncationData(boolean ignoreCached);

    abstract CompletableFuture<Void> createStateIfAbsent(final State state);

    abstract CompletableFuture<Void> setStateData(final Data<T> state);

    abstract CompletableFuture<Data<T>> getStateData(boolean ignoreCached);

    abstract CompletableFuture<Void> createSegmentIndexIfAbsent(final Data<T> data);

    abstract CompletableFuture<Data<T>> getSegmentIndex();

    abstract CompletableFuture<Data<T>> getSegmentIndexFromStore();

    abstract CompletableFuture<Void> updateSegmentIndex(final Data<T> data);

    abstract CompletableFuture<Void> createSegmentTableIfAbsent(final Data<T> data);

    abstract CompletableFuture<Data<T>> getSegmentTable();

    abstract CompletableFuture<Data<T>> getSegmentTableFromStore();

    abstract CompletableFuture<Void> updateSegmentTable(final Data<T> data);

    abstract CompletableFuture<Void> createHistoryIndexIfAbsent(final Data<T> data);

    abstract CompletableFuture<Data<T>> getHistoryIndex();

    abstract CompletableFuture<Data<T>> getHistoryIndexFromStore();

    abstract CompletableFuture<Void> updateHistoryIndex(final Data<T> updated);

    abstract CompletableFuture<Void> createHistoryTableIfAbsent(final Data<T> data);

    abstract CompletableFuture<Void> updateHistoryTable(final Data<T> updated);

    abstract CompletableFuture<Data<T>> getHistoryTable();

    abstract CompletableFuture<Data<T>> getHistoryTableFromStore();

    abstract CompletableFuture<Void> createEpochNodeIfAbsent(int epoch);

    abstract CompletableFuture<Void> deleteEpochNode(int epoch);

    abstract CompletableFuture<Void> createNewTransaction(final UUID txId,
                                                             final long timestamp,
                                                             final long leaseExpiryTime,
                                                             final long maxExecutionExpiryTime,
                                                             final long scaleGracePeriod);

    abstract CompletableFuture<Data<Integer>> getActiveTx(final int epoch, final UUID txId);

    abstract CompletableFuture<Void> updateActiveTx(final int epoch,
                                                    final UUID txId,
                                                    final Data<Integer> data);

    abstract CompletableFuture<Void> sealActiveTx(final int epoch,
                                                  final UUID txId, final boolean commit,
                                                  final ActiveTxnRecord txnRecord,
                                                  final int version);

    abstract CompletableFuture<Data<Integer>> getCompletedTx(final UUID txId);

    abstract CompletableFuture<Void> removeActiveTxEntry(final int epoch, final UUID txId);

    abstract CompletableFuture<Void> createCompletedTxEntry(final UUID txId, final TxnStatus complete, final long timestamp);

    abstract CompletableFuture<Void> createMarkerData(long segmentId, long timestamp);

    abstract CompletableFuture<Void> updateMarkerData(long segmentId, Data<T> data);

    abstract CompletableFuture<Void> removeMarkerData(long segmentId);

    abstract CompletableFuture<Data<T>> getMarkerData(long segmentId);

    abstract CompletableFuture<Map<String, Data<T>>> getCurrentTxns();

    abstract CompletableFuture<Void> checkScopeExists() throws StoreException;

    abstract CompletableFuture<Void> createSealedSegmentsRecord(byte[] sealedSegmentsRecord);

    abstract CompletableFuture<Data<T>> getSealedSegmentsRecord();

    abstract CompletableFuture<Void> updateSealedSegmentsRecord(Data<T> update);

    abstract CompletableFuture<Void> createRetentionSet(byte[] retention);

    abstract CompletableFuture<Data<T>> getRetentionSet();

    abstract CompletableFuture<Void> updateRetentionSet(Data<T> retention);

    abstract CompletableFuture<Void> createEpochTransitionNode(byte[] epochTransition);

    abstract CompletableFuture<Data<T>> getEpochTransitionNode();

    abstract CompletableFuture<Void> deleteEpochTransitionNode();
}<|MERGE_RESOLUTION|>--- conflicted
+++ resolved
@@ -1280,18 +1280,18 @@
                 });
     }
 
-<<<<<<< HEAD
     private CompletableFuture<Segment> getSegmentRow(final long number) {
         return getHistoryIndex()
                 .thenCompose(historyIndex -> getHistoryTable()
                         .thenCompose(historyTable -> getSegmentIndex()
                                 .thenCompose(segmentIndex -> getSegmentTable()
-                                        .thenApply(segmentTable -> TableHelper.getSegment(number, segmentIndex.getData(), segmentTable.getData(), historyIndex.getData(), historyTable.getData())))));
-=======
+                                        .thenApply(segmentTable -> TableHelper.getSegment(number, segmentIndex.getData(),
+                                                segmentTable.getData(), historyIndex.getData(), historyTable.getData())))));
+    }
+
     protected int getTransactionEpoch(UUID txId) {
         // epoch == UUID.msb >> 32
         return (int) (txId.getMostSignificantBits() >> 32);
->>>>>>> 87e70f79
     }
 
     abstract CompletableFuture<Void> deleteStream();
