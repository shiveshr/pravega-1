/**
 * Copyright (c) 2017 Dell Inc., or its subsidiaries. All Rights Reserved.
 *
 * Licensed under the Apache License, Version 2.0 (the "License");
 * you may not use this file except in compliance with the License.
 * You may obtain a copy of the License at
 *
 *     http://www.apache.org/licenses/LICENSE-2.0
 */
package io.pravega.controller.store.stream;

import com.google.common.base.Preconditions;
import com.google.common.base.Predicate;
import com.google.common.collect.Lists;
import io.pravega.client.stream.StreamConfiguration;
import io.pravega.common.Exceptions;
import io.pravega.common.concurrent.Futures;
import io.pravega.common.util.BitConverter;
import io.pravega.common.util.CollectionHelpers;
import io.pravega.controller.store.stream.StoreException.DataNotFoundException;
import io.pravega.controller.store.stream.records.ActiveTxnRecord;
import io.pravega.controller.store.stream.records.CommitTransactionsRecord;
import io.pravega.controller.store.stream.records.CompletedTxnRecord;
import io.pravega.controller.store.stream.records.EpochRecord;
import io.pravega.controller.store.stream.records.EpochTransitionRecord;
import io.pravega.controller.store.stream.records.HistoryTimeSeries;
import io.pravega.controller.store.stream.records.HistoryTimeSeriesRecord;
import io.pravega.controller.store.stream.records.RecordHelper;
import io.pravega.controller.store.stream.records.RetentionSet;
import io.pravega.controller.store.stream.records.SealedSegmentsMapShard;
import io.pravega.controller.store.stream.records.StateRecord;
import io.pravega.controller.store.stream.records.StreamConfigurationRecord;
import io.pravega.controller.store.stream.records.StreamCutRecord;
import io.pravega.controller.store.stream.records.StreamCutReferenceRecord;
import io.pravega.controller.store.stream.records.StreamSegmentRecord;
import io.pravega.controller.store.stream.records.TruncationRecord;
import io.pravega.shared.segment.StreamSegmentNameUtils;
import lombok.Lombok;
import lombok.SneakyThrows;
import lombok.extern.slf4j.Slf4j;

import java.util.AbstractMap.SimpleEntry;
import java.util.ArrayList;
import java.util.Collection;
import java.util.Collections;
import java.util.Comparator;
import java.util.HashMap;
import java.util.HashSet;
import java.util.LinkedList;
import java.util.List;
import java.util.Map;
import java.util.Optional;
import java.util.Set;
import java.util.UUID;
import java.util.concurrent.CompletableFuture;
import java.util.concurrent.CompletionException;
import java.util.concurrent.CompletionStage;
import java.util.concurrent.atomic.AtomicLong;
import java.util.concurrent.atomic.AtomicReference;
import java.util.stream.Collectors;
import java.util.stream.IntStream;

import static io.pravega.controller.store.stream.records.HistoryTimeSeries.HISTORY_CHUNK_SIZE;
import static io.pravega.controller.store.stream.records.SealedSegmentsMapShard.SHARD_SIZE;
import static io.pravega.shared.segment.StreamSegmentNameUtils.computeSegmentId;
import static io.pravega.shared.segment.StreamSegmentNameUtils.getSegmentNumber;
import static java.util.stream.Collectors.toMap;

@Slf4j
public abstract class PersistentStreamBase implements Stream {

    private final String scope;
    private final String name;

    PersistentStreamBase(final String scope, final String name) {
        this.scope = scope;
        this.name = name;
    }

    @Override
    public String getScope() {
        return this.scope;
    }

    @Override
    public String getName() {
        return this.name;
    }

    @Override
    public String getScopeName() {
        return this.scope;
    }

    @Override
    public CompletableFuture<CreateStreamResponse> create(final StreamConfiguration configuration, long createTimestamp, int startingSegmentNumber) {
        return checkScopeExists()
                .thenCompose((Void v) -> checkStreamExists(configuration, createTimestamp, startingSegmentNumber))
                .thenCompose(createStreamResponse -> storeCreationTimeIfAbsent(createStreamResponse.getTimestamp())
                        .thenCompose((Void v) -> createConfigurationIfAbsent(StreamConfigurationRecord.complete(
                                createStreamResponse.getConfiguration()).toBytes()))
                        .thenCompose((Void v) -> createEpochTransitionIfAbsent(EpochTransitionRecord.EMPTY.toBytes()))
                        .thenCompose((Void v) -> createTruncationDataIfAbsent(TruncationRecord.EMPTY.toBytes()))
                        .thenCompose((Void v) -> createCommitTxnRecordIfAbsent(CommitTransactionsRecord.EMPTY.toBytes()))
                        .thenCompose((Void v) -> createStateIfAbsent(StateRecord.builder().state(State.CREATING).build().toBytes()))
                        .thenCompose((Void v) -> createHistoryRecords(startingSegmentNumber, createStreamResponse))
                        .thenApply((Void v) -> createStreamResponse));
    }

    private CompletionStage<Void> createHistoryRecords(int startingSegmentNumber, CreateStreamResponse createStreamResponse) {
        final int numSegments = createStreamResponse.getConfiguration().getScalingPolicy().getMinNumSegments();
        // create epoch 0 record
        final double keyRangeChunk = 1.0 / numSegments;

        long creationTime = createStreamResponse.getTimestamp();
        final List<StreamSegmentRecord> segments = IntStream.range(0, numSegments)
                                                            .boxed()
                                                            .map(x -> newSegmentRecord(0, startingSegmentNumber + x, creationTime,
                                                                    x * keyRangeChunk, (x + 1) * keyRangeChunk))
                                                            .collect(Collectors.toList());

        EpochRecord epoch0 = EpochRecord.builder().epoch(0).referenceEpoch(0).segments(segments)
                                        .creationTime(creationTime).build();

        return createEpochRecord(epoch0)
                .thenCompose(r -> createHistoryChunk(epoch0))
                .thenCompose(r -> createSealedSegmentSizeMapShardIfAbsent(0))
                .thenCompose(r -> createRetentionSetDataIfAbsent(RetentionSet.builder().retentionRecords(Collections.emptyList()).build().toBytes()))
                .thenCompose(r -> createCurrentEpochRecordDataIfAbsent(epoch0.toBytes()));
    }

    private CompletionStage<Void> createHistoryChunk(EpochRecord epoch0) {
        HistoryTimeSeriesRecord record = HistoryTimeSeriesRecord.builder().epoch(0).referenceEpoch(0)
                                                                .segmentsCreated(epoch0.getSegments()).segmentsSealed(Collections.emptyList())
                                                                .creationTime(epoch0.getCreationTime()).build();
        return createHistoryTimeSeriesChunk(0, record);
    }

    private CompletableFuture<Void> createHistoryTimeSeriesChunk(int chunkNumber, HistoryTimeSeriesRecord epoch) {
        HistoryTimeSeries timeSeries = HistoryTimeSeries.builder().historyRecords(Lists.newArrayList(epoch)).build();
        return createHistoryTimeSeriesChunkDataIfAbsent(chunkNumber, timeSeries.toBytes());
    }

    @Override
    public CompletableFuture<Void> delete() {
        return deleteStream();
    }

    public CompletableFuture<Void> startTruncation(final Map<Long, Long> streamCut) {
        return getTruncationRecord()
                .thenCompose(existing -> {
                    Preconditions.checkNotNull(existing);
                    Preconditions.checkArgument(!existing.getObject().isUpdating());
                    return computeStreamCutSpan(streamCut)
                            .thenCompose(span -> {
                                TruncationRecord previous = existing.getObject();
                                // check greater than
                                Exceptions.checkArgument(span.keySet().stream().allMatch(x ->
                                                previous.getSpan().keySet().stream().noneMatch(y -> y.overlaps(x) && y.segmentId() > x.segmentId())),
                                        "StreamCut", "Supplied streamcut is behind previous truncation point");

                                return computeTruncationRecord(previous, streamCut, span)
                                        .thenCompose(prop ->
                                                Futures.toVoid(setTruncationData(new Data(prop.toBytes(), existing.getVersion()))));
                            });
                });
    }

    private CompletableFuture<TruncationRecord> computeTruncationRecord(TruncationRecord previous, Map<Long, Long> streamCut,
                                                                        Map<StreamSegmentRecord, Integer> span) {
        log.debug("computing truncation for stream {}/{}", scope, name);
        // compute segments to delete between previous and streamcut.

        // find segments between "previous" stream cut and current stream cut. these are segments to delete.
        // Note: exclude segments in current streamcut
        CompletableFuture<Map<StreamSegmentRecord, Integer>> previousSpanFuture = previous.getSpan().isEmpty() ?
                getEpochRecord(0).thenApply(epoch -> convertToSpan(epoch))
                : CompletableFuture.completedFuture(previous.getSpan());

        return previousSpanFuture.thenCompose(spanFrom -> segmentsBetweenStreamCutSpans(spanFrom, span))
                                 .thenCompose(segmentsBetween -> sizeBetweenStreamCuts(previous.getStreamCut(), streamCut, segmentsBetween)
                                         .thenApply(sizeBetween -> {
                                             Set<Long> toDelete = segmentsBetween.stream().map(StreamSegmentRecord::segmentId)
                                                                                 .filter(x -> !streamCut.containsKey(x))
                                                                                 .collect(Collectors.toSet());

                                             return new TruncationRecord(streamCut, span, previous.getDeletedSegments(), toDelete,
                                                     previous.getSizeTill() + sizeBetween, true);
                                         }));
    }
    
    @Override
<<<<<<< HEAD
    public CompletableFuture<Void> completeTruncation(VersionedMetadata<TruncationRecord> record) {
        TruncationRecord current = record.getObject();
        if (current.isUpdating()) {
            TruncationRecord completedProp = TruncationRecord.complete(current);

            return Futures.toVoid(setTruncationData(new Data(completedProp.toBytes(), record.getVersion())));
        } else {
            // idempotent
            return CompletableFuture.completedFuture(null);
        }
=======
    public CompletableFuture<Void> completeTruncation(VersionedMetadata<StreamTruncationRecord> record) {
        Preconditions.checkNotNull(record);
        Preconditions.checkArgument(record.getObject().isUpdating());
        StreamTruncationRecord current = record.getObject();
        StreamTruncationRecord completedProp = StreamTruncationRecord.complete(current);

        return setTruncationData(new Data(completedProp.toByteArray(), record.getVersion()));
>>>>>>> 7098d3ee
    }

    @Override
    public CompletableFuture<VersionedMetadata<TruncationRecord>> getTruncationRecord() {
        return getTruncationData(true)
                .thenApply(data -> {
<<<<<<< HEAD
                    TruncationRecord truncationRecord = TruncationRecord.fromBytes(data.getData());
=======
                    StreamTruncationRecord truncationRecord = StreamTruncationRecord.parse(data.getData());
>>>>>>> 7098d3ee
                    return new VersionedMetadata<>(truncationRecord, data.getVersion());
                });
    }

    /**
     * Update configuration at configurationPath.
     *
     * @param newConfiguration new stream configuration.
     * @return future of operation.
     */
    @Override
    public CompletableFuture<Void> startUpdateConfiguration(final StreamConfiguration newConfiguration) {
        return getVersionedConfigurationRecord()
                .thenCompose(configRecord -> {
                    Preconditions.checkArgument(!configRecord.getObject().isUpdating());
                    StreamConfigurationRecord update = StreamConfigurationRecord.update(newConfiguration);
                    return Futures.toVoid(setConfigurationData(new Data(update.toBytes(), configRecord.getVersion())));
                });
    }

    /**
     * Update configuration at configurationPath.
     *
     * @return future of operation
     */
    @Override
    public CompletableFuture<Void> completeUpdateConfiguration(VersionedMetadata<StreamConfigurationRecord> existing) {
        StreamConfigurationRecord current = existing.getObject();
        Preconditions.checkNotNull(current);
        if (current.isUpdating()) {
            StreamConfigurationRecord newProperty = StreamConfigurationRecord.complete(current.getStreamConfiguration());
            log.debug("Completing update configuration for stream {}/{}", scope, name);
            return Futures.toVoid(setConfigurationData(new Data(newProperty.toBytes(), existing.getVersion())));
        } else {
            // idempotent
            return CompletableFuture.completedFuture(null);
        }
    }

    /**
     * Fetch configuration at configurationPath.
     *
     * @return Future of stream configuration
     */
    @Override
    public CompletableFuture<StreamConfiguration> getConfiguration() {
        return getConfigurationData(false).thenApply(x -> StreamConfigurationRecord.fromBytes(x.getData()).getStreamConfiguration());
    }

    @Override
    public CompletableFuture<VersionedMetadata<StreamConfigurationRecord>> getVersionedConfigurationRecord() {
        return getConfigurationData(true)
                .thenApply(data -> new VersionedMetadata<>(StreamConfigurationRecord.fromBytes(data.getData()), data.getVersion()));
    }

    @Override
    public CompletableFuture<Void> updateState(final State state) {
        return getStateData(true)
                .thenCompose(currState -> {
                    VersionedMetadata<State> currentState = new VersionedMetadata<State>(StateRecord.fromBytes(currState.getData()).getState(), currState.getVersion());
                    return Futures.toVoid(updateVersionedState(currentState, state));
                });
    }

    @Override
    public CompletableFuture<VersionedMetadata<State>> getVersionedState() {
        return getStateData(true)
                .thenApply(x -> new VersionedMetadata<>(StateRecord.fromBytes(x.getData()).getState(), x.getVersion()));
    }

    @Override
    public CompletableFuture<VersionedMetadata<State>> updateVersionedState(final VersionedMetadata<State> previous, final State newState) {
        if (State.isTransitionAllowed(previous.getObject(), newState)) {
            return setStateData(new Data(StateRecord.builder().state(newState).build().toBytes(), previous.getVersion()))
                    .thenApply(updatedVersion -> new VersionedMetadata<>(newState, updatedVersion));
        } else {
            return Futures.failedFuture(StoreException.create(
                    StoreException.Type.OPERATION_NOT_ALLOWED,
                    "Stream: " + getName() + " State: " + newState.name() + " current state = " +
                            previous.getObject()));
        }
    }

    @Override
    public CompletableFuture<State> getState(boolean ignoreCached) {
        return getStateData(ignoreCached)
                .thenApply(x -> StateRecord.fromBytes(x.getData()).getState());
    }

    /**
     * Fetches Segment metadata from the epoch in which segment was created.
     *
     * @param segmentId segment id.
     * @return : Future, which when complete contains segment object
     */
    @Override
    public CompletableFuture<Segment> getSegment(final long segmentId) {
        // extract epoch from segment id.
        // fetch epoch record for the said epoch
        // extract segment record from it.
        int epoch = StreamSegmentNameUtils.getEpoch(segmentId);
        return getEpochRecord(epoch)
                .thenApply(epochRecord -> {
                    Optional<StreamSegmentRecord> segmentRecord = epochRecord.getSegments().stream()
                                                                             .filter(x -> x.segmentId() == segmentId).findAny();
                    return transform(segmentRecord
                            .orElseThrow(() -> StoreException.create(StoreException.Type.DATA_NOT_FOUND,
                                    "segment not found in epoch")));
                });
    }
    
    @Override
    public CompletableFuture<List<ScaleMetadata>> getScaleMetadata(final long from, final long to) {
        // fetch history index and find epochs corresponding to "from" and "to"
        // fetch "from epoch" from epoch record
        // fetch epochs from history timeseries.
        CompletableFuture<Integer> fromEpoch = findEpochAtTime(from);
        CompletableFuture<Integer> toEpoch = findEpochAtTime(to);
        CompletableFuture<List<EpochRecord>> records =
                CompletableFuture.allOf(fromEpoch, toEpoch)
                                 .thenCompose(x -> {
                                     // fetch epochs will fetch it from history time series. 
                                     // this will be efficient if fromEpoch and toEpoch are near each other.
                                     return fetchEpochs(fromEpoch.join(), toEpoch.join());
                                 });
        return records.thenApply(this::mapToScaleMetadata);
    }

    private List<ScaleMetadata> mapToScaleMetadata(List<EpochRecord> epochRecords) {
        final AtomicReference<List<StreamSegmentRecord>> previous = new AtomicReference<>();
        return epochRecords.stream()
                           .map(record -> {
                               long splits = 0;
                               long merges = 0;
                               List<StreamSegmentRecord> segments = record.getSegments();
                               if (previous.get() != null) {
                                   splits = findSegmentSplitsMerges(previous.get(), segments);
                                   merges = findSegmentSplitsMerges(segments, previous.get());
                               }
                               previous.set(segments);
                               return new ScaleMetadata(record.getCreationTime(), transform(segments), splits, merges);
                           }).collect(Collectors.toList());
    }
    
    /**
     * Method to calculate number of splits and merges.
     *
     * Principle to calculate the number of splits and merges:
     * 1- An event has occurred if a reference range is present (overlaps) in at least two consecutive target ranges.
     * 2- If the direction of the check in 1 is forward, then it is a split, otherwise it is a merge.
     *
     * @param referenceSegmentsList Reference segment list.
     * @param targetSegmentsList Target segment list.
     * @return Number of splits/merges.
     */
    private long findSegmentSplitsMerges(List<StreamSegmentRecord> referenceSegmentsList, List<StreamSegmentRecord> targetSegmentsList) {
        return referenceSegmentsList.stream().filter(
                segment -> targetSegmentsList.stream().filter(target -> target.overlaps(segment)).count() > 1 ).count();
    }

    private CompletableFuture<Integer> getSegmentSealedEpoch(long segmentId) {
        return getSegmentSealedRecordData(segmentId).handle((x, e) -> {
            if (e != null) {
                if (Exceptions.unwrap(e) instanceof DataNotFoundException) {
                    return -1;
                } else {
                    throw new CompletionException(e);
                }
            }
            return BitConverter.readInt(x.getData(), 0);
        });
    }

    @Override
    public CompletableFuture<Set<Long>> getAllSegmentIds() {
        CompletableFuture<Map<StreamSegmentRecord, Integer>> fromSpanFuture = getTruncationRecord()
                .thenCompose(truncationRecord -> {
                    if (truncationRecord.getObject().equals(TruncationRecord.EMPTY)) {
                        return getEpochRecord(0)
                                .thenApply(this::convertToSpan);
                    } else {
                        return CompletableFuture.completedFuture(truncationRecord.getObject().getSpan());
                    }
                });
        CompletableFuture<Map<StreamSegmentRecord, Integer>> toSpanFuture = getActiveEpoch(true)
                .thenApply(this::convertToSpan);

        return CompletableFuture.allOf(fromSpanFuture, toSpanFuture)
                                .thenCompose(v -> {
                                    Map<StreamSegmentRecord, Integer> fromSpan = fromSpanFuture.join();
                                    Map<StreamSegmentRecord, Integer> toSpan = toSpanFuture.join();
                                    return segmentsBetweenStreamCutSpans(fromSpan, toSpan)
                                            .thenApply(x -> x.stream().map(StreamSegmentRecord::segmentId).collect(Collectors.toSet()));
                                });
    }

    @Override
    public CompletableFuture<Map<Segment, List<Long>>> getSuccessorsWithPredecessors(final long segmentId) {
        // get segment sealed record.
        // fetch segment sealed record.
        return getSegmentSealedEpoch(segmentId)
                .thenCompose(sealedEpoch -> {
                    if (sealedEpoch < 0) {
                        return CompletableFuture.completedFuture(Collections.emptyMap());
                    }

                    // if sealed record exists. fetch its sealing epoch.
                    // Note: sealed record is created even before the segment is sealed. So if client is requesting for successor,
                    // we should find it.
                    CompletableFuture<EpochRecord> sealedEpochFuture = getEpochRecord(sealedEpoch);

                    // fetch previous epoch as well.
                    CompletableFuture<EpochRecord> previousEpochFuture = getEpochRecord(sealedEpoch - 1);

                    return CompletableFuture.allOf(sealedEpochFuture, previousEpochFuture)
                                            .thenApply(x -> {
                                                EpochRecord sealedEpochRecord = sealedEpochFuture.join();
                                                EpochRecord previousEpochRecord = previousEpochFuture.join();
                                                Optional<StreamSegmentRecord> segmentOpt = previousEpochRecord.getSegments().stream()
                                                                                                              .filter(r -> r.segmentId() == segmentId).findAny();
                                                assert segmentOpt.isPresent();
                                                StreamSegmentRecord segment = segmentOpt.get();

                                                List<StreamSegmentRecord> successors = sealedEpochRecord.getSegments().stream()
                                                                                                        .filter(r -> r.overlaps(segment)).collect(Collectors.toList());

                                                return successors
                                                        .stream().collect(Collectors.toMap(this::transform,
                                                                z -> previousEpochRecord
                                                                        .getSegments()
                                                                        .stream().filter(predecessor -> predecessor.overlaps(z))
                                                                        .map(StreamSegmentRecord::segmentId).collect(Collectors.toList())));
                                            });
                });
    }

    private CompletableFuture<EpochRecord> getActiveEpochRecord(boolean ignoreCached) {
        return getCurrentEpochRecordData(ignoreCached).thenApply(x -> EpochRecord.fromBytes(x.getData()));
    }

    @Override
    public CompletableFuture<List<Segment>> getActiveSegments() {
        // read current epoch record
        return verifyLegalState()
                .thenCompose(v -> getActiveEpochRecord(false).thenApply(epochRecord -> transform(epochRecord.getSegments())));
    }

    @Override
    public CompletableFuture<Map<Segment, Long>> getInitialSegments() {
        // read current epoch record
        return getTruncationRecord()
                .thenCompose(truncationRecord -> {
                    if (truncationRecord.getObject().equals(TruncationRecord.EMPTY)) {
                        return getSegmentsInEpoch(0)
                                .thenApply(segments -> segments.stream().collect(Collectors.toMap(x -> x, x ->  0L)));
                    } else {
                        return CompletableFuture.completedFuture(truncationRecord.getObject().getStreamCut().entrySet()
                                                                                 .stream().collect(Collectors.toMap(x ->
                                                transform(truncationRecord.getObject().getSpan().keySet().stream()
                                                                          .filter(y -> y.segmentId() == x.getKey()).findFirst().get()),
                                        Map.Entry::getValue)));
                    }
                });
    }

    @Override
    public CompletableFuture<List<Segment>> getSegmentsInEpoch(final int epoch) {
        return getEpochRecord(epoch)
                .thenApply(epochRecord -> transform(epochRecord.getSegments()));
    }

    @Override
    public CompletableFuture<List<Segment>> getSegmentsBetweenStreamCuts(Map<Long, Long> from, Map<Long, Long> to) {
        return segmentsBetweenStreamCuts(from, to).thenApply(x -> new LinkedList<>(transform(x)));
    }

    private CompletableFuture<Set<StreamSegmentRecord>> segmentsBetweenStreamCuts(Map<Long, Long> from, Map<Long, Long> to) {
        // compute stream cut span for `from` till `to`
        // if from is empty we need to start from epoch 0.
        // if to is empty we need to go on till current epoch.
        CompletableFuture<Map<StreamSegmentRecord, Integer>> spanFromFuture = from.isEmpty() ?
                getEpochRecord(0).thenApply(this::convertToSpan)
                : computeStreamCutSpan(from);
        CompletableFuture<Map<StreamSegmentRecord, Integer>> spanToFuture = to.isEmpty() ?
                getActiveEpochRecord(false).thenApply(this::convertToSpan)
                : computeStreamCutSpan(to);

        return CompletableFuture.allOf(spanFromFuture, spanToFuture)
                                .thenCompose(x -> {
                                    if (!from.isEmpty() && !to.isEmpty()) {
                                        Preconditions.checkArgument(RecordHelper.streamCutComparator(to, spanToFuture.join(),
                                                from, spanFromFuture.join()));
                                    }
                                    return segmentsBetweenStreamCutSpans(spanFromFuture.join(), spanToFuture.join());
                                });
    }

    private CompletableFuture<Set<StreamSegmentRecord>> segmentsBetweenStreamCutSpans(Map<StreamSegmentRecord, Integer> spanFrom,
                                                                                      Map<StreamSegmentRecord, Integer> spanTo) {
        int toLow = Collections.min(spanTo.values());
        int toHigh = Collections.max(spanTo.values());
        int fromLow = Collections.min(spanFrom.values());
        int fromHigh = Collections.max(spanFrom.values());
        Set<StreamSegmentRecord> segments = new HashSet<>();

        return fetchEpochs(fromLow, toHigh)
                .thenAccept(epochs -> {
                    epochs.forEach(epoch -> {
                        // for epochs that cleanly lie between from.high and to.low epochs we can include all segments present in them
                        // because they are guaranteed to be greater than `from` and less than `to` stream cuts.
                        if (epoch.getEpoch() >= fromHigh && epoch.getEpoch() <= toLow) {
                            segments.addAll(epoch.getSegments());
                        } else {
                            // for each segment in epoch.segments, find overlaps in from and to
                            epoch.getSegments().stream().filter(x -> !segments.contains(x)).forEach(segment -> {
                                // if segment.number >= from.segmentNumber && segment.number <= to.segmentNumber include segment.number
                                boolean greaterThanFrom = spanFrom.keySet().stream().filter(x -> x.overlaps(segment))
                                                                  .allMatch(x -> x.segmentId() <= segment.segmentId());
                                boolean lessThanTo = spanTo.keySet().stream().filter(x -> x.overlaps(segment))
                                                           .allMatch(x -> segment.segmentId() <= x.segmentId());
                                if (greaterThanFrom && lessThanTo) {
                                    segments.add(segment);
                                }
                            });
                        }
                    });
                }).thenApply(x -> segments);
    }

    private CompletableFuture<Long> sizeBetweenStreamCuts(Map<Long, Long> streamCutFrom, Map<Long, Long> streamCutTo,
                                                          Set<StreamSegmentRecord> segmentsInBetween) {
        Map<Integer, List<StreamSegmentRecord>> shards =
                segmentsInBetween.stream().collect(Collectors.groupingBy(x -> x.getSegmentNumber() / SHARD_SIZE));
        return Futures.allOfWithResults(
                shards.entrySet().stream()
                      .map(entry -> getSealedSegmentSizeMapShard(entry.getKey())
                              .thenApply(shardMap -> {
                                  return entry.getValue().stream()
                                              .collect(Collectors.toMap(x -> x, x -> {
                                                  if (shardMap.getSize(x.segmentId()) == null) {
                                                      return Long.MIN_VALUE;
                                                  } else {
                                                      return shardMap.getSize(x.segmentId());
                                                  }
                                              } ));
                              }))
                      .collect(Collectors.toList()))
                      .thenApply(listOfMap -> {
                          return listOfMap.stream().flatMap(s -> s.entrySet().stream())
                                          .collect(Collectors.toMap(Map.Entry::getKey, Map.Entry::getValue));
                      })
                      .thenApply(sizes -> {
                          AtomicLong sizeTill = new AtomicLong(0L);
                          sizes.forEach((segment, value) -> {
                              // segments in both.. streamcut.offset - reference.offset
                              if (streamCutTo.containsKey(segment.segmentId()) && streamCutFrom.containsKey(segment.segmentId())) {
                                  sizeTill.addAndGet(streamCutTo.get(segment.segmentId()) - streamCutFrom.get(segment.segmentId()));
                              } else if (streamCutTo.containsKey(segment.segmentId())) {
                                  // segments only in streamcut: take their offsets in streamcut
                                  sizeTill.addAndGet(streamCutTo.get(segment.segmentId()));
                              } else if (streamCutFrom.containsKey(segment.segmentId())) {
                                  // segments only in from: take their total size - offset in from
                                  assert value >= 0;
                                  sizeTill.addAndGet(value - streamCutFrom.get(segment.segmentId()));
                              } else {
                                  assert value >= 0;
                                  sizeTill.addAndGet(value);
                              }
                          });
                          return sizeTill.get();
                      });
    }

    private CompletableFuture<Map<StreamSegmentRecord, Integer>> computeStreamCutSpan(Map<Long, Long> streamCut) {
        long mostRecent = streamCut.keySet().stream().max(Comparator.naturalOrder()).get();
        long oldest = streamCut.keySet().stream().min(Comparator.naturalOrder()).get();
        int epochLow = StreamSegmentNameUtils.getEpoch(oldest);
        int epochHigh = StreamSegmentNameUtils.getEpoch(mostRecent);

        return fetchEpochs(epochLow, epochHigh).thenApply(epochs ->  {
            List<Long> toFind = new ArrayList<>(streamCut.keySet());
            Map<StreamSegmentRecord, Integer> resultSet = new HashMap<>();
            for (int i = epochHigh - epochLow; i >= 0; i--) {
                if (toFind.isEmpty()) {
                    break;
                }
                EpochRecord epochRecord = epochs.get(i);
                Set<Long> epochSegments = epochRecord.getSegmentIds();
                List<Long> found = toFind.stream().filter(epochSegments::contains).collect(Collectors.toList());
                resultSet.putAll(found.stream().collect(
                        Collectors.toMap(x -> epochRecord.getSegments().stream().filter(z -> z.segmentId() == x).findFirst().get(),
                                x -> epochRecord.getEpoch())));

                toFind.removeAll(epochSegments);
            }
            return resultSet;
        });
    }

    @Override
    public CompletableFuture<Boolean> isStreamCutValid(Map<Long, Long> streamCut) {
        return Futures.allOfWithResults(streamCut.keySet().stream().map(x -> getSegment(x).thenApply(segment ->
                new SimpleEntry<>(segment.getKeyStart(), segment.getKeyEnd())))
                                                 .collect(Collectors.toList()))
                      .thenAccept(x -> RecordHelper.validateStreamCut(new ArrayList<>(x)))
                      .handle((r, e) -> {
                          if (e != null) {
                              if (Exceptions.unwrap(e) instanceof IllegalArgumentException) {
                                  return false;
                              } else {
                                  log.warn("Exception while trying to validate a stream cut for stream {}/{}", scope, name);
                                  throw Lombok.sneakyThrow(e);
                              }
                          } else {
                              return true;
                          }
                      });
    }

    /**
     * This method attempts to start a new scale workflow. For this it first computes epoch transition and stores it in the metadastore.
     * This method can be called by manual scale or during the processing of auto-scale event. Which means there could be
     * concurrent calls to this method.
     *
     * @param segmentsToSeal segments that will be sealed at the end of this scale operation.
     * @param newRanges      key ranges of new segments to be created
     * @param scaleTimestamp scaling timestamp
     * @return : list of newly created segments with current epoch
     */
    @Override
    public CompletableFuture<VersionedMetadata<EpochTransitionRecord>> submitScale(final List<Long> segmentsToSeal,
                                                                                   final List<Map.Entry<Double, Double>> newRanges,
                                                                                   final long scaleTimestamp,
                                                                                   final VersionedMetadata<EpochTransitionRecord> existing) {
        return verifyNotSealed().thenCompose(v -> {
            if (existing == null) {
                return getEpochTransition();
            } else {
                return CompletableFuture.completedFuture(existing);
            }
        }).thenCompose(record -> getActiveEpochRecord(true).thenCompose(currentEpoch -> {
            if (!record.getObject().equals(EpochTransitionRecord.EMPTY)) {
                // verify that it's the same as the supplied input (--> segments to be sealed
                // and new ranges are identical). else throw scale conflict exception
                if (!RecordHelper.verifyRecordMatchesInput(segmentsToSeal, newRanges, false, record.getObject())) {
                    log.debug("scale conflict, another scale operation is ongoing");
                    throw new EpochTransitionOperationExceptions.ConflictException();
                }
                return CompletableFuture.completedFuture(record);
            } else {
                // check input is valid and satisfies preconditions
                if (!RecordHelper.canScaleFor(segmentsToSeal, currentEpoch)) {
                    // invalid input, log and ignore
                    return updateEpochTransitionNode(new Data(EpochTransitionRecord.EMPTY.toBytes(), record.getVersion()))
                            .thenApply(x -> {
                                log.warn("scale precondition failed {}", segmentsToSeal);
                                throw new EpochTransitionOperationExceptions.PreConditionFailureException();
                            });
                }
                if (!RecordHelper.validateInputRange(segmentsToSeal, newRanges, currentEpoch)) {
                    log.error("scale input invalid {} {}", segmentsToSeal, newRanges);
                    throw new EpochTransitionOperationExceptions.InputInvalidException();
                }

                EpochTransitionRecord epochTransition = RecordHelper.computeEpochTransition(
                        currentEpoch, segmentsToSeal, newRanges, scaleTimestamp);

                return updateEpochTransitionNode(new Data(epochTransition.toBytes(), record.getVersion()))
                        .thenApply(version -> {
                            log.info("scale for stream {}/{} accepted. Segments to seal = {}", scope, name,
                                    epochTransition.getSegmentsToSeal());
                            return new VersionedMetadata<>(epochTransition, version);
                        });
            }
        }));
    }

    private CompletableFuture<Void> verifyNotSealed() {
        return getState(false).thenAccept(state -> {
            if (state.equals(State.SEALING) || state.equals(State.SEALED)) {
                throw StoreException.create(StoreException.Type.ILLEGAL_STATE,
                        "Stream: " + getName() + " State: " + state.name());
            }
        });
    }

    @Override
    public CompletableFuture<VersionedMetadata<EpochTransitionRecord>> startScale(boolean isManualScale,
                                                                                  VersionedMetadata<EpochTransitionRecord> record,
                                                                                  VersionedMetadata<State> state) {
        Preconditions.checkArgument(state.getObject().equals(State.SCALING));
        return getCurrentEpochRecordData(true)
                .thenCompose(currentEpoch -> {
                    EpochRecord currentEpochRecord = EpochRecord.fromBytes(currentEpoch.getData());
                    if (isManualScale) {
                        return migrateManualScaleToNewEpoch(record, state, currentEpochRecord);
                    } else {
                        // if rolling transactions happened before the scale could be picked up, we will discard
                        // epoch transition record and reset the state to active.
                        return discardInconsistentEpochTransition(record, state, currentEpochRecord);
                    }
                });
    }


    private CompletableFuture<VersionedMetadata<EpochTransitionRecord>> discardInconsistentEpochTransition(
            VersionedMetadata<EpochTransitionRecord> epochTransition, VersionedMetadata<State> state,
            EpochRecord currentEpoch) {
        if (epochTransition.getObject().getNewEpoch() > currentEpoch.getEpoch()) {
            return CompletableFuture.completedFuture(epochTransition);
        } else {
            return updateEpochTransitionNode(new Data(EpochTransitionRecord.EMPTY.toBytes(), epochTransition.getVersion()))
                    .thenCompose(v -> updateVersionedState(state, State.ACTIVE))
                    .thenApply(v -> {
                        log.warn("Scale epoch transition record is inconsistent with data in the table. {}",
                                epochTransition.getObject().getNewEpoch());
                        throw new IllegalStateException("Epoch transition record is inconsistent.");
                    });
        }
    }

    @Override
    public CompletableFuture<VersionedMetadata<EpochTransitionRecord>> scaleCreateNewEpoch(
            VersionedMetadata<EpochTransitionRecord> versionedMetadata) {
        return getActiveEpochRecord(true)
                .thenCompose(currentEpoch -> {
                    // only perform idempotent update. If update is already completed, do nothing. 
                    if (currentEpoch.getEpoch() < versionedMetadata.getObject().getNewEpoch()) {
                        EpochTransitionRecord epochTransition = versionedMetadata.getObject();
                        // time
                        Long time = Math.max(epochTransition.getTime(), currentEpoch.getCreationTime() + 1);
                        // new segments
                        List<StreamSegmentRecord> newSegments =
                                epochTransition.getNewSegmentsWithRange().entrySet().stream()
                                               .map(x -> newSegmentRecord(x.getKey(), epochTransition.getTime(), x.getValue().getKey(), x.getValue().getValue()))
                                               .collect(Collectors.toList());
                        // sealed segments
                        List<StreamSegmentRecord> sealedSegments =
                                epochTransition.getSegmentsToSeal().stream().map(currentEpoch::getSegment).collect(Collectors.toList());
                        // overall segments in epoch
                        List<StreamSegmentRecord> segments = new LinkedList<>(currentEpoch.getSegments());
                        segments.removeIf(x -> epochTransition.getSegmentsToSeal().contains(x.segmentId()));
                        segments.addAll(newSegments);
                        // epoch record
                        EpochRecord epochRecord = EpochRecord.builder().epoch(epochTransition.getNewEpoch())
                                                             .referenceEpoch(epochTransition.getNewEpoch())
                                                             .segments(segments).creationTime(time).build();

                        HistoryTimeSeriesRecord timeSeriesRecord = HistoryTimeSeriesRecord.builder().
                                epoch(epochTransition.getNewEpoch()).referenceEpoch(epochTransition.getNewEpoch())
                                                                                          .segmentsCreated(newSegments)
                                                                                          .segmentsSealed(sealedSegments)
                                                                                          .creationTime(epochRecord.getCreationTime())
                                                                                          .build();
                        return createEpochRecord(epochRecord)
                                .thenCompose(x -> updateHistoryTimeSeries(timeSeriesRecord))
                                .thenCompose(x -> Futures.allOf(epochTransition.getSegmentsToSeal().stream()
                                                                               .map(segmentToSeal -> recordSegmentSealedEpoch(segmentToSeal, epochTransition.getNewEpoch()))
                                                                               .collect(Collectors.toList())))
                                .thenApply(x -> versionedMetadata);
                    } else {
                        return CompletableFuture.completedFuture(versionedMetadata);
                    }
                });
    }

    private CompletableFuture<Void> recordSegmentSealedEpoch(long segmentToSeal, int newEpoch) {
        return createSegmentSealedEpochRecordData(segmentToSeal, newEpoch);
    }

    private CompletableFuture<Void> updateHistoryTimeSeries(HistoryTimeSeriesRecord record) {
        int historyChunk = record.getEpoch() / HISTORY_CHUNK_SIZE;
        boolean isFirst = record.getEpoch() % HISTORY_CHUNK_SIZE == 0;

        if (isFirst) {
            return createHistoryTimeSeriesChunk(historyChunk, record);
        } else {
            return getHistoryTimeSeriesChunkData(historyChunk, true)
                    .thenCompose(x -> {
                        HistoryTimeSeries historyChunkTimeSeries = HistoryTimeSeries.fromBytes(x.getData());
                        if (historyChunkTimeSeries.getLatestRecord().getEpoch() < record.getEpoch()) {
                            HistoryTimeSeries update = HistoryTimeSeries.addHistoryRecord(historyChunkTimeSeries, record);
                            return Futures.toVoid(updateHistoryTimeSeriesChunkData(historyChunk, new Data(update.toBytes(), x.getVersion())));
                        } else {
                            return CompletableFuture.completedFuture(null);
                        }
                    });
        }
    }

    private CompletableFuture<VersionedMetadata<EpochTransitionRecord>> migrateManualScaleToNewEpoch(
            VersionedMetadata<EpochTransitionRecord> versionedMetadata, VersionedMetadata<State> versionedState,
            EpochRecord currentEpoch) {
        EpochTransitionRecord epochTransition = versionedMetadata.getObject();
        return getEpochRecord(epochTransition.getActiveEpoch())
                .thenCompose(epochRecordActiveEpoch -> {
                    if (epochTransition.getActiveEpoch() == currentEpoch.getEpoch()) {
                        // no migration needed
                        return CompletableFuture.completedFuture(versionedMetadata);
                    } else if (currentEpoch.getEpoch() > epochTransition.getActiveEpoch() &&
                            currentEpoch.getReferenceEpoch() == epochRecordActiveEpoch.getReferenceEpoch()) {

                        List<Long> duplicateSegmentsToSeal = epochTransition.getSegmentsToSeal().stream()
                                                                            .map(seg -> computeSegmentId(getSegmentNumber(seg),
                                                                                    currentEpoch.getEpoch()))
                                                                            .collect(Collectors.toList());

                        EpochTransitionRecord updatedRecord = RecordHelper.computeEpochTransition(
                                currentEpoch, duplicateSegmentsToSeal, Lists.newArrayList(epochTransition.getNewSegmentsWithRange().values()),
                                epochTransition.getTime());
                        return updateEpochTransitionNode(new Data(updatedRecord.toBytes(), versionedMetadata.getVersion()))
                                .thenApply(v -> new VersionedMetadata<>(updatedRecord, v));
                    } else {
                        return updateEpochTransitionNode(new Data(EpochTransitionRecord.EMPTY.toBytes(), versionedMetadata.getVersion()))
                                .thenCompose(v -> updateVersionedState(versionedState, State.ACTIVE))
                                .thenApply(v -> {
                                    log.warn("Scale epoch transition record is inconsistent with Data in the table. {}",
                                            epochTransition.getNewEpoch());
                                    throw new IllegalStateException("Epoch transition record is inconsistent.");
                                });
                    }
                });
    }

    @Override
    public CompletableFuture<VersionedMetadata<EpochTransitionRecord>> getEpochTransition() {
        return getEpochTransitionNode()
                .thenApply(x -> new VersionedMetadata<>(EpochTransitionRecord.fromBytes(x.getData()), x.getVersion()));
    }

    private CompletableFuture<Void> clearMarkers(final Set<Long> segments) {
        return Futures.toVoid(Futures.allOfWithResults(segments.stream().parallel()
                                                               .map(this::removeColdMarker).collect(Collectors.toList())));
    }
    
    @Override
    public CompletableFuture<Void> scaleOldSegmentsSealed(Map<Long, Long> sealedSegmentSizes,
                                                          VersionedMetadata<EpochTransitionRecord> record) {
        EpochTransitionRecord epochTransition = record.getObject();
        return Futures.toVoid(clearMarkers(epochTransition.getSegmentsToSeal())
                .thenCompose(x -> updateSealedSegmentSizes(sealedSegmentSizes))
                .thenCompose(x -> updateCurrentEpochRecord(epochTransition.getNewEpoch())));
    }

    @Override
    public CompletableFuture<Void> completeScale(VersionedMetadata<EpochTransitionRecord> record) {
<<<<<<< HEAD
        return Futures.toVoid(updateEpochTransitionNode(new Data(EpochTransitionRecord.EMPTY.toBytes(), record.getVersion())));
=======
        Preconditions.checkNotNull(record);
        Preconditions.checkArgument(!record.getObject().equals(EpochTransitionRecord.EMPTY));
        return Futures.toVoid(updateEpochTransitionNode(new Data(EpochTransitionRecord.EMPTY.toByteArray(), record.getVersion())));
    }

    private CompletableFuture<Void> completePartialRecordInHistory(final Map<Long, Long> sealedSegments, final int activeEpoch,
                                                                   final int newEpoch, final long time) {
        return getHistoryIndexFromStore()
                .thenCompose(historyIndex -> getHistoryTableFromStore()
                        .thenCompose(historyTable -> {
                            final Optional<HistoryRecord> lastRecordOpt = HistoryRecord.readLatestRecord(historyIndex.getData(),
                                    historyTable.getData(), false);
                            assert lastRecordOpt.isPresent();
                            final HistoryRecord lastRecord = lastRecordOpt.get();

                            // idempotent check
                            if (lastRecord.getEpoch() > newEpoch || (!lastRecord.isPartial() && lastRecord.getEpoch() == newEpoch)) {
                                log.debug("{}/{} epoch transition already completed for epoch {}.", scope, name, activeEpoch);

                                return CompletableFuture.completedFuture(null);
                            } 

                            long timestamp = Math.max(System.currentTimeMillis(), time);
                            final HistoryRecord previous = HistoryRecord.fetchPrevious(lastRecord, historyIndex.getData(),
                                    historyTable.getData()).get();
                            // To ensure that we always have ascending time in history records irrespective of controller
                            // clock mismatches.
                            timestamp = Math.max(timestamp, previous.getScaleTime() + 1);

                            byte[] updatedTable = TableHelper.completePartialRecordInHistoryTable(historyIndex.getData(), historyTable.getData(),
                                    lastRecord, timestamp);
                            final Data updated = new Data(updatedTable, historyTable.getVersion());

                            return addSealedSegmentsToRecord(sealedSegments)
                                    .thenCompose(x -> updateHistoryTable(updated))
                                    .whenComplete((r, e) -> {
                                        if (e != null) {
                                            log.warn("{}/{} attempt to complete epoch transition for epoch {}. {}", scope, name, activeEpoch,
                                                    e.toString());
                                        } else {
                                            log.debug("{}/{} epoch transition complete, index and history tables updated for epoch {}.",
                                                    scope, name, activeEpoch);
                                        }
                                    });
                        }));
>>>>>>> 7098d3ee
    }
    
    @Override
    public CompletableFuture<VersionedMetadata<CommitTransactionsRecord>> startRollingTxn(int activeEpoch,
                                                     VersionedMetadata<CommitTransactionsRecord> existing) {
        CommitTransactionsRecord record = existing.getObject();
        if (record.isRollingTxnRecord()) {
            return CompletableFuture.completedFuture(existing);
        } else {
            CommitTransactionsRecord update = record.createRollingTxnRecord(activeEpoch);
            return updateCommittingTxnRecord(new Data(update.toBytes(), existing.getVersion()))
                    .thenApply(version -> new VersionedMetadata<>(update, version));
        }
    }

    @Override
    public CompletableFuture<Void> rollingTxnCreateDuplicateEpochs(
            Map<Long, Long> sealedTxnEpochSegments, long time, VersionedMetadata<CommitTransactionsRecord> record) {
        Preconditions.checkArgument(record.getObject().isRollingTxnRecord());
        CommitTransactionsRecord committingTxnRecord = record.getObject();
        return getActiveEpoch(true)
                .thenCompose(activeEpochRecord -> getEpochRecord(committingTxnRecord.getEpoch())
                        .thenCompose(transactionEpochRecord -> {
                            if (activeEpochRecord.getEpoch() > committingTxnRecord.getCurrentEpoch()) {
                                log.debug("Duplicate Epochs {} already created. Ignore.", committingTxnRecord.getNewActiveEpoch());
                                return CompletableFuture.completedFuture(null);
                            }
                            long timeStamp = Math.max(activeEpochRecord.getCreationTime() + 1, time);
                            List<StreamSegmentRecord> duplicateTxnSegments =
                                    transactionEpochRecord.getSegments().stream()
                                                          .map(x -> newSegmentRecord(computeSegmentId(getSegmentNumber(x.segmentId()),
                                                                  committingTxnRecord.getNewTxnEpoch()),
                                                                  timeStamp, x.getKeyStart(), x.getKeyEnd()))
                                                          .collect(Collectors.toList());
                            List<StreamSegmentRecord> duplicateActiveSegments =
                                    transactionEpochRecord.getSegments().stream()
                                                          .map(x -> newSegmentRecord(computeSegmentId(getSegmentNumber(x.segmentId()),
                                                                  committingTxnRecord.getNewActiveEpoch()),
                                                                  timeStamp, x.getKeyStart(), x.getKeyEnd()))
                                                          .collect(Collectors.toList());

                            EpochRecord duplicateTxnEpoch = EpochRecord.builder().epoch(committingTxnRecord.getNewTxnEpoch())
                                                                       .referenceEpoch(transactionEpochRecord.getReferenceEpoch())
                                                                       .segments(duplicateTxnSegments)
                                                                       .creationTime(timeStamp).build();

                            EpochRecord duplicateActiveEpoch = EpochRecord.builder().epoch(committingTxnRecord.getNewActiveEpoch())
                                                                          .referenceEpoch(activeEpochRecord.getReferenceEpoch())
                                                                          .segments(duplicateActiveSegments)
                                                                          .creationTime(timeStamp).build();

                            HistoryTimeSeriesRecord timeSeriesRecordTxnEpoch =
                                    HistoryTimeSeriesRecord.builder().epoch(duplicateTxnEpoch.getEpoch())
                                                           .referenceEpoch(duplicateTxnEpoch.getReferenceEpoch())
                                                           .creationTime(timeStamp).build();

                            HistoryTimeSeriesRecord timeSeriesRecordActiveEpoch =
                                    HistoryTimeSeriesRecord.builder().epoch(duplicateActiveEpoch.getEpoch())
                                                           .referenceEpoch(duplicateActiveEpoch.getReferenceEpoch())
                                                           .creationTime(timeStamp).build();
                            return createEpochRecord(duplicateTxnEpoch)
                                    .thenCompose(x -> updateHistoryTimeSeries(timeSeriesRecordTxnEpoch))
                                    .thenCompose(x -> createEpochRecord(duplicateActiveEpoch))
                                    .thenCompose(x -> updateHistoryTimeSeries(timeSeriesRecordActiveEpoch))
                                    .thenCompose(x -> Futures.allOf(activeEpochRecord.getSegments().stream().map(segment ->
                                            recordSegmentSealedEpoch(segment.segmentId(), duplicateTxnEpoch.getEpoch())).collect(Collectors.toList())))
                                    .thenCompose(x -> Futures.allOf(duplicateTxnEpoch.getSegments().stream().map(segment ->
                                            recordSegmentSealedEpoch(segment.segmentId(), duplicateActiveEpoch.getEpoch())).collect(Collectors.toList())));
                        })
                        .thenCompose(r -> updateSealedSegmentSizes(sealedTxnEpochSegments)));
    }

    @Override
    public CompletableFuture<Void> completeRollingTxn(Map<Long, Long> sealedActiveEpochSegments,
                                                      VersionedMetadata<CommitTransactionsRecord> versionedMetadata) {
        return getActiveEpoch(true)
                .thenCompose(activeEpochRecord -> {
                    CommitTransactionsRecord committingTxnRecord = versionedMetadata.getObject();
                    int activeEpoch = committingTxnRecord.getCurrentEpoch();
                    if (activeEpochRecord.getEpoch() == activeEpoch) {
                        return updateSealedSegmentSizes(sealedActiveEpochSegments)
                                .thenCompose(x -> clearMarkers(sealedActiveEpochSegments.keySet()))
                                .thenCompose(x -> updateCurrentEpochRecord(committingTxnRecord.getNewActiveEpoch()));
                    } else {
                        return CompletableFuture.completedFuture(null);
                    }
                });
    }

    @Override
    public CompletableFuture<UUID> generateNewTxnId(int msb32Bit, long lsb64Bit) {
        return getActiveEpochRecord(true)
                .thenApply(epochRecord -> {
                    // always set transaction epoch as refrence epoch so that all transactions on duplicate epochs
                    // are collected.
                    // epochs that are not duplicates will refer to themselves.
                    long msb64Bit = (long) epochRecord.getReferenceEpoch() << 32 | msb32Bit & 0xFFFFFFFFL;
                    return new UUID(msb64Bit, lsb64Bit);
                });
    }

    @Override
    public CompletableFuture<VersionedTransactionData> createTransaction(final UUID txnId,
                                                                         final long lease,
                                                                         final long maxExecutionTime) {
        final long current = System.currentTimeMillis();
        final long leaseTimestamp = current + lease;
        final long maxExecTimestamp = current + maxExecutionTime;
        // extract epoch from txnid
        final int epoch = RecordHelper.getTransactionEpoch(txnId);
        ActiveTxnRecord record = ActiveTxnRecord.builder().txnStatus(TxnStatus.OPEN).leaseExpiryTime(leaseTimestamp)
                                                .txCreationTimestamp(current).maxExecutionExpiryTime(maxExecTimestamp)
                                                .build();
        return verifyNotSealed().thenCompose(v -> createNewTransaction(epoch, txnId, record.toBytes())
                .thenApply(version -> new VersionedTransactionData(epoch, txnId, version,
                        TxnStatus.OPEN, current, maxExecTimestamp)));
    }

    @Override
    public CompletableFuture<VersionedTransactionData> pingTransaction(final VersionedTransactionData txnData,
                                                                       final long lease) {
        // Update txn record with new lease value and return versioned tx data.
        final int epoch = txnData.getEpoch();
        final UUID txnId = txnData.getId();
        final Version version = txnData.getVersion();
        final long creationTime = txnData.getCreationTime();
        final long maxExecutionExpiryTime = txnData.getMaxExecutionExpiryTime();
        final TxnStatus status = txnData.getStatus();
        final ActiveTxnRecord newData = new ActiveTxnRecord(creationTime, System.currentTimeMillis() + lease,
                maxExecutionExpiryTime, status);
        final Data data = new Data(newData.toBytes(), version);

        return updateActiveTx(epoch, txnId, data)
                .thenApply(updatedVersion -> new VersionedTransactionData(epoch, txnId, updatedVersion, status, creationTime, maxExecutionExpiryTime));
    }

    @Override
    public CompletableFuture<VersionedTransactionData> getTransactionData(UUID txId) {
        int epoch = RecordHelper.getTransactionEpoch(txId);
        return getActiveTx(epoch, txId)
                .thenApply(data -> {
                    ActiveTxnRecord activeTxnRecord = ActiveTxnRecord.fromBytes(data.getData());
                    return new VersionedTransactionData(epoch, txId, data.getVersion(),
                            activeTxnRecord.getTxnStatus(), activeTxnRecord.getTxCreationTimestamp(),
                            activeTxnRecord.getMaxExecutionExpiryTime());
                });
    }

    @Override
    public CompletableFuture<TxnStatus> checkTransactionStatus(final UUID txId) {
        int epoch = RecordHelper.getTransactionEpoch(txId);
        return getActiveTx(epoch, txId).handle((ok, ex) -> {
            if (ex != null && Exceptions.unwrap(ex) instanceof DataNotFoundException) {
                return TxnStatus.UNKNOWN;
            } else if (ex != null) {
                throw new CompletionException(ex);
            }
            return ActiveTxnRecord.fromBytes(ok.getData()).getTxnStatus();
        }).thenCompose(x -> {
            if (x.equals(TxnStatus.UNKNOWN)) {
                return getCompletedTxnStatus(txId);
            } else {
                return CompletableFuture.completedFuture(x);
            }
        });
    }

    private CompletableFuture<TxnStatus> getCompletedTxnStatus(UUID txId) {
        return getCompletedTx(txId).handle((ok, ex) -> {
            if (ex != null && Exceptions.unwrap(ex) instanceof DataNotFoundException) {
                return TxnStatus.UNKNOWN;
            } else if (ex != null) {
                throw new CompletionException(ex);
            }
            return CompletedTxnRecord.fromBytes(ok.getData()).getCompletionStatus();
        });
    }

    @Override
    public CompletableFuture<SimpleEntry<TxnStatus, Integer>> sealTransaction(final UUID txId, final boolean commit,
                                                                              final Optional<Version> version) {
        int epoch = RecordHelper.getTransactionEpoch(txId);
        return sealActiveTxn(epoch, txId, commit, version)
                .exceptionally(ex -> new SimpleEntry<>(handleDataNotFoundException(ex), null))
                .thenCompose(pair -> {
                    if (pair.getKey() == TxnStatus.UNKNOWN) {
                        return validateCompletedTxn(txId, commit, "seal").thenApply(status -> new SimpleEntry<>(status, null));
                    } else {
                        return CompletableFuture.completedFuture(pair);
                    }
                });
    }

    /**
     * Seal a transaction in OPEN/COMMITTING_TXN/ABORTING state. This method does CAS on the transaction data node if
     * the transaction is in OPEN state, optionally checking version of transaction data node, if required.
     *
     * @param epoch   transaction epoch.
     * @param txId    transaction identifier.
     * @param commit  boolean indicating whether to commit or abort the transaction.
     * @param version optional expected version of transaction node to validate before updating it.
     * @return        a pair containing transaction status and its epoch.
     */
    private CompletableFuture<SimpleEntry<TxnStatus, Integer>> sealActiveTxn(final int epoch,
                                                                             final UUID txId,
                                                                             final boolean commit,
                                                                             final Optional<Version> version) {
        return getActiveTx(epoch, txId).thenCompose(data -> {
            ActiveTxnRecord txnRecord = ActiveTxnRecord.fromBytes(data.getData());
            Version dataVersion = version.orElseGet(data::getVersion);
            TxnStatus status = txnRecord.getTxnStatus();
            switch (status) {
                case OPEN:
                    return sealActiveTx(epoch, txId, commit, txnRecord, dataVersion).thenApply(y ->
                            new SimpleEntry<>(commit ? TxnStatus.COMMITTING : TxnStatus.ABORTING, epoch));
                case COMMITTING:
                case COMMITTED:
                    if (commit) {
                        return CompletableFuture.completedFuture(new SimpleEntry<>(status, epoch));
                    } else {
                        throw StoreException.create(StoreException.Type.ILLEGAL_STATE,
                                "Stream: " + getName() + " Transaction: " + txId.toString() +
                                        " State: " + status.name());
                    }
                case ABORTING:
                case ABORTED:
                    if (commit) {
                        throw StoreException.create(StoreException.Type.ILLEGAL_STATE,
                                "Stream: " + getName() + " Transaction: " + txId.toString() + " State: " +
                                        status.name());
                    } else {
                        return CompletableFuture.completedFuture(new SimpleEntry<>(status, epoch));
                    }
                default:
                    throw StoreException.create(StoreException.Type.DATA_NOT_FOUND,
                            "Stream: " + getName() + " Transaction: " + txId.toString());
            }
        });
    }

    private CompletableFuture<Version> sealActiveTx(final int epoch, final UUID txId, final boolean commit,
                                                    final ActiveTxnRecord previous,
                                                    final Version version) {
        final ActiveTxnRecord updated = new ActiveTxnRecord(previous.getTxCreationTimestamp(),
                previous.getLeaseExpiryTime(),
                previous.getMaxExecutionExpiryTime(),
                commit ? TxnStatus.COMMITTING : TxnStatus.ABORTING);
        final Data data = new Data(updated.toBytes(), version);
        return updateActiveTx(epoch, txId, data);
    }

    @Override
    public CompletableFuture<TxnStatus> commitTransaction(final UUID txId) {
        int epoch = RecordHelper.getTransactionEpoch(txId);

        return checkTransactionStatus(txId)
                .thenApply(x -> {
                    switch (x) {
                        // Only sealed transactions can be committed
                        case COMMITTED:
                        case COMMITTING:
                            return x;
                        case OPEN:
                        case ABORTING:
                        case ABORTED:
                            throw StoreException.create(StoreException.Type.ILLEGAL_STATE,
                                    "Stream: " + getName() + " Transaction: " + txId.toString() + " State: " + x.toString());
                        case UNKNOWN:
                        default:
                            throw StoreException.create(StoreException.Type.DATA_NOT_FOUND,
                                    "Stream: " + getName() + " Transaction: " + txId.toString());
                    }
                }).thenCompose(x -> {
                    if (x.equals(TxnStatus.COMMITTING)) {
                        return createCompletedTxEntry(txId, new CompletedTxnRecord(System.currentTimeMillis(), TxnStatus.COMMITTED).toBytes());
                    } else {
                        return CompletableFuture.completedFuture(null); // already committed, do nothing
                    }
                }).thenCompose(x -> removeActiveTxEntry(epoch, txId)).thenApply(x -> TxnStatus.COMMITTED);
    }

    @Override
    public CompletableFuture<TxnStatus> abortTransaction(final UUID txId) {
        int epoch = RecordHelper.getTransactionEpoch(txId);
        return checkTransactionStatus(txId).thenApply(x -> {
            switch (x) {
                case ABORTING:
                case ABORTED:
                    return x;
                case OPEN:
                case COMMITTING:
                case COMMITTED:
                    throw StoreException.create(StoreException.Type.ILLEGAL_STATE,
                            "Stream: " + getName() + " Transaction: " + txId.toString() + " State: " + x.name());
                case UNKNOWN:
                default:
                    throw StoreException.create(StoreException.Type.DATA_NOT_FOUND,
                            "Stream: " + getName() + " Transaction: " + txId.toString());
            }
        }).thenCompose(x -> {
            if (x.equals(TxnStatus.ABORTING)) {
                return createCompletedTxEntry(txId, new CompletedTxnRecord(System.currentTimeMillis(), TxnStatus.ABORTED).toBytes());
            } else {
                return CompletableFuture.completedFuture(null); // already aborted, do nothing
            }
        }).thenCompose(y -> removeActiveTxEntry(epoch, txId)).thenApply(y -> TxnStatus.ABORTED);
    }
    
    @SneakyThrows
    private TxnStatus handleDataNotFoundException(Throwable ex) {
        if (Exceptions.unwrap(ex) instanceof DataNotFoundException) {
            return TxnStatus.UNKNOWN;
        } else {
            throw ex;
        }
    }

    private CompletableFuture<TxnStatus> validateCompletedTxn(UUID txId, boolean commit, String operation) {
        return getCompletedTxnStatus(txId).thenApply(status -> {
            if ((commit && status == TxnStatus.COMMITTED) || (!commit && status == TxnStatus.ABORTED)) {
                return status;
            } else if (status == TxnStatus.UNKNOWN) {
                throw StoreException.create(StoreException.Type.DATA_NOT_FOUND,
                        "Stream: " + getName() + " Transaction: " + txId.toString());
            } else {
                throw StoreException.create(StoreException.Type.ILLEGAL_STATE,
                        "Stream: " + getName() + " Transaction: " + txId.toString() + " State: " + status.name());
            }
        });
    }

    @Override
    public CompletableFuture<Map<UUID, ActiveTxnRecord>> getActiveTxns() {
        return getCurrentTxns()
                .thenApply(x -> x.entrySet()
                                 .stream()
                                 .collect(toMap(k -> UUID.fromString(k.getKey()),
                                         v -> ActiveTxnRecord.fromBytes(v.getValue().getData()))));
    }

    @Override
    public CompletableFuture<EpochRecord> getActiveEpoch(boolean ignoreCached) {
        return getCurrentEpochRecordData(ignoreCached).thenApply(currentEpochRecord -> EpochRecord.fromBytes(currentEpochRecord.getData()));
    }

    @Override
    public CompletableFuture<EpochRecord> getEpochRecord(int epoch) {
        return getEpochRecordData(epoch).thenApply(epochRecordData -> EpochRecord.fromBytes(epochRecordData.getData()));
    }

    @Override
    public CompletableFuture<Void> setColdMarker(long segmentId, long timestamp) {
        return getMarkerData(segmentId).thenCompose(x -> {
            if (x != null) {
                byte[] b = new byte[Long.BYTES];
                BitConverter.writeLong(b, 0, timestamp);
                final Data data = new Data(b, x.getVersion());
                return Futures.toVoid(updateMarkerData(segmentId, data));
            } else {
                return createMarkerData(segmentId, timestamp);
            }
        });
    }

    @Override
    public CompletableFuture<Long> getColdMarker(long segmentId) {
        return getMarkerData(segmentId)
                .thenApply(x -> (x != null) ? BitConverter.readLong(x.getData(), 0) : 0L);
    }

    @Override
    public CompletableFuture<Void> removeColdMarker(long segmentId) {
        return removeMarkerData(segmentId);
    }

    @Override
    public CompletableFuture<Long> getSizeTillStreamCut(Map<Long, Long> streamCut, Optional<StreamCutRecord> reference) {
        Map<Long, Long> referenceStreamCut = reference.map(StreamCutRecord::getStreamCut).orElse(Collections.emptyMap());
        return segmentsBetweenStreamCuts(referenceStreamCut, streamCut)
                .thenCompose(segmentsInBetween -> sizeBetweenStreamCuts(referenceStreamCut, streamCut, segmentsInBetween)
                        .thenApply(sizeBetween -> sizeBetween + reference.map(StreamCutRecord::getRecordingSize).orElse(0L)));
    }

    @Override
    public CompletableFuture<Void> addStreamCutToRetentionSet(StreamCutRecord record) {
        return getRetentionSetData()
                .thenCompose(data -> {
                    RetentionSet retention = RetentionSet.fromBytes(data.getData());

                    RetentionSet update = RetentionSet.addReferenceToStreamCutIfLatest(retention, record);
                    return createStreamCutRecordData(record.getRecordingTime(), record.toBytes())
                            .thenCompose(v -> Futures.toVoid(updateRetentionSetData(new Data(update.toBytes(), data.getVersion()))));
                });
    }

    @Override
    public CompletableFuture<RetentionSet> getRetentionSet() {
        return getRetentionSetData()
                .thenApply(data -> RetentionSet.fromBytes(data.getData()));
    }

    @Override
    public CompletableFuture<StreamCutRecord> getStreamCutRecord(StreamCutReferenceRecord record) {
        return getStreamCutRecordData(record.getRecordingTime()).thenApply(x -> StreamCutRecord.fromBytes(x.getData()));
    }

    @Override
    public CompletableFuture<Void> deleteStreamCutBefore(StreamCutReferenceRecord record) {
        return getRetentionSetData()
                .thenCompose(data -> {
                    RetentionSet retention = RetentionSet.fromBytes(data.getData());
                    RetentionSet update = RetentionSet.removeStreamCutBefore(retention, record);
                    List<StreamCutReferenceRecord> toRemove = retention.retentionRecordsBefore(record);
                    return Futures.allOf(toRemove.stream().map(x -> deleteStreamCutRecordData(x.getRecordingTime())).collect(Collectors.toList()))
                                  .thenCompose(x -> Futures.toVoid(updateRetentionSetData(new Data(update.toBytes(), data.getVersion()))));
                });
    }

    @Override
    public CompletableFuture<VersionedMetadata<CommitTransactionsRecord>> startCommittingTransactions(final int epoch) {
        return getVersionedCommitTransactionsRecord()
                .thenCompose(versioned -> {
                    if (versioned.getObject().equals(CommitTransactionsRecord.EMPTY)) {
                        return getTxnCommitList(epoch)
                                .thenCompose(list -> {
                                    if (list.isEmpty()) {
                                        return CompletableFuture.completedFuture(versioned);
                                    } else {
                                        CommitTransactionsRecord record = CommitTransactionsRecord.builder()
                                                                                                  .epoch(epoch).transactionsToCommit(list).build();
                                        return updateCommittingTxnRecord(new Data(record.toBytes(), versioned.getVersion()))
                                                .thenApply(version -> new VersionedMetadata<>(record, version));
                                    }
                                });
                    } else if (epoch != versioned.getObject().getEpoch() ) {
                        // check if the epoch in record matches current epoch. if not throw OperationNotAllowed
                        throw StoreException.create(StoreException.Type.OPERATION_NOT_ALLOWED,
                                "Transactions on different epoch are being committed");
                    } else {
                        return CompletableFuture.completedFuture(versioned);
                    }
                });
    }

    /**
     * Get transactions in epoch. If no transactions exist return null.
     */
    private CompletableFuture<List<UUID>> getTxnCommitList(int epoch) {
        return getTransactionsInEpoch(epoch)
                .thenApply(transactions -> transactions.entrySet().stream()
                                                       .filter(entry -> entry.getValue().getTxnStatus().equals(TxnStatus.COMMITTING))
                                                       .map(Map.Entry::getKey).collect(Collectors.toList()));
    }

    @Override
    public CompletableFuture<VersionedMetadata<CommitTransactionsRecord>> getVersionedCommitTransactionsRecord() {
        return getCommitTxnRecord()
                .thenApply(r -> new VersionedMetadata<>(CommitTransactionsRecord.fromBytes(r.getData()), r.getVersion()));
    }

    @Override
    public CompletableFuture<Void> completeCommittingTransactions(VersionedMetadata<CommitTransactionsRecord> record) {
        // Chain all transaction commit futures one after the other. This will ensure that order of commit
        // if honoured and is based on the order in the list.
        CompletableFuture<Void> future = CompletableFuture.completedFuture(null);
        for (UUID txnId : record.getObject().getTransactionsToCommit()) {
            log.debug("Committing transaction {} on stream {}/{}", txnId, scope, name);
            // commit transaction in segment store
            future = future
                    // mark transaction as committed in metadata store.
                    .thenCompose(x -> commitTransaction(txnId)
                            .thenAccept(done -> {
                                log.debug("transaction {} on stream {}/{} committed successfully", txnId, scope, name);
                            }));
        }
        return future
                .thenCompose(x -> Futures.toVoid(updateCommittingTxnRecord(new Data(CommitTransactionsRecord.EMPTY.toBytes(),
                        record.getVersion()))));
    }

    private CompletableFuture<Map<UUID, ActiveTxnRecord>> getTransactionsInEpoch(final int epoch) {
        return getTxnInEpoch(epoch)
                .thenApply(x -> x.entrySet()
                                 .stream()
                                 .collect(toMap(k -> UUID.fromString(k.getKey()),
                                         v -> ActiveTxnRecord.fromBytes(v.getValue().getData()))));
    }

    @Override
    public CompletableFuture<Void> createWaitingRequestIfAbsent(String processorName) {
        return createWaitingRequestNodeIfAbsent(processorName.getBytes());
    }

    @Override
    public CompletableFuture<String> getWaitingRequestProcessor() {
        return getWaitingRequestNode()
                .handle((data, e) -> {
                    if (e != null) {
                        if (Exceptions.unwrap(e) instanceof DataNotFoundException) {
                            return null;
                        } else {
                            throw new CompletionException(e);
                        }
                    } else {
                        return new String(data.getData());
                    }
                });
    }

    @Override
    public CompletableFuture<Void> deleteWaitingRequestConditionally(String processorName) {
        return getWaitingRequestProcessor()
                .thenCompose(waitingRequest -> {
                    if (waitingRequest != null && waitingRequest.equals(processorName)) {
                        return deleteWaitingRequestNode();
                    } else {
                        return CompletableFuture.completedFuture(null);
                    }
                });
    }
    
    private CompletableFuture<Void> verifyLegalState() {
        return getState(false).thenApply(state -> {
            if (state == null || state.equals(State.UNKNOWN) || state.equals(State.CREATING)) {
                throw StoreException.create(StoreException.Type.ILLEGAL_STATE,
                        "Stream: " + getName() + " State: " + state.name());
            }
            return null;
        });
    }

    private CompletableFuture<Void> createEpochRecord(EpochRecord epoch) {
        return createEpochRecordDataIfAbsent(epoch.getEpoch(), epoch.toBytes());
    }

    private CompletableFuture<Void> updateCurrentEpochRecord(int newActiveEpoch) {
        return getEpochRecord(newActiveEpoch)
                .thenCompose(epochRecord -> getCurrentEpochRecordData(true)
                        .thenCompose(currentEpochRecordData -> {
                            EpochRecord existing = EpochRecord.fromBytes(currentEpochRecordData.getData());
                            if (existing.getEpoch() < newActiveEpoch) {
                                return Futures.toVoid(updateCurrentEpochRecordData(
                                        new Data(epochRecord.toBytes(), currentEpochRecordData.getVersion())));
                            } else {
                                return CompletableFuture.completedFuture(null);
                            }
                        }));
    }

    private CompletableFuture<Void> createSealedSegmentSizeMapShardIfAbsent(int shardNumber) {
        SealedSegmentsMapShard shard = SealedSegmentsMapShard.builder().shardNumber(shardNumber).sealedSegmentsSizeMap(Collections.emptyMap()).build();
        return createSealedSegmentSizesMapShardDataIfAbsent(shardNumber, shard.toBytes());
    }

    private CompletableFuture<SealedSegmentsMapShard> getSealedSegmentSizeMapShard(int shard) {
        return getSealedSegmentSizesMapShardData(shard).thenApply(x -> SealedSegmentsMapShard.fromBytes(x.getData()));
    }

    private CompletableFuture<Void> updateSealedSegmentSizes(Map<Long, Long> sealedSegmentSizes) {
        Map<Integer, List<Long>> shards = sealedSegmentSizes.keySet().stream()
                                                            .collect(Collectors.groupingBy(x -> StreamSegmentNameUtils.getSegmentNumber(x) / SHARD_SIZE));
        return Futures.allOf(shards.entrySet().stream().map(x -> {
            int shard = x.getKey();
            List<Long> segments = x.getValue();

            return createSealedSegmentSizeMapShardIfAbsent(shard).thenCompose(v -> getSealedSegmentSizesMapShardData(shard)
                    .thenApply(y -> {
                        SealedSegmentsMapShard mapShard = SealedSegmentsMapShard.fromBytes(y.getData());
                        segments.forEach(z -> mapShard.addSealedSegmentSize(z, sealedSegmentSizes.get(z)));
                        return updateSealedSegmentSizesMapShardData(shard, new Data(mapShard.toBytes(), y.getVersion()));
                    }));
        }).collect(Collectors.toList()));
    }

    private Map<StreamSegmentRecord, Integer> convertToSpan(EpochRecord epochRecord) {
        return epochRecord.getSegments().stream()
                          .collect(Collectors.toMap(x -> x, x -> epochRecord.getEpoch()));
    }

    private Segment transform(StreamSegmentRecord segmentRecord) {
        return new Segment(segmentRecord.segmentId(), segmentRecord.getCreationTime(),
                segmentRecord.getKeyStart(), segmentRecord.getKeyEnd());
    }

    private List<Segment> transform(List<StreamSegmentRecord> segmentRecords) {
        return segmentRecords.stream().map(this::transform).collect(Collectors.toList());
    }

    private Set<Segment> transform(Set<StreamSegmentRecord> segmentRecords) {
        return segmentRecords.stream().map(this::transform).collect(Collectors.toSet());
    }
    
    private CompletableFuture<List<EpochRecord>> fetchEpochs(int fromEpoch, int toEpoch) {
        // fetch history time series chunk corresponding to from.
        // read entries till either last entry or till to
        // if to is not in this chunk fetch the next chunk and read till to
        // keep doing this until all records till to have been read.
        // keep computing history record from history time series by applying delta on previous.
        return getActiveEpochRecord(false)
                .thenApply(currentEpoch -> currentEpoch.getEpoch() / HISTORY_CHUNK_SIZE)
                .thenCompose(latestChunkNumber -> Futures.allOfWithResults(
                        IntStream.range(fromEpoch / HISTORY_CHUNK_SIZE, toEpoch / HISTORY_CHUNK_SIZE + 1)
                                 .mapToObj(i -> {
                                     int firstEpoch = i * HISTORY_CHUNK_SIZE > fromEpoch ? i * HISTORY_CHUNK_SIZE : fromEpoch;
                                     boolean ignoreCached = i >= latestChunkNumber;
                                     return getEpochsFromHistoryChunk(i, fromEpoch, toEpoch, firstEpoch, ignoreCached);
                                 }).collect(Collectors.toList())))
                .thenApply(c -> c.stream().flatMap(Collection::stream).collect(Collectors.toList()));
    }

    private CompletableFuture<List<EpochRecord>> getEpochsFromHistoryChunk(int chunk, int fromEpoch, int toEpoch, int firstEpoch, boolean ignoreCached) {
        return getEpochRecord(firstEpoch)
                .thenCompose(first -> getHistoryTimeSeriesChunk(chunk, ignoreCached)
                        .thenCompose(x -> {
                            List<CompletableFuture<EpochRecord>> identity = new ArrayList<>();
                            identity.add(CompletableFuture.completedFuture(first));
                            return Futures.allOfWithResults(x.getHistoryRecords().stream()
                                                             .filter(r -> r.getEpoch() > fromEpoch && r.getEpoch() <= toEpoch)
                                                             .reduce(identity, (r, s) -> {
                                                                 CompletableFuture<EpochRecord> next = newEpochRecord(r.get(r.size() - 1),
                                                                         s.getEpoch(), s.getReferenceEpoch(), s.getSegmentsCreated(),
                                                                         s.getSegmentsSealed().stream().map(StreamSegmentRecord::segmentId)
                                                                          .collect(Collectors.toList()), s.getScaleTime());
                                                                 ArrayList<CompletableFuture<EpochRecord>> list = new ArrayList<>(r);
                                                                 list.add(next);
                                                                 return list;
                                                             }, (r, s) -> {
                                                                 ArrayList<CompletableFuture<EpochRecord>> list = new ArrayList<>(r);
                                                                 list.addAll(s);
                                                                 return list;
                                                             }));
                        }));
    }

    private CompletableFuture<EpochRecord> newEpochRecord(final CompletableFuture<EpochRecord> lastRecordFuture,
                                                          final int epoch, final int referenceEpoch,
                                                          final Collection<StreamSegmentRecord> createdSegments,
                                                          final Collection<Long> sealedSegments, final long time) {
        if (epoch == referenceEpoch) {
            return lastRecordFuture.thenApply(lastRecord -> {
                List<StreamSegmentRecord> segments = new LinkedList<>(lastRecord.getSegments());
                segments.removeIf(x -> sealedSegments.contains(x.segmentId()));
                segments.addAll(createdSegments);
                return EpochRecord.builder().epoch(epoch).referenceEpoch(referenceEpoch).segments(segments).creationTime(time).build();
            });
        } else {
            return getEpochRecord(epoch);
        }
    }

    private StreamSegmentRecord newSegmentRecord(long segmentId, long time, Double low, Double high) {
        return newSegmentRecord(StreamSegmentNameUtils.getEpoch(segmentId), StreamSegmentNameUtils.getSegmentNumber(segmentId),
                time, low, high);
    }

    private StreamSegmentRecord newSegmentRecord(int epoch, int segmentNumber, long time, Double low, Double high) {
        return StreamSegmentRecord.builder().creationEpoch(epoch).segmentNumber(segmentNumber).creationTime(time)
                                  .keyStart(low).keyEnd(high).build();
    }

    private CompletableFuture<Integer> findEpochAtTime(long timestamp) {
        return getActiveEpoch(false)
                .thenCompose(activeEpoch -> searchEpochAtTime(0, activeEpoch.getEpoch() / HISTORY_CHUNK_SIZE,
                        x -> x == activeEpoch.getEpoch() / HISTORY_CHUNK_SIZE, timestamp)
                        .thenApply(epoch -> {
                            if (epoch == -1) {
                                if (timestamp > activeEpoch.getCreationTime()) {
                                    return activeEpoch.getEpoch();
                                } else {
                                    return 0;
                                }

                            } else {
                                return epoch;
                            }
                        }));
    }

    private CompletableFuture<Integer> searchEpochAtTime(int lowest, int highest, Predicate<Integer> ignoreCached, long timestamp) {
        final int middle = (lowest + highest) / 2;

        if (lowest > highest) {
            // either return epoch 0 or latest epoch
            return CompletableFuture.completedFuture(-1);
        }

        return getHistoryTimeSeriesChunk(middle, ignoreCached.apply(middle))
                .thenCompose(chunk -> {
                    List<HistoryTimeSeriesRecord> historyRecords = chunk.getHistoryRecords();
                    long rangeLow = historyRecords.get(0).getScaleTime();
                    long rangeHigh = historyRecords.get(historyRecords.size() - 1).getScaleTime();
                    if (timestamp >= rangeLow && timestamp <= rangeHigh) {
                        // found
                        int index = CollectionHelpers.findGreatestLowerBound(historyRecords, x -> Long.compare(x.getScaleTime(), timestamp));
                        assert index >= 0;
                        return CompletableFuture.completedFuture(historyRecords.get(index).getEpoch());
                    } else if (timestamp < rangeLow) {
                        return searchEpochAtTime(lowest, middle - 1, ignoreCached, timestamp);
                    } else {
                        return searchEpochAtTime(middle + 1, highest, ignoreCached, timestamp);
                    }
                });
    }

    private CompletableFuture<HistoryTimeSeries> getHistoryTimeSeriesChunk(int chunkNumber, boolean ignoreCached) {
        return getHistoryTimeSeriesChunkData(chunkNumber, ignoreCached)
                .thenApply(x -> HistoryTimeSeries.fromBytes(x.getData()));
    }

    // region abstract methods
    abstract CompletableFuture<Void> checkScopeExists() throws StoreException;

    //region create delete
    abstract CompletableFuture<CreateStreamResponse> checkStreamExists(final StreamConfiguration configuration,
                                                                       final long creationTime, final int startingSegmentNumber);

    abstract CompletableFuture<Void> storeCreationTimeIfAbsent(final long creationTime);

    abstract CompletableFuture<Void> deleteStream();
    // endregion

    // region configuration
    abstract CompletableFuture<Void> createConfigurationIfAbsent(final byte[] data);

    abstract CompletableFuture<Version> setConfigurationData(final Data configuration);

    abstract CompletableFuture<Data> getConfigurationData(boolean ignoreCached);
    // endregion

    // region truncation
    abstract CompletableFuture<Void> createTruncationDataIfAbsent(final byte[] truncation);

    abstract CompletableFuture<Version> setTruncationData(final Data truncationRecord);

    abstract CompletableFuture<Data> getTruncationData(boolean ignoreCached);
    // endregion

    // region state
    abstract CompletableFuture<Void> createStateIfAbsent(final byte[] state);

    abstract CompletableFuture<Version> setStateData(final Data state);

    abstract CompletableFuture<Data> getStateData(boolean ignoreCached);
    // endregion

    // region retention
    abstract CompletableFuture<Void> createRetentionSetDataIfAbsent(byte[] data);

    abstract CompletableFuture<Void> createStreamCutRecordData(long key, byte[] record);

    abstract CompletableFuture<Data> getStreamCutRecordData(long recordingTime);

    abstract CompletableFuture<Void> deleteStreamCutRecordData(long recordingTime);

    abstract CompletableFuture<Version> updateRetentionSetData(Data tData);

    abstract CompletableFuture<Data> getRetentionSetData();
    // endregion

    // region history
    abstract CompletableFuture<Void> createHistoryTimeSeriesChunkDataIfAbsent(int chunkNumber, byte[] data);

    abstract CompletableFuture<Data> getHistoryTimeSeriesChunkData(int chunkNumber, boolean ignoreCached);

    abstract CompletableFuture<Version> updateHistoryTimeSeriesChunkData(int historyChunk, Data tData);

    abstract CompletableFuture<Void> createCurrentEpochRecordDataIfAbsent(byte[] data);

    abstract CompletableFuture<Version> updateCurrentEpochRecordData(Data data);

    abstract CompletableFuture<Data> getCurrentEpochRecordData(boolean ignoreCached);

    abstract CompletableFuture<Void> createEpochRecordDataIfAbsent(int epoch, byte[] data);

    abstract CompletableFuture<Data> getEpochRecordData(int epoch);

    abstract CompletableFuture<Void> createSealedSegmentSizesMapShardDataIfAbsent(int shardNumber, byte[] data);

    abstract CompletableFuture<Data> getSealedSegmentSizesMapShardData(int shard);

    abstract CompletableFuture<Version> updateSealedSegmentSizesMapShardData(int shard, Data data);

    abstract CompletableFuture<Void> createSegmentSealedEpochRecordData(long segmentToSeal, int epoch);

    abstract CompletableFuture<Data> getSegmentSealedRecordData(long segmentId);
    // endregion

    // region transactions
    abstract CompletableFuture<Version> createNewTransaction(final int epoch, final UUID txId, final byte[] record);

    abstract CompletableFuture<Data> getActiveTx(final int epoch, final UUID txId);

    abstract CompletableFuture<Version> updateActiveTx(final int epoch,
                                                       final UUID txId,
                                                       final Data data);

    abstract CompletableFuture<Data> getCompletedTx(final UUID txId);

    abstract CompletableFuture<Void> removeActiveTxEntry(final int epoch, final UUID txId);

    abstract CompletableFuture<Void> createCompletedTxEntry(final UUID txId, byte[] data);

    abstract CompletableFuture<Map<String, Data>> getCurrentTxns();

    abstract CompletableFuture<Map<String, Data>> getTxnInEpoch(int epoch);
    // endregion

    // region marker
    abstract CompletableFuture<Void> createMarkerData(long segmentId, long timestamp);

    abstract CompletableFuture<Version> updateMarkerData(long segmentId, Data data);

    abstract CompletableFuture<Void> removeMarkerData(long segmentId);

    abstract CompletableFuture<Data> getMarkerData(long segmentId);
    // endregion

    // region scale
    abstract CompletableFuture<Void> createEpochTransitionIfAbsent(byte[] epochTransition);

    abstract CompletableFuture<Version> updateEpochTransitionNode(Data epochTransition);

    abstract CompletableFuture<Data> getEpochTransitionNode();
    // endregion

    // region txn commit
    abstract CompletableFuture<Void> createCommitTxnRecordIfAbsent(byte[] committingTxns);

    abstract CompletableFuture<Data> getCommitTxnRecord();

    abstract CompletableFuture<Version> updateCommittingTxnRecord(Data data);
    // endregion

    // region processor
    abstract CompletableFuture<Void> createWaitingRequestNodeIfAbsent(byte[] data);

    abstract CompletableFuture<Data> getWaitingRequestNode();

    abstract CompletableFuture<Void> deleteWaitingRequestNode();
    // endregion
    // endregion
}<|MERGE_RESOLUTION|>--- conflicted
+++ resolved
@@ -190,8 +190,9 @@
     }
     
     @Override
-<<<<<<< HEAD
     public CompletableFuture<Void> completeTruncation(VersionedMetadata<TruncationRecord> record) {
+        Preconditions.checkNotNull(record);
+        Preconditions.checkArgument(record.getObject().isUpdating());
         TruncationRecord current = record.getObject();
         if (current.isUpdating()) {
             TruncationRecord completedProp = TruncationRecord.complete(current);
@@ -201,26 +202,13 @@
             // idempotent
             return CompletableFuture.completedFuture(null);
         }
-=======
-    public CompletableFuture<Void> completeTruncation(VersionedMetadata<StreamTruncationRecord> record) {
-        Preconditions.checkNotNull(record);
-        Preconditions.checkArgument(record.getObject().isUpdating());
-        StreamTruncationRecord current = record.getObject();
-        StreamTruncationRecord completedProp = StreamTruncationRecord.complete(current);
-
-        return setTruncationData(new Data(completedProp.toByteArray(), record.getVersion()));
->>>>>>> 7098d3ee
     }
 
     @Override
     public CompletableFuture<VersionedMetadata<TruncationRecord>> getTruncationRecord() {
         return getTruncationData(true)
                 .thenApply(data -> {
-<<<<<<< HEAD
                     TruncationRecord truncationRecord = TruncationRecord.fromBytes(data.getData());
-=======
-                    StreamTruncationRecord truncationRecord = StreamTruncationRecord.parse(data.getData());
->>>>>>> 7098d3ee
                     return new VersionedMetadata<>(truncationRecord, data.getVersion());
                 });
     }
@@ -867,55 +855,9 @@
 
     @Override
     public CompletableFuture<Void> completeScale(VersionedMetadata<EpochTransitionRecord> record) {
-<<<<<<< HEAD
-        return Futures.toVoid(updateEpochTransitionNode(new Data(EpochTransitionRecord.EMPTY.toBytes(), record.getVersion())));
-=======
         Preconditions.checkNotNull(record);
         Preconditions.checkArgument(!record.getObject().equals(EpochTransitionRecord.EMPTY));
-        return Futures.toVoid(updateEpochTransitionNode(new Data(EpochTransitionRecord.EMPTY.toByteArray(), record.getVersion())));
-    }
-
-    private CompletableFuture<Void> completePartialRecordInHistory(final Map<Long, Long> sealedSegments, final int activeEpoch,
-                                                                   final int newEpoch, final long time) {
-        return getHistoryIndexFromStore()
-                .thenCompose(historyIndex -> getHistoryTableFromStore()
-                        .thenCompose(historyTable -> {
-                            final Optional<HistoryRecord> lastRecordOpt = HistoryRecord.readLatestRecord(historyIndex.getData(),
-                                    historyTable.getData(), false);
-                            assert lastRecordOpt.isPresent();
-                            final HistoryRecord lastRecord = lastRecordOpt.get();
-
-                            // idempotent check
-                            if (lastRecord.getEpoch() > newEpoch || (!lastRecord.isPartial() && lastRecord.getEpoch() == newEpoch)) {
-                                log.debug("{}/{} epoch transition already completed for epoch {}.", scope, name, activeEpoch);
-
-                                return CompletableFuture.completedFuture(null);
-                            } 
-
-                            long timestamp = Math.max(System.currentTimeMillis(), time);
-                            final HistoryRecord previous = HistoryRecord.fetchPrevious(lastRecord, historyIndex.getData(),
-                                    historyTable.getData()).get();
-                            // To ensure that we always have ascending time in history records irrespective of controller
-                            // clock mismatches.
-                            timestamp = Math.max(timestamp, previous.getScaleTime() + 1);
-
-                            byte[] updatedTable = TableHelper.completePartialRecordInHistoryTable(historyIndex.getData(), historyTable.getData(),
-                                    lastRecord, timestamp);
-                            final Data updated = new Data(updatedTable, historyTable.getVersion());
-
-                            return addSealedSegmentsToRecord(sealedSegments)
-                                    .thenCompose(x -> updateHistoryTable(updated))
-                                    .whenComplete((r, e) -> {
-                                        if (e != null) {
-                                            log.warn("{}/{} attempt to complete epoch transition for epoch {}. {}", scope, name, activeEpoch,
-                                                    e.toString());
-                                        } else {
-                                            log.debug("{}/{} epoch transition complete, index and history tables updated for epoch {}.",
-                                                    scope, name, activeEpoch);
-                                        }
-                                    });
-                        }));
->>>>>>> 7098d3ee
+        return Futures.toVoid(updateEpochTransitionNode(new Data(EpochTransitionRecord.EMPTY.toBytes(), record.getVersion())));
     }
     
     @Override
