--- conflicted
+++ resolved
@@ -34,7 +34,6 @@
 import java.util.Collections;
 import java.util.HashMap;
 import java.util.HashSet;
-import java.util.List;
 import java.util.Map;
 import java.util.Objects;
 import java.util.Set;
@@ -529,12 +528,8 @@
         final VersionedMetadata<ActiveTxnRecord> txnData = new VersionedMetadata<>(data, new Version.IntVersion(0));
 
         synchronized (txnsLock) {
-<<<<<<< HEAD
-=======
             activeTxns.putIfAbsent(txId, txnData);
->>>>>>> d58e983d
             epochTxnMap.compute(epoch, (x, y) -> {
-                activeTxns.putIfAbsent(txId, txnData);
                 if (y == null) {
                     y = new HashSet<>();
                 }
@@ -568,7 +563,7 @@
         synchronized (txnsLock) {
             if (!activeTxns.containsKey(txId)) {
                 result.completeExceptionally(StoreException.create(StoreException.Type.DATA_NOT_FOUND,
-                        String.format("Stream: %s Transaction: %s", getName(), txId.toString())));
+                        "Stream: " + getName() + " Transaction: " + txId.toString()));
             } else {
                 activeTxns.compute(txId, (x, y) -> {
                     if (data.getVersion().equals(y.getVersion())) {
@@ -576,7 +571,7 @@
                         return updatedCopy;
                     } else {
                         result.completeExceptionally(StoreException.create(StoreException.Type.WRITE_CONFLICT,
-                                String.format("Stream: %s transaction id : %s", getName(), txId)));
+                                "Stream: " + getName() + " transaction id : " + txId));
                         return y;
                     }
                 });
@@ -594,7 +589,7 @@
             VersionedMetadata<CompletedTxnRecord> value = completedTxns.getIfPresent(txId);
             if (value == null) {
                 return Futures.failedFuture(StoreException.create(StoreException.Type.DATA_NOT_FOUND,
-                        String.format("Stream: %s Transaction: %s", getName(), txId.toString())));
+                        "Stream: " + getName() + " Transaction: " + txId.toString()));
             }
             return CompletableFuture.completedFuture(value);
         }
@@ -683,11 +678,7 @@
     }
 
     @Override
-<<<<<<< HEAD
-    CompletableFuture<Map<UUID, ActiveTxnRecord>> getCurrentTxns() {
-=======
     public CompletableFuture<Map<UUID, ActiveTxnRecord>> getActiveTxns() {
->>>>>>> d58e983d
         synchronized (txnsLock) {
             return CompletableFuture.completedFuture(
                     activeTxns.entrySet().stream().collect(Collectors.toMap(Map.Entry::getKey, x -> x.getValue().getObject())));
@@ -695,16 +686,6 @@
     }
 
     @Override
-<<<<<<< HEAD
-    CompletableFuture<List<UUID>> getCommittingTxnsInEpoch(int epoch, int limit) {
-        synchronized (txnsLock) {
-            Set<UUID> transactions = epochTxnMap.get(epoch);
-            List<UUID> list;
-            if (transactions != null) {
-                list = activeTxns.entrySet().stream().filter(x -> transactions.contains(x.getKey()) 
-                        && x.getValue().getObject().getTxnStatus().equals(TxnStatus.COMMITTING))
-                                .limit(limit).map(Map.Entry::getKey).collect(Collectors.toList());
-=======
     CompletableFuture<Map<UUID, ActiveTxnRecord>> getTxnInEpoch(int epoch) {
         synchronized (txnsLock) {
             Set<UUID> transactions = epochTxnMap.get(epoch);
@@ -713,11 +694,10 @@
                 map = activeTxns.entrySet().stream().filter(x -> transactions.contains(x.getKey()))
                         .collect(Collectors.toMap(Map.Entry::getKey, x -> x.getValue().getObject()));
                 map = Collections.unmodifiableMap(map);
->>>>>>> d58e983d
-            } else {
-                list = Collections.emptyList();
-            }
-            return CompletableFuture.completedFuture(list);
+            } else {
+                map = Collections.emptyMap();
+            }
+            return CompletableFuture.completedFuture(map);
         }
     }
     
