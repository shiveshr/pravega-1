--- conflicted
+++ resolved
@@ -77,10 +77,6 @@
     private final String activeTxRoot;
     private final String markerPath;
     private final String idPath;
-<<<<<<< HEAD
-=======
-    private final String scopePath;
->>>>>>> b4155031
     @Getter(AccessLevel.PACKAGE)
     private final String streamPath;
     private final String retentionSetPath;
@@ -618,24 +614,14 @@
         return ZKPaths.makePath(activeTxRoot, Integer.toString(epoch));
     }
 
-<<<<<<< HEAD
-    CompletableFuture<Void> createStreamIdIfAbsent(int id) {
-        byte[] b = new byte[Integer.BYTES];
-        BitConverter.writeInt(b, 0, id);
-=======
     CompletableFuture<Void> createStreamPositionNodeIfAbsent(int streamPosition) {
         byte[] b = new byte[Integer.BYTES];
         BitConverter.writeInt(b, 0, streamPosition);
->>>>>>> b4155031
 
         return Futures.toVoid(store.createZNodeIfNotExist(idPath, b));
     }
     
-<<<<<<< HEAD
-    CompletableFuture<Integer> getStreamId() {
-=======
     CompletableFuture<Integer> getStreamPosition() {
->>>>>>> b4155031
         return store.getData(idPath)
                 .thenApply(data -> BitConverter.readInt(data.getData(), 0));
     }
