--- conflicted
+++ resolved
@@ -11,6 +11,7 @@
 
 import com.google.common.annotations.VisibleForTesting;
 import com.google.common.base.Strings;
+import com.google.common.collect.ImmutableList;
 import io.pravega.client.stream.StreamConfiguration;
 import io.pravega.common.Exceptions;
 import io.pravega.common.concurrent.Futures;
@@ -222,25 +223,7 @@
         return getId().thenCompose(id -> store.getCachedData(creationPath, id, x -> BitConverter.readLong(x, 0))
                 .thenApply(VersionedMetadata::getObject));
     }
-
-<<<<<<< HEAD
-=======
-    /**
-     * Method to check whether a scope exists before creating a stream under that scope.
-     *
-     * @return A future either returning a result or an exception.
-     */
-    @Override
-    public CompletableFuture<Void> checkScopeExists() {
-        return store.checkExists(scopePath)
-                    .thenAccept(x -> {
-                        if (!x) {
-                            throw StoreException.create(StoreException.Type.DATA_NOT_FOUND, scopePath);
-                        }
-                    });
-    }
-
->>>>>>> 3da962f5
+    
     @Override
     CompletableFuture<Void> createRetentionSetDataIfAbsent(RetentionSet data) {
         return Futures.toVoid(store.createZNodeIfNotExist(retentionSetPath, data.toBytes()));
@@ -362,17 +345,12 @@
     }
 
     @Override
-<<<<<<< HEAD
     CompletableFuture<Void> createSegmentSealedEpochRecords(Collection<Long> segmentToSeal, int epoch) {
         return Futures.allOf(segmentToSeal.stream().map(x -> createSegmentSealedEpochRecordData(x, epoch)).collect(Collectors.toList()));
     }
 
-    private CompletableFuture<Void> createSegmentSealedEpochRecordData(long segmentToSeal, int epoch) {
-        String path = String.format(getSegmentSealedEpochPathFormat(), segmentToSeal);
-=======
     CompletableFuture<Void> createSegmentSealedEpochRecordData(long segmentToSeal, int epoch) {
         String path = String.format(segmentSealedEpochPathFormat, segmentToSeal);
->>>>>>> 3da962f5
         byte[] epochData = new byte[Integer.BYTES];
         BitConverter.writeInt(epochData, 0, epoch);
         return Futures.toVoid(store.createZNodeIfNotExist(path, epochData));
@@ -480,11 +458,18 @@
     }
 
     @Override
-    CompletableFuture<List<UUID>> getTxnCommitList(int epoch) {
+    CompletableFuture<ImmutableList<UUID>> getTxnCommitList(int epoch) {
         return getTxnInEpoch(epoch)
-                .thenApply(transactions -> transactions.entrySet().stream()
-                                                       .filter(entry -> entry.getValue().getTxnStatus().equals(TxnStatus.COMMITTING))
-                                                       .map(Map.Entry::getKey).collect(Collectors.toList()));
+                .thenApply(transactions -> {
+                    ImmutableList.Builder<UUID> builder = ImmutableList.builder();
+                    transactions.entrySet().stream()
+                                .forEach(entry -> {
+                                    if (entry.getValue().getTxnStatus().equals(TxnStatus.COMMITTING)) {
+                                        builder.add(entry.getKey());
+                                    }
+                                });
+                    return builder.build();
+                });
     }
 
     @Override
