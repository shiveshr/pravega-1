--- conflicted
+++ resolved
@@ -10,27 +10,20 @@
 package io.pravega.controller.store.stream;
 
 import com.google.common.annotations.VisibleForTesting;
-<<<<<<< HEAD
 import io.netty.util.internal.ConcurrentSet;
-=======
 import com.google.common.base.Strings;
->>>>>>> b7f56eb7
 import io.pravega.client.stream.StreamConfiguration;
 import io.pravega.common.Exceptions;
 import io.pravega.common.concurrent.Futures;
 import io.pravega.common.util.BitConverter;
 import io.pravega.controller.store.stream.records.ActiveTxnRecord;
-<<<<<<< HEAD
 import io.pravega.controller.store.stream.records.HistoryTimeSeries;
 import io.pravega.controller.store.stream.records.RecordHelper;
-=======
 import io.pravega.controller.store.stream.records.CommittingTransactionsRecord;
 import io.pravega.controller.store.stream.records.CompletedTxnRecord;
 import io.pravega.controller.store.stream.records.EpochRecord;
 import io.pravega.controller.store.stream.records.EpochTransitionRecord;
-import io.pravega.controller.store.stream.records.HistoryTimeSeries;
 import io.pravega.controller.store.stream.records.RetentionSet;
->>>>>>> b7f56eb7
 import io.pravega.controller.store.stream.records.SealedSegmentsMapShard;
 import io.pravega.controller.store.stream.records.StateRecord;
 import io.pravega.controller.store.stream.records.StreamConfigurationRecord;
@@ -45,18 +38,16 @@
 import java.util.Collections;
 import java.util.Comparator;
 import java.util.HashMap;
+import java.util.List;
 import java.util.Map;
 import java.util.UUID;
 import java.util.Optional;
 import java.util.Objects;
 import java.util.concurrent.CompletableFuture;
 import java.util.concurrent.CompletionException;
-<<<<<<< HEAD
 import java.util.concurrent.ConcurrentHashMap;
 import java.util.concurrent.Executor;
-=======
 import java.util.concurrent.atomic.AtomicReference;
->>>>>>> b7f56eb7
 import java.util.function.Supplier;
 import java.util.stream.Collectors;
 
@@ -115,14 +106,11 @@
     private final AtomicReference<String> segmentsSealedSizeMapShardPathFormat = new AtomicReference<>();
 
     private final Supplier<Integer> currentBatchSupplier;
-<<<<<<< HEAD
     private final Executor executor;
     private final ZkOrderedStore txnCommitOrderer;
     
-=======
     private final AtomicReference<String> idRef;
 
->>>>>>> b7f56eb7
     @VisibleForTesting
     ZKStream(final String scopeName, final String streamName, ZKStoreHelper storeHelper, Executor executor, ZkOrderedStore txnCommitOrderer) {
         this(scopeName, streamName, storeHelper, () -> 0, executor, txnCommitOrderer);
@@ -640,16 +628,6 @@
                     });
     }
 
-<<<<<<< HEAD
-    private CompletableFuture<Map<String, Data>> getTxnInEpoch(int epoch) {
-        return Futures.exceptionallyExpecting(store.getChildren(getEpochPath(epoch)),
-                e -> Exceptions.unwrap(e) instanceof StoreException.DataNotFoundException, Collections.emptyList())
-                      .thenCompose(txIds -> Futures.allOfWithResults(txIds.stream().collect(
-                              Collectors.toMap(txId -> txId, txId -> Futures.exceptionallyExpecting(store.getData(getActiveTxPath(UUID.fromString(txId))),
-                                      e -> Exceptions.unwrap(e) instanceof StoreException.DataNotFoundException, EMPTY_DATA)))
-                              ).thenApply(txnMap -> txnMap.entrySet().stream().filter(x -> !x.getValue().equals(EMPTY_DATA))
-                                                          .collect(Collectors.toMap(Map.Entry::getKey, Map.Entry::getValue)))
-=======
     @Override
     public CompletableFuture<Map<UUID, ActiveTxnRecord>> getTxnInEpoch(int epoch) {
         VersionedMetadata<ActiveTxnRecord> empty = getEmptyData();
@@ -662,12 +640,10 @@
                               ).thenApply(txnMap -> txnMap.entrySet().stream().filter(x -> !x.getValue().equals(empty))
                                                           .collect(Collectors.toMap(x -> UUID.fromString(x.getKey()), 
                                                                   x -> x.getValue().getObject())))
->>>>>>> b7f56eb7
                       );
     }
 
     @Override
-<<<<<<< HEAD
     public CompletableFuture<List<Map.Entry<UUID, ActiveTxnRecord>>> getOrderedCommittingTxnInLowestEpoch() {
         // get all transactions that have been added to commit orderer.
         return Futures.exceptionallyExpecting(txnCommitOrderer.getEntitiesWithPosition(getScope(), getName()),
@@ -675,7 +651,7 @@
                       .thenCompose(allTxns -> {
                           // group transactions by epoch and then iterate over it from smallest epoch to largest
                           val groupByEpoch = allTxns.entrySet().stream().collect(
-                                  Collectors.groupingBy(x -> RecordHelper.getTransactionEpoch(UUID.fromString(x.getValue()))));
+                                  Collectors.groupingBy(x -> RecordHelper.getTransactionEpoch(x.getValue())));
 
                           // sort transaction groups by epoch
                           val iterator = groupByEpoch
@@ -706,24 +682,25 @@
         return Futures.exceptionallyExpecting(txnCommitOrderer.getEntitiesWithPosition(getScope(), getName()),
                 DATA_NOT_FOUND_PREDICATE, Collections.emptyMap())
                 .thenApply(map -> map.entrySet().stream()
-                                     .collect(Collectors.toMap(Map.Entry::getKey, x -> UUID.fromString(x.getValue()))));
-    }
-
-    private CompletableFuture<Void> processTransactionsInEpoch(Map.Entry<Integer, List<Map.Entry<Long, String>>> nextEpoch,
+                                     .collect(Collectors.toMap(Map.Entry::getKey, Map.Entry::getValue)));
+    }
+
+    private CompletableFuture<Void> processTransactionsInEpoch(Map.Entry<Integer, List<Map.Entry<Long, UUID>>> nextEpoch,
                                                                ConcurrentSet<Long> toPurge,
                                                                ConcurrentHashMap<UUID, ActiveTxnRecord> transactionsMap) {
-        List<Map.Entry<Long, String>> txnIds = nextEpoch.getValue();
-
+        int epoch = nextEpoch.getKey();
+        List<Map.Entry<Long, UUID>> txnIds = nextEpoch.getValue();
+        
         return Futures.allOf(txnIds.stream().map(txnIdOrder -> {
-            String txnId = txnIdOrder.getValue();
+            UUID txnId = txnIdOrder.getValue();
             long order = txnIdOrder.getKey();
-            return Futures.exceptionallyExpecting(getTxnRecord(txnId), DATA_NOT_FOUND_PREDICATE, ActiveTxnRecord.EMPTY)
+            return Futures.exceptionallyExpecting(getTxnRecord(epoch, txnId), DATA_NOT_FOUND_PREDICATE, ActiveTxnRecord.EMPTY)
                           .thenAccept(txnRecord -> {
                               switch (txnRecord.getTxnStatus()) {
                                   case COMMITTING:
                                       if (txnRecord.getCommitOrder() == order) {
                                           // if entry matches record's position then include it
-                                          transactionsMap.put(UUID.fromString(txnId), txnRecord);
+                                          transactionsMap.put(txnId, txnRecord);
                                       } else {
                                           // TODO: shivesh: remove the log
                                           log.info("duplicate txn {} at position {}. removing {}", txnId, txnRecord.getCommitOrder(), order);
@@ -750,19 +727,14 @@
         }).collect(Collectors.toList()));
     }
     
-    private CompletableFuture<ActiveTxnRecord> getTxnRecord(String txId) {
+    private CompletableFuture<ActiveTxnRecord> getTxnRecord(int epoch, UUID txId) {
         return Futures.exceptionallyExpecting(
-                getActiveTx(UUID.fromString(txId)).thenApply(y -> ActiveTxnRecord.fromBytes(y.getData())),
+                getActiveTx(epoch, txId).thenApply(VersionedMetadata::getObject),
                 DATA_NOT_FOUND_PREDICATE, ActiveTxnRecord.EMPTY);
     }
 
-    @Override
-    CompletableFuture<Version> createNewTransaction(final UUID txId, final byte[] txnRecord) {
-        final String activePath = getActiveTxPath(txId);
-=======
     CompletableFuture<Version> createNewTransaction(final int epoch, final UUID txId, final ActiveTxnRecord txnRecord) {
         final String activePath = getActiveTxPath(epoch, txId.toString());
->>>>>>> b7f56eb7
         // we will always create parent if needed so that transactions are created successfully even if the epoch znode
         // previously found to be empty and deleted.
         // For this, send createParent flag = true
@@ -771,17 +743,6 @@
     }
 
     @Override
-<<<<<<< HEAD
-    CompletableFuture<Data> getActiveTx(final UUID txId) {
-        final String activeTxPath = getActiveTxPath(txId);
-        return store.getData(activeTxPath);
-    }
-
-    @Override
-    CompletableFuture<Version> updateActiveTx(final UUID txId, final Data data) {
-        final String activeTxPath = getActiveTxPath(txId);
-        return store.setData(activeTxPath, data)
-=======
     CompletableFuture<VersionedMetadata<ActiveTxnRecord>> getActiveTx(final int epoch, final UUID txId) {
         final String activeTxPath = getActiveTxPath(epoch, txId.toString());
         return store.getData(activeTxPath, ActiveTxnRecord::fromBytes);
@@ -791,19 +752,17 @@
     CompletableFuture<Version> updateActiveTx(final int epoch, final UUID txId, final VersionedMetadata<ActiveTxnRecord> data) {
         final String activeTxPath = getActiveTxPath(epoch, txId.toString());
         return store.setData(activeTxPath, data.getObject().toBytes(), data.getVersion())
->>>>>>> b7f56eb7
                     .thenApply(Version.IntVersion::new);
     }
 
     @Override
-    CompletableFuture<Void> removeActiveTxEntry(final UUID txId) {
-        final String activePath = getActiveTxPath(txId);
+    CompletableFuture<Void> removeActiveTxEntry(final int epoch, final UUID txId) {
+        final String activePath = getActiveTxPath(epoch, txId.toString());
         // attempt to delete empty epoch nodes by sending deleteEmptyContainer flag as true.
         return store.deletePath(activePath, true);
     }
 
     @Override
-<<<<<<< HEAD
     CompletableFuture<Long> addTxnToCommitOrder(UUID txId) {
         return txnCommitOrderer.addEntity(getScope(), getName(), txId.toString());
     }
@@ -814,10 +773,7 @@
     }
 
     @Override
-    CompletableFuture<Void> createCompletedTxEntry(final UUID txId, final byte[] complete) {
-=======
     CompletableFuture<Void> createCompletedTxEntry(final UUID txId, final CompletedTxnRecord complete) {
->>>>>>> b7f56eb7
         String root = String.format(STREAM_COMPLETED_TX_BATCH_PATH, currentBatchSupplier.get(), getScope(), getName());
         String path = ZKPaths.makePath(root, txId.toString());
 
@@ -994,14 +950,8 @@
 
     // region private helpers
     @VisibleForTesting
-<<<<<<< HEAD
-    String getActiveTxPath(final UUID txId) {
-        int epoch = RecordHelper.getTransactionEpoch(txId);
-        return ZKPaths.makePath(ZKPaths.makePath(activeTxRoot, Integer.toString(epoch)), txId.toString());
-=======
     String getActiveTxPath(final int epoch, final String txId) {
         return ZKPaths.makePath(ZKPaths.makePath(getActiveTxRoot(), Integer.toString(epoch)), txId);
->>>>>>> b7f56eb7
     }
 
     private String getEpochPath(final int epoch) {
