/**
 * Copyright (c) Dell Inc., or its subsidiaries. All Rights Reserved.
 *
 * Licensed under the Apache License, Version 2.0 (the "License");
 * you may not use this file except in compliance with the License.
 * You may obtain a copy of the License at
 *
 *     http://www.apache.org/licenses/LICENSE-2.0
 */
package io.pravega.controller.store.stream;

import com.google.common.annotations.VisibleForTesting;
import io.pravega.common.Exceptions;
import io.pravega.controller.store.PravegaTablesStoreHelper;
import io.pravega.controller.store.Version;
import io.pravega.controller.store.VersionedMetadata;
import com.google.common.base.Strings;
import com.google.common.collect.ImmutableMap;
import io.pravega.client.stream.StreamConfiguration;
import io.pravega.common.concurrent.Futures;
import io.pravega.common.util.BitConverter;
import io.pravega.controller.store.stream.records.ActiveTxnRecord;
import io.pravega.controller.store.stream.records.CommittingTransactionsRecord;
import io.pravega.controller.store.stream.records.CompletedTxnRecord;
import io.pravega.controller.store.stream.records.EpochRecord;
import io.pravega.controller.store.stream.records.EpochTransitionRecord;
import io.pravega.controller.store.stream.records.HistoryTimeSeries;
import io.pravega.controller.store.stream.records.RetentionSet;
import io.pravega.controller.store.stream.records.SealedSegmentsMapShard;
import io.pravega.controller.store.stream.records.StateRecord;
import io.pravega.controller.store.stream.records.StreamConfigurationRecord;
import io.pravega.controller.store.stream.records.StreamCutRecord;
import io.pravega.controller.store.stream.records.StreamTruncationRecord;
import io.pravega.controller.store.stream.records.WriterMark;
import io.pravega.controller.store.stream.records.StreamSubscriber;
import io.pravega.controller.store.stream.records.Subscribers;
<<<<<<< HEAD
import lombok.Data;
import lombok.Synchronized;
=======
>>>>>>> 6470c10c
import lombok.extern.slf4j.Slf4j;

import javax.annotation.concurrent.GuardedBy;
import java.nio.ByteBuffer;
import java.nio.charset.StandardCharsets;
import java.util.Collection;
import java.util.Collections;
import java.util.ArrayList;
import java.util.HashMap;
import java.util.List;
import java.util.Map;
import java.util.Objects;
import java.util.Optional;
import java.util.UUID;
import java.util.concurrent.CompletableFuture;
import java.util.concurrent.CompletionException;
import java.util.concurrent.ConcurrentHashMap;
import java.util.concurrent.ScheduledExecutorService;
import java.util.concurrent.atomic.AtomicInteger;
import java.util.concurrent.atomic.AtomicReference;
import java.util.function.Function;
import java.util.function.Predicate;
import java.util.function.Supplier;
import java.util.stream.Collectors;

import static io.pravega.controller.store.stream.AbstractStreamMetadataStore.DATA_NOT_EMPTY_PREDICATE;
import static io.pravega.controller.store.stream.AbstractStreamMetadataStore.WRITE_CONFLICT_PREDICATE;
import static io.pravega.controller.store.stream.PravegaTablesStreamMetadataStore.SEPARATOR;
import static io.pravega.controller.store.stream.PravegaTablesStreamMetadataStore.DATA_NOT_FOUND_PREDICATE;
import static io.pravega.controller.store.stream.PravegaTablesStreamMetadataStore.COMPLETED_TRANSACTIONS_BATCH_TABLE_FORMAT;
import static io.pravega.controller.store.stream.PravegaTablesStreamMetadataStore.COMPLETED_TRANSACTIONS_BATCHES_TABLE;
import static io.pravega.shared.NameUtils.INTERNAL_SCOPE_NAME;
import static io.pravega.shared.NameUtils.getQualifiedTableName;

/**
 * Pravega Table Stream.
 * This creates two top level tables per stream - metadataTable, epochsWithTransactionsTable.
 * All metadata records are stored in metadata table.
 * EpochsWithTransactions is a top level table for storing epochs where any transaction was created.
 * This class is coded for transaction ids that follow the scheme that msb 32 bits represent epoch.
 * Each stream table is protected against recreation of stream by attaching a unique id to the stream when it is created.
 */
@Slf4j
class PravegaTablesStream extends PersistentStreamBase {
    private static final String METADATA_TABLE = "metadata" + SEPARATOR + "%s";
    private static final String EPOCHS_WITH_TRANSACTIONS_TABLE = "epochsWithTransactions" + SEPARATOR + "%s";
    private static final String WRITERS_POSITIONS_TABLE = "writersPositions" + SEPARATOR + "%s";
    private static final String SUBSCRIBERS_TABLE = "subscribers" + SEPARATOR + "%s";
    private static final String TRANSACTIONS_IN_EPOCH_TABLE_FORMAT = "transactionsInEpoch-%d" + SEPARATOR + "%s";

    // metadata keys
    private static final String CREATION_TIME_KEY = "creationTime";
    private static final String CONFIGURATION_KEY = "configuration";
    private static final String TRUNCATION_KEY = "truncation";
    private static final String STATE_KEY = "state";
    private static final String EPOCH_TRANSITION_KEY = "epochTransition";
    private static final String RETENTION_SET_KEY = "retention";
    private static final String SUBSCRIBER_KEY = "subscriber-";
    private static final String RETENTION_STREAM_CUT_RECORD_KEY_FORMAT = "retentionCuts-%s"; // stream cut reference
    private static final String CURRENT_EPOCH_KEY = "currentEpochRecord";
    private static final String EPOCH_RECORD_KEY_FORMAT = "epochRecord-%d";
    private static final String HISTORY_TIMESERIES_CHUNK_FORMAT = "historyTimeSeriesChunk-%d";
    private static final String SEGMENTS_SEALED_SIZE_MAP_SHARD_FORMAT = "segmentsSealedSizeMapShard-%d";
    private static final String SEGMENT_SEALED_EPOCH_KEY_FORMAT = "segmentSealedEpochPath-%d"; // segment id
    private static final String COMMITTING_TRANSACTIONS_RECORD_KEY = "committingTxns";
    private static final String SEGMENT_MARKER_PATH_FORMAT = "markers-%d";
    private static final String WAITING_REQUEST_PROCESSOR_PATH = "waitingRequestProcessor";

    // completed transactions key
    private static final String STREAM_KEY_PREFIX = "Key" + SEPARATOR + "%s" + SEPARATOR + "%s" + SEPARATOR; // scoped stream name
    private static final String COMPLETED_TRANSACTIONS_KEY_FORMAT = STREAM_KEY_PREFIX + "/%s";
    private static final String SUBSCRIBER_KEY_PREFIX = "subscriber_";
    private static final String SUBSCRIBER_SET_KEY = "subscriberset";
    
    // non existent records
    private static final VersionedMetadata<ActiveTxnRecord> NON_EXISTENT_TXN = 
            new VersionedMetadata<>(ActiveTxnRecord.EMPTY, new Version.LongVersion(Long.MIN_VALUE));
    private static final String STREAM_ID = "streamId";
    private static final Function<Integer, byte[]> INTEGER_TO_BYTES_FUNCTION = x -> {
        byte[] bytes = new byte[Integer.BYTES];
        BitConverter.writeInt(bytes, 0, x);
        return bytes;
    };
    private static final Function<Long, byte[]> LONG_TO_BYTES_FUNCTION = x -> {
        byte[] bytes = new byte[Long.BYTES];
        BitConverter.writeLong(bytes, 0, x);
        return bytes;
    };
    private static final Function<byte[], Long> BYTES_TO_LONG_FUNCTION = data -> BitConverter.readLong(data, 0);
    private static final Function<byte[], Integer> BYTES_TO_INTEGER_FUNCTION = x -> BitConverter.readInt(x, 0);

    private final PravegaTablesStoreHelper storeHelper;

    private final Supplier<Integer> currentBatchSupplier;
    private final Supplier<CompletableFuture<String>> streamsInScopeTableNameSupplier;
    private final AtomicReference<String> idRef;
    private final ZkOrderedStore txnCommitOrderer;
    private final ScheduledExecutorService executor;
    private final Context context;

    @VisibleForTesting
    PravegaTablesStream(final String scopeName, final String streamName, PravegaTablesStoreHelper storeHelper, ZkOrderedStore txnCommitOrderer,
                        Supplier<Integer> currentBatchSupplier, Supplier<CompletableFuture<String>> streamsInScopeTableNameSupplier,
                        ScheduledExecutorService executor, boolean withContext) {
        this(scopeName, streamName, storeHelper, txnCommitOrderer, currentBatchSupplier, HistoryTimeSeries.HISTORY_CHUNK_SIZE,
                SealedSegmentsMapShard.SHARD_SIZE, streamsInScopeTableNameSupplier, executor, withContext);
    }

    @VisibleForTesting
    PravegaTablesStream(final String scopeName, final String streamName, PravegaTablesStoreHelper storeHelper, ZkOrderedStore txnCommitOrderer,
                        Supplier<Integer> currentBatchSupplier, int chunkSize, int shardSize,
                        Supplier<CompletableFuture<String>> streamsInScopeTableNameSupplier, ScheduledExecutorService executor,
                        boolean withContext) {
        super(scopeName, streamName, chunkSize, shardSize);
        this.storeHelper = storeHelper;
        this.txnCommitOrderer = txnCommitOrderer;
        this.currentBatchSupplier = currentBatchSupplier;
        this.streamsInScopeTableNameSupplier = streamsInScopeTableNameSupplier;
        this.idRef = new AtomicReference<>(null);
        this.executor = executor;
        this.context = withContext ? new Context() : null;
    }

    private CompletableFuture<String> getId() {
        String id = idRef.get();

        if (!Strings.isNullOrEmpty(id)) {
            return CompletableFuture.completedFuture(id);
        } else {
            return streamsInScopeTableNameSupplier.get()
                                                  .thenCompose(streamsInScopeTable ->
                                                          storeHelper.getEntry(streamsInScopeTable, getName(),
                                                          x -> BitConverter.readUUID(x, 0)))
                                                  .thenComposeAsync(data -> {
                                                      idRef.compareAndSet(null, data.getObject().toString());
                                                      return getId();
                                                  });
        }
    }

    private CompletableFuture<String> getMetadataTable() {
        return getId().thenApply(this::getMetadataTableName);
    }

    private String getMetadataTableName(String id) {
        return getQualifiedTableName(INTERNAL_SCOPE_NAME, getScope(), getName(), String.format(METADATA_TABLE, id));
    }

    private CompletableFuture<String> getEpochsWithTransactionsTable() {
        return getId().thenApply(this::getEpochsWithTransactionsTableName);
    }

    private String getEpochsWithTransactionsTableName(String id) {
        return getQualifiedTableName(INTERNAL_SCOPE_NAME, getScope(), getName(), String.format(EPOCHS_WITH_TRANSACTIONS_TABLE, id));
    }

    private CompletableFuture<String> getTransactionsInEpochTable(int epoch) {
        return getId().thenApply(id -> getTransactionsInEpochTableName(epoch, id));
    }

    private String getTransactionsInEpochTableName(int epoch, String id) {
        return getQualifiedTableName(INTERNAL_SCOPE_NAME, getScope(), getName(), String.format(TRANSACTIONS_IN_EPOCH_TABLE_FORMAT, epoch, id));
    }

    private CompletableFuture<String> getWritersTable() {
        return getId().thenApply(this::getWritersTableName);
    }

    private String getWritersTableName(String id) {
        return getQualifiedTableName(INTERNAL_SCOPE_NAME, getScope(), getName(), String.format(WRITERS_POSITIONS_TABLE, id));
    }
    // region overrides

    @Override
    public CompletableFuture<Void> completeCommittingTransactions(VersionedMetadata<CommittingTransactionsRecord> record) {
        // create all transaction entries in committing txn list.
        // remove all entries from active txn in epoch.
        // reset CommittingTxnRecord
        long time = System.currentTimeMillis();

        Map<String, byte[]> completedRecords = record.getObject().getTransactionsToCommit().stream()
                                                               .collect(Collectors.toMap(UUID::toString,
                                                                       x -> new CompletedTxnRecord(time, TxnStatus.COMMITTED).toBytes()));
        CompletableFuture<Void> future;
        if (record.getObject().getTransactionsToCommit().size() == 0) {
            future = CompletableFuture.completedFuture(null);
        } else {
            future = generateMarksForTransactions(record.getObject())
                .thenCompose(v -> createCompletedTxEntries(completedRecords))
                    .thenCompose(x -> getTransactionsInEpochTable(record.getObject().getEpoch())
                            .thenCompose(table -> storeHelper.removeEntries(table, completedRecords.keySet())))
                    .thenCompose(x -> tryRemoveOlderTransactionsInEpochTables(epoch -> epoch < record.getObject().getEpoch()));
        }
        return future
                .thenCompose(x -> Futures.toVoid(updateCommittingTxnRecord(new VersionedMetadata<>(CommittingTransactionsRecord.EMPTY,
                        record.getVersion()))));
    }

    @Override
    CompletableFuture<Void> createStreamMetadata() {
        return getId().thenCompose(id -> {
            String metadataTable = getMetadataTableName(id);
            String epochWithTxnTable = getEpochsWithTransactionsTableName(id);
            String writersPositionsTable = getWritersTableName(id);
            return CompletableFuture.allOf(storeHelper.createTable(metadataTable),
                    storeHelper.createTable(epochWithTxnTable), storeHelper.createTable(writersPositionsTable))
                                    .thenAccept(v -> log.debug("stream {}/{} metadata tables {}, {} {} & {} created", getScope(), getName(), metadataTable,
                                            epochWithTxnTable, writersPositionsTable));
        });
    }

    @Override
    public CompletableFuture<CreateStreamResponse> checkStreamExists(final StreamConfiguration configuration, final long creationTime,
                                                                     final int startingSegmentNumber) {
        // If stream exists, but is in a partially complete state, then fetch its creation time and configuration and any
        // metadata that is available from a previous run. If the existing stream has already been created successfully earlier,
        return storeHelper.expectingDataNotFound(getCreationTime(), null)
                      .thenCompose(storedCreationTime -> {
                          if (storedCreationTime == null) {
                              return CompletableFuture.completedFuture(new CreateStreamResponse(CreateStreamResponse.CreateStatus.NEW,
                                      configuration, creationTime, startingSegmentNumber));
                          } else {
                              return storeHelper.expectingDataNotFound(getConfiguration(), null)
                                            .thenCompose(config -> {
                                                if (config != null) {
                                                    return handleConfigExists(storedCreationTime, config, startingSegmentNumber,
                                                            storedCreationTime == creationTime);
                                                } else {
                                                    return CompletableFuture.completedFuture(
                                                            new CreateStreamResponse(CreateStreamResponse.CreateStatus.NEW,
                                                                    configuration, storedCreationTime, startingSegmentNumber));
                                                }
                                            });
                          }
                      });
    }

    private CompletableFuture<CreateStreamResponse> handleConfigExists(long creationTime, StreamConfiguration config,
                                                                       int startingSegmentNumber, boolean creationTimeMatched) {
        CreateStreamResponse.CreateStatus status = creationTimeMatched ?
                CreateStreamResponse.CreateStatus.NEW : CreateStreamResponse.CreateStatus.EXISTS_CREATING;
        return storeHelper.expectingDataNotFound(getState(true), null)
                      .thenApply(state -> {
                          if (state == null) {
                              return new CreateStreamResponse(status, config, creationTime, startingSegmentNumber);
                          } else if (state.equals(State.UNKNOWN) || state.equals(State.CREATING)) {
                              return new CreateStreamResponse(status, config, creationTime, startingSegmentNumber);
                          } else {
                              return new CreateStreamResponse(CreateStreamResponse.CreateStatus.EXISTS_ACTIVE,
                                      config, creationTime, startingSegmentNumber);
                          }
                      });
    }

    @Override
    public CompletableFuture<Long> getCreationTime() {
        return getMetadataTable()
                .thenCompose(metadataTable -> 
                        getAndLoadToContext(CREATION_TIME_KEY, Long.class,  
                                () -> storeHelper.getCachedData(metadataTable, CREATION_TIME_KEY, BYTES_TO_LONG_FUNCTION)))
                .thenApply(VersionedMetadata::getObject);
    }

    @Override
    public CompletableFuture<Void> createSubscriber(String newSubscriber, long operationGeneration) {
        final StreamSubscriber newSubscriberRecord = new StreamSubscriber(newSubscriber, ImmutableMap.of(), System.currentTimeMillis());
        return getMetadataTable()
                .thenCompose(metadataTable -> createSubscribersRecordIfAbsent()
                .thenCompose(v -> getSubscriberSetRecord())
                .thenCompose(subscriberSetRecord -> {
                    if (subscriberSetRecord.getObject().getSubscribers().containsKey(newSubscriber)) {
                        // update Subscriber generation, if it is greater than current generation
                        Long generation = subscriberSetRecord.getObject().getSubscribers().get(newSubscriber);
                        if (generation < operationGeneration) {
                            Subscribers update = Subscribers.update(subscriberSetRecord.getObject(), newSubscriber, generation);
                            return Futures.toVoid(updateAndLoadToContext(metadataTable, SUBSCRIBER_SET_KEY, update, Subscribers::toBytes,
                                    subscriberSetRecord.getVersion()));
                        }
                        // do nothing & return
                        return CompletableFuture.completedFuture(null);
                    } else {
                        // add new Subscriber
                        Subscribers add = Subscribers.add(subscriberSetRecord.getObject(),
                                newSubscriber, operationGeneration);
                        return Futures.toVoid(updateAndLoadToContext(metadataTable, SUBSCRIBER_SET_KEY,
                                add, Subscribers::toBytes, subscriberSetRecord.getVersion())
                                          .thenCompose(v -> addAndLoadToContext(metadataTable,
                                                  getKeyForSubscriber(newSubscriber), newSubscriberRecord, 
                                                  StreamSubscriber::toBytes, true)));
                    }
                }));
    }

    @Override
    public CompletableFuture<Void> createSubscribersRecordIfAbsent() {
        return Futures.exceptionallyExpecting(getSubscriberSetRecord(),
                e -> Exceptions.unwrap(e) instanceof StoreException.DataNotFoundException, null)
                .thenCompose( subscriberSet -> {
                    if (subscriberSet == null) {
                        Subscribers emptySubSet = new Subscribers(ImmutableMap.of());
                        return Futures.toVoid(getMetadataTable()
                                .thenCompose(metadataTable -> addAndLoadToContext(metadataTable, SUBSCRIBER_SET_KEY, emptySubSet, 
                                        Subscribers::toBytes, true)));
                    } else {
                        return CompletableFuture.completedFuture(null);
                    }
        });
    }

    private CompletableFuture<VersionedMetadata<Subscribers>> getSubscriberSetRecord() {
        return getMetadataTable()
                .thenCompose(metadataTable -> getAndLoadToContext(SUBSCRIBER_SET_KEY, Subscribers.class,
                        () -> storeHelper.getEntry(metadataTable, SUBSCRIBER_SET_KEY, Subscribers::fromBytes)));
    }

    @Override
    CompletableFuture<Version> setSubscriberData(final VersionedMetadata<StreamSubscriber> streamSubscriber) {
        return getMetadataTable()
                .thenCompose(metadataTable -> updateAndLoadToContext(metadataTable, getKeyForSubscriber(streamSubscriber.getObject().getSubscriber()),
                        streamSubscriber.getObject(), StreamSubscriber::toBytes, streamSubscriber.getVersion()));
    }

    @Override
    public CompletableFuture<Void> removeSubscriber(String subscriber, long generation) {
        return Futures.toVoid(getSubscriberSetRecord()
                .thenCompose(subscriberSetRecord -> getMetadataTable()
                .thenCompose(table -> {
                    if (subscriberSetRecord.getObject().getSubscribers().containsKey(subscriber)
                        && subscriberSetRecord.getObject().getSubscribers().get(subscriber) < generation) {
                        Subscribers subSet = Subscribers.remove(subscriberSetRecord.getObject(), subscriber);
                        return getSubscriberRecord(subscriber)
                                .thenCompose(subscriberRecord -> removeAndUnload(table, getKeyForSubscriber(subscriber), null))
                                .thenCompose(v -> updateAndLoadToContext(table, SUBSCRIBER_SET_KEY, subSet, Subscribers::toBytes, subscriberSetRecord.getVersion()));
                    }
                    return CompletableFuture.completedFuture(null);
                })));
    }

    @Override
    public CompletableFuture<VersionedMetadata<StreamSubscriber>> getSubscriberRecord(final String subscriber) {
        String keyForSubscriber = getKeyForSubscriber(subscriber);
        return getMetadataTable()
                .thenCompose(table -> getAndLoadToContext(keyForSubscriber, StreamSubscriber.class,
                        () -> storeHelper.getEntry(table, keyForSubscriber, StreamSubscriber::fromBytes)));
    }

    private String getKeyForSubscriber(final String subscriber) {
        return SUBSCRIBER_KEY_PREFIX + subscriber;
    }

    @Override
    public CompletableFuture<List<String>> listSubscribers() {
        return getMetadataTable()
                .thenCompose(table -> getSubscriberSetRecord()
                        .thenApply(subscribersSet -> subscribersSet.getObject().getSubscribers().keySet().asList()));
    }

    @Override
    public CompletableFuture<Void> createSubscriber(String newSubscriber, long operationGeneration) {
        final StreamSubscriber newSubscriberRecord = new StreamSubscriber(newSubscriber, ImmutableMap.of(), System.currentTimeMillis());
        return getMetadataTable()
                .thenCompose(metadataTable -> createSubscribersRecordIfAbsent()
                .thenCompose(v -> getSubscriberSetRecord(true))
                .thenCompose(subscriberSetRecord -> {
                  if (subscriberSetRecord.getObject().getSubscribers().containsKey(newSubscriber)) {
                    // update Subscriber generation, if it is greater than current generation
                    Long generation = subscriberSetRecord.getObject().getSubscribers().get(newSubscriber);
                    if (generation.longValue() < operationGeneration) {
                         return storeHelper.updateEntry(metadataTable, SUBSCRIBER_SET_KEY,
                           Subscribers.update(subscriberSetRecord.getObject(), newSubscriber, generation).toBytes(),
                                                                        subscriberSetRecord.getVersion())
                         .thenAccept(v -> storeHelper.invalidateCache(metadataTable, SUBSCRIBER_SET_KEY));
                      }
                    // do nothing & return
                    return CompletableFuture.completedFuture(null);
                  } else {
                         // add new Subscriber
                         return storeHelper.updateEntry(metadataTable, SUBSCRIBER_SET_KEY,
                         Subscribers.add(subscriberSetRecord.getObject(),
                                       newSubscriber, operationGeneration).toBytes(), subscriberSetRecord.getVersion())
                         .thenCompose(v -> storeHelper.addNewEntryIfAbsent(metadataTable,
                                 getKeyForSubscriber(newSubscriber), newSubscriberRecord.toBytes()))
                         .thenAccept(v -> storeHelper.invalidateCache(metadataTable, SUBSCRIBER_SET_KEY))
                         .thenAccept(v -> storeHelper.invalidateCache(metadataTable, getKeyForSubscriber(newSubscriber)));
                    }
                }));
    }

    @Override
    public CompletableFuture<Void> createSubscribersRecordIfAbsent() {
        return Futures.exceptionallyExpecting(getSubscriberSetRecord(true),
                e -> Exceptions.unwrap(e) instanceof StoreException.DataNotFoundException, null)
                .thenCompose( subscriberSet -> {
                    if (subscriberSet == null) {
                        Subscribers emptySubSet = new Subscribers(ImmutableMap.of());
                        return Futures.toVoid(getMetadataTable()
                                .thenCompose(metadataTable -> storeHelper.addNewEntryIfAbsent(metadataTable, SUBSCRIBER_SET_KEY, emptySubSet.toBytes())));
                    } else {
                        return CompletableFuture.completedFuture(null);
                    }
        });
    }

    public CompletableFuture<VersionedMetadata<Subscribers>> getSubscriberSetRecord(boolean ignoreCached) {
        return getMetadataTable()
                .thenCompose(table -> {
                    if (ignoreCached) {
                        return storeHelper.getEntry(table, SUBSCRIBER_SET_KEY, Subscribers::fromBytes);
                    }
                    return storeHelper.getCachedData(table, SUBSCRIBER_SET_KEY, Subscribers::fromBytes);
                });
    }

    @Override
    CompletableFuture<Version> setSubscriberData(final VersionedMetadata<StreamSubscriber> streamSubscriber) {
        return getMetadataTable()
                .thenCompose(metadataTable -> storeHelper.updateEntry(metadataTable, getKeyForSubscriber(streamSubscriber.getObject().getSubscriber()),
                        streamSubscriber.getObject().toBytes(), streamSubscriber.getVersion())
                        .thenApply(r -> {
                            storeHelper.invalidateCache(metadataTable, getKeyForSubscriber(streamSubscriber.getObject().getSubscriber()));
                            return r;
                        }));
    }

    @Override
    public CompletableFuture<Void> removeSubscriber(String subscriber, long generation) {
        return Futures.toVoid(getSubscriberSetRecord(true)
                .thenCompose(subscriberSetRecord -> getMetadataTable()
                .thenCompose(table -> {
                    if (subscriberSetRecord.getObject().getSubscribers().containsKey(subscriber)
                        && subscriberSetRecord.getObject().getSubscribers().get(subscriber).longValue() < generation) {
                        Subscribers subSet = Subscribers.remove(subscriberSetRecord.getObject(), subscriber);
                        return getSubscriberRecord(subscriber)
                                .thenCompose(subscriberRecord -> storeHelper.removeEntry(table, getKeyForSubscriber(subscriber)))
                                .thenCompose(v -> storeHelper.updateEntry(table, SUBSCRIBER_SET_KEY, subSet.toBytes(), subscriberSetRecord.getVersion())
                                .thenAccept(x -> storeHelper.invalidateCache(table, SUBSCRIBER_SET_KEY))
                                .thenAccept(x -> storeHelper.invalidateCache(table, getKeyForSubscriber(subscriber))));
                    }
                    return CompletableFuture.completedFuture(null);
                })));
    }

    @Override
    public CompletableFuture<VersionedMetadata<StreamSubscriber>> getSubscriberRecord(final String subscriber) {
        return getMetadataTable()
                .thenCompose(table -> storeHelper.getEntry(table, getKeyForSubscriber(subscriber), StreamSubscriber::fromBytes));
    }

    private String getKeyForSubscriber(final String subscriber) {
        return SUBSCRIBER_KEY_PREFIX + subscriber;
    }

    @Override
    public CompletableFuture<List<String>> listSubscribers() {
        return getMetadataTable()
                .thenCompose(table -> getSubscriberSetRecord(true)
                        .thenApply(subscribersSet -> subscribersSet.getObject().getSubscribers().keySet().asList()));
    }

    @Override
    public CompletableFuture<Void> deleteStream() {
        // delete all tables for this stream even if they are not empty!
        // 1. read epoch table
        // delete all epoch txn specific tables
        // delete epoch txn base table
        // delete metadata table

        // delete stream in scope
        return getId()
                .thenCompose(id -> storeHelper.expectingDataNotFound(tryRemoveOlderTransactionsInEpochTables(epoch -> true), null)
                        .thenCompose(v -> getEpochsWithTransactionsTable()
                                .thenCompose(epochWithTxnTable -> storeHelper.expectingDataNotFound(
                                        storeHelper.deleteTable(epochWithTxnTable, false), null))
                                .thenCompose(deleted -> storeHelper.deleteTable(getMetadataTableName(id), false))))
                .thenAccept(v -> clearContext());
    }

    @Override
    CompletableFuture<Void> createRetentionSetDataIfAbsent(RetentionSet data) {
        return getMetadataTable()
                .thenCompose(metadataTable -> Futures.toVoid(addAndLoadToContext(metadataTable, RETENTION_SET_KEY, data, RetentionSet::toBytes, true)));
    }

    @Override
    CompletableFuture<VersionedMetadata<RetentionSet>> getRetentionSetData() {
        return getMetadataTable()
                .thenCompose(metadataTable -> getAndLoadToContext(RETENTION_SET_KEY, RetentionSet.class, 
                        () -> storeHelper.getEntry(metadataTable, RETENTION_SET_KEY, RetentionSet::fromBytes)));
    }

    @Override
    CompletableFuture<Version> updateRetentionSetData(VersionedMetadata<RetentionSet> retention) {
        return getMetadataTable()
                .thenCompose(metadataTable -> 
                        updateAndLoadToContext(metadataTable, RETENTION_SET_KEY, retention.getObject(), RetentionSet::toBytes, retention.getVersion()));
    }

    @Override
    CompletableFuture<Void> createStreamCutRecordData(long recordingTime, StreamCutRecord record) {
        String key = String.format(RETENTION_STREAM_CUT_RECORD_KEY_FORMAT, recordingTime);
        return getMetadataTable()
                .thenCompose(metadataTable -> addAndLoadToContext(metadataTable, key, record, StreamCutRecord::toBytes, true)
                                                         .thenAccept(v -> storeHelper.invalidateCache(metadataTable, key)));
    }

    @Override
    CompletableFuture<VersionedMetadata<StreamCutRecord>> getStreamCutRecordData(long recordingTime) {
        String key = String.format(RETENTION_STREAM_CUT_RECORD_KEY_FORMAT, recordingTime);
        return getMetadataTable()
                .thenCompose(metadataTable -> getAndLoadToContext(key, StreamCutRecord.class,
                        () -> storeHelper.getCachedData(metadataTable, key, StreamCutRecord::fromBytes)));
    }

    @Override
    CompletableFuture<Void> deleteStreamCutRecordData(long recordingTime) {
        String key = String.format(RETENTION_STREAM_CUT_RECORD_KEY_FORMAT, recordingTime);

        return getMetadataTable()
                .thenCompose(metadataTable -> removeAndUnload(metadataTable, key, null)
                        .thenAccept(x -> storeHelper.invalidateCache(metadataTable, key)));
    }

    @Override
    CompletableFuture<Void> createHistoryTimeSeriesChunkDataIfAbsent(int chunkNumber, HistoryTimeSeries data) {
        String key = String.format(HISTORY_TIMESERIES_CHUNK_FORMAT, chunkNumber);
        return getMetadataTable()
                .thenCompose(metadataTable -> 
                        Futures.toVoid(addAndLoadToContext(metadataTable, key, data, HistoryTimeSeries::toBytes, true)));
    }

    @Override
    CompletableFuture<VersionedMetadata<HistoryTimeSeries>> getHistoryTimeSeriesChunkData(int chunkNumber, boolean ignoreCached) {
        String key = String.format(HISTORY_TIMESERIES_CHUNK_FORMAT, chunkNumber);
        return getMetadataTable()
                .thenCompose(metadataTable -> {
                    if (ignoreCached) {
                        unloadFromContext(key);
                    }
                    return getAndLoadToContext(key, HistoryTimeSeries.class,
                            () -> storeHelper.getEntry(metadataTable, key, HistoryTimeSeries::fromBytes));
                });
    }

    @Override
    CompletableFuture<Version> updateHistoryTimeSeriesChunkData(int chunkNumber, VersionedMetadata<HistoryTimeSeries> data) {
        String key = String.format(HISTORY_TIMESERIES_CHUNK_FORMAT, chunkNumber);
        return getMetadataTable()
                .thenCompose(metadataTable -> updateAndLoadToContext(metadataTable, key, data.getObject(), 
                        HistoryTimeSeries::toBytes, data.getVersion()));
    }

    @Override
    CompletableFuture<Void> createCurrentEpochRecordDataIfAbsent(EpochRecord data) {
        return getMetadataTable()
                .thenCompose(metadataTable -> {
                    return Futures.toVoid(addAndLoadToContext(metadataTable, CURRENT_EPOCH_KEY, data.getEpoch(), INTEGER_TO_BYTES_FUNCTION, true));
                });
    }

    @Override
    CompletableFuture<Version> updateCurrentEpochRecordData(VersionedMetadata<EpochRecord> data) {
        return getMetadataTable()
                .thenCompose(metadataTable -> updateAndLoadToContext(metadataTable, CURRENT_EPOCH_KEY, data.getObject().getEpoch(), 
                        INTEGER_TO_BYTES_FUNCTION, data.getVersion()));
    }

    @Override
    CompletableFuture<VersionedMetadata<EpochRecord>> getCurrentEpochRecordData(boolean ignoreCached) {
        return getMetadataTable()
                .thenCompose(metadataTable -> {
                    if (ignoreCached) {
                        unloadFromContext(CURRENT_EPOCH_KEY);
                    }
                    return getAndLoadToContext(CURRENT_EPOCH_KEY, Integer.class, 
                            () -> storeHelper.getEntry(metadataTable, CURRENT_EPOCH_KEY, BYTES_TO_INTEGER_FUNCTION))
                            .thenCompose(versionedEpochNumber -> getEpochRecord(versionedEpochNumber.getObject())
                                              .thenApply(epochRecord -> new VersionedMetadata<>(epochRecord, versionedEpochNumber.getVersion())));
                });
    }

    @Override
    CompletableFuture<Void> createEpochRecordDataIfAbsent(int epoch, EpochRecord data) {
        String key = String.format(EPOCH_RECORD_KEY_FORMAT, epoch);
        return getMetadataTable()
                .thenCompose(metadataTable -> addAndLoadToContext(metadataTable, key, data, EpochRecord::toBytes, true))
                .thenCompose(v -> {
                    if (data.getEpoch() == data.getReferenceEpoch()) {
                        // this is an original epoch. we should create transactions in epoch table
                        return createTransactionsInEpochTable(epoch);
                    } else {
                        return CompletableFuture.completedFuture(null);
                    }
                });
    }

    @Override
    CompletableFuture<VersionedMetadata<EpochRecord>> getEpochRecordData(int epoch) {
        return getMetadataTable()
                .thenCompose(metadataTable -> {
                    String key = String.format(EPOCH_RECORD_KEY_FORMAT, epoch);
                    return getAndLoadToContext(key, EpochRecord.class, 
                            () -> storeHelper.getCachedData(metadataTable, key, EpochRecord::fromBytes));
                });
    }

    @Override
    CompletableFuture<Void> createSealedSegmentSizesMapShardDataIfAbsent(int shard, SealedSegmentsMapShard data) {
        String key = String.format(SEGMENTS_SEALED_SIZE_MAP_SHARD_FORMAT, shard);
        return getMetadataTable()
                .thenCompose(metadataTable -> Futures.toVoid(addAndLoadToContext(metadataTable, key, data, SealedSegmentsMapShard::toBytes, true)));
    }

    @Override
    CompletableFuture<VersionedMetadata<SealedSegmentsMapShard>> getSealedSegmentSizesMapShardData(int shard) {
        String key = String.format(SEGMENTS_SEALED_SIZE_MAP_SHARD_FORMAT, shard);
        return getMetadataTable()
                .thenCompose(metadataTable -> getAndLoadToContext(key, SealedSegmentsMapShard.class,
                        () -> storeHelper.getEntry(metadataTable, key, SealedSegmentsMapShard::fromBytes)));
    }

    @Override
    CompletableFuture<Version> updateSealedSegmentSizesMapShardData(int shard, VersionedMetadata<SealedSegmentsMapShard> data) {
        String key = String.format(SEGMENTS_SEALED_SIZE_MAP_SHARD_FORMAT, shard);
        return getMetadataTable()
                .thenCompose(metadataTable -> updateAndLoadToContext(metadataTable, key, data.getObject(), SealedSegmentsMapShard::toBytes, data.getVersion()));
    }

    @Override
    CompletableFuture<Void> createSegmentSealedEpochRecords(Collection<Long> segmentsToSeal, int epoch) {
        byte[] epochData = INTEGER_TO_BYTES_FUNCTION.apply(epoch);
        VersionedMetadata<Integer> epochVersionedData = new VersionedMetadata<>(epoch, null);
        Map<String, byte[]> map = new HashMap<>();
        Map<String, VersionedMetadata<Integer>> forContext = new HashMap<>();
        segmentsToSeal.forEach(x -> {
            String key = String.format(SEGMENT_SEALED_EPOCH_KEY_FORMAT, x);
            map.put(key, epochData);
            forContext.put(key, epochVersionedData);
        });

        return getMetadataTable()
                .thenCompose(metadataTable -> storeHelper.addNewEntriesIfAbsent(metadataTable, map)
                                                         .thenAccept(v -> loadMultipleEntriesToContext(forContext)));
    }

    @Override
    CompletableFuture<VersionedMetadata<Integer>> getSegmentSealedRecordData(long segmentId) {
        String key = String.format(SEGMENT_SEALED_EPOCH_KEY_FORMAT, segmentId);
        return getMetadataTable()
                .thenCompose(metadataTable -> getAndLoadToContext(key, Integer.class, 
                        () -> storeHelper.getCachedData(metadataTable, key, BYTES_TO_INTEGER_FUNCTION)));
    }

    @Override
    CompletableFuture<Void> createEpochTransitionIfAbsent(EpochTransitionRecord epochTransition) {
        return getMetadataTable()
                .thenCompose(metadataTable -> 
                        Futures.toVoid(addAndLoadToContext(metadataTable, EPOCH_TRANSITION_KEY, epochTransition, EpochTransitionRecord::toBytes, true)));
    }

    @Override
    CompletableFuture<Version> updateEpochTransitionNode(VersionedMetadata<EpochTransitionRecord> epochTransition) {
        return getMetadataTable()
                .thenCompose(metadataTable -> updateAndLoadToContext(metadataTable, EPOCH_TRANSITION_KEY,
                        epochTransition.getObject(), EpochTransitionRecord::toBytes, epochTransition.getVersion()));
    }

    @Override
    CompletableFuture<VersionedMetadata<EpochTransitionRecord>> getEpochTransitionNode() {
        return getMetadataTable()
                .thenCompose(metadataTable -> 
                        getAndLoadToContext(EPOCH_TRANSITION_KEY, EpochTransitionRecord.class,
                                () -> storeHelper.getEntry(metadataTable, EPOCH_TRANSITION_KEY, EpochTransitionRecord::fromBytes)));
    }

    @Override
    CompletableFuture<Void> storeCreationTimeIfAbsent(final long creationTime) {
        return getMetadataTable()
                .thenCompose(metadataTable ->
                        Futures.toVoid(addAndLoadToContext(metadataTable, CREATION_TIME_KEY, creationTime, LONG_TO_BYTES_FUNCTION, true))
                               .thenAccept(v -> storeHelper.invalidateCache(metadataTable, CREATION_TIME_KEY)));
    }

    @Override
    public CompletableFuture<Void> createConfigurationIfAbsent(final StreamConfigurationRecord configuration) {
        return getMetadataTable()
                .thenCompose(metadataTable -> addAndLoadToContext(metadataTable, CONFIGURATION_KEY, configuration, StreamConfigurationRecord::toBytes, true)
                                                         .thenAccept(v -> storeHelper.invalidateCache(metadataTable, CONFIGURATION_KEY)));
    }

    @Override
    public CompletableFuture<Void> createStateIfAbsent(final StateRecord state) {
        return getMetadataTable()
                .thenCompose(metadataTable -> Futures.toVoid(addAndLoadToContext(metadataTable, STATE_KEY, state, StateRecord::toBytes, true))
                .thenAccept(v -> storeHelper.invalidateCache(metadataTable, STATE_KEY)));
    }

    @Override
    public CompletableFuture<Void> createMarkerData(long segmentId, long timestamp) {
        final String key = String.format(SEGMENT_MARKER_PATH_FORMAT, segmentId);

        return getMetadataTable()
                .thenCompose(metadataTable -> Futures.toVoid(addAndLoadToContext(metadataTable, key, timestamp, LONG_TO_BYTES_FUNCTION, true)));
    }

    @Override
    CompletableFuture<Version> updateMarkerData(long segmentId, VersionedMetadata<Long> data) {
        final String key = String.format(SEGMENT_MARKER_PATH_FORMAT, segmentId);
        return getMetadataTable()
                .thenCompose(metadataTable -> updateAndLoadToContext(metadataTable, key, data.getObject(), LONG_TO_BYTES_FUNCTION, data.getVersion()));
    }

    @Override
    CompletableFuture<VersionedMetadata<Long>> getMarkerData(long segmentId) {
        final String key = String.format(SEGMENT_MARKER_PATH_FORMAT, segmentId);
        return getMetadataTable().thenCompose(metadataTable ->
                storeHelper.expectingDataNotFound(
                        getAndLoadToContext(key, Long.class, 
                                () -> storeHelper.getEntry(metadataTable, key, BYTES_TO_LONG_FUNCTION)), null));
    }

    @Override
    CompletableFuture<Void> removeMarkerData(long segmentId) {
        final String key = String.format(SEGMENT_MARKER_PATH_FORMAT, segmentId);
        return getMetadataTable()
                .thenCompose(id -> removeAndUnload(id, key, null));
    }

    @Override
    public CompletableFuture<Map<UUID, ActiveTxnRecord>> getActiveTxns() {
        return getEpochsWithTransactions()
                .thenCompose(epochsWithTransactions -> {
                    return Futures.allOfWithResults(epochsWithTransactions.stream().map(this::getTxnInEpoch).collect(Collectors.toList()));
                }).thenApply(list -> {
            Map<UUID, ActiveTxnRecord> map = new HashMap<>();
            list.forEach(map::putAll);
            return map;
        });
    }

    private CompletableFuture<List<Integer>> getEpochsWithTransactions() {
        return getEpochsWithTransactionsTable()
                .thenCompose(epochWithTxnTable -> {
                    List<Integer> epochsWithTransactions = new ArrayList<>();
                    return storeHelper.getAllKeys(epochWithTxnTable)
                               .collectRemaining(x -> {
                                   epochsWithTransactions.add(Integer.parseInt(x));
                                   return true;
                               }).thenApply(v -> epochsWithTransactions);
                });
    }

    @Override
    public CompletableFuture<Integer> getNumberOfOngoingTransactions() {
        List<CompletableFuture<Integer>> futures = new ArrayList<>();
        // first get the number of ongoing transactions from the cache. 
        return getEpochsWithTransactionsTable()
                .thenCompose(epochsWithTxn -> storeHelper.getAllKeys(epochsWithTxn)
                                                         .forEachRemaining(x -> {
                                                             futures.add(getNumberOfOngoingTransactions(Integer.parseInt(x)));
                                                         }, executor)
                                                         .thenCompose(v -> Futures.allOfWithResults(futures)
                                                                                  .thenApply(list -> list.stream().reduce(0, Integer::sum))));
    }

    private CompletableFuture<Integer> getNumberOfOngoingTransactions(int epoch) {
        AtomicInteger count = new AtomicInteger(0);
        return getTransactionsInEpochTable(epoch)
                .thenCompose(epochTableName -> storeHelper.getAllKeys(epochTableName).forEachRemaining(x -> count.incrementAndGet(), executor)
                                                          .thenApply(x -> count.get()));
    }

    @Override
    public CompletableFuture<List<Map.Entry<UUID, ActiveTxnRecord>>> getOrderedCommittingTxnInLowestEpoch(int limit) {
        return super.getOrderedCommittingTxnInLowestEpochHelper(txnCommitOrderer, limit, executor);
    }

    @Override
    @VisibleForTesting
    CompletableFuture<Map<Long, UUID>> getAllOrderedCommittingTxns() {
        return super.getAllOrderedCommittingTxnsHelper(txnCommitOrderer);
    }

    @Override
    CompletableFuture<List<ActiveTxnRecord>> getTransactionRecords(int epoch, List<String> txnIds) {
        return getTransactionsInEpochTable(epoch)
                .thenCompose(epochTxnTable -> storeHelper.getEntries(epochTxnTable, txnIds, 
                        ActiveTxnRecord::fromBytes, NON_EXISTENT_TXN))
        .thenApply(res -> {
            List<ActiveTxnRecord> list = new ArrayList<>();
            for (int i = 0; i < txnIds.size(); i++) {
                VersionedMetadata<ActiveTxnRecord> txn = res.get(i);
                list.add(txn.getObject());
                if (!txn.equals(NON_EXISTENT_TXN)) {
                    loadEntryToContext(txnIds.get(i), txn);
                }
            }
            return list;
        });
    }

    @Override
    public CompletableFuture<Map<UUID, ActiveTxnRecord>> getTxnInEpoch(int epoch) {
        Map<String, VersionedMetadata<ActiveTxnRecord>> result = new ConcurrentHashMap<>();
        return getTransactionsInEpochTable(epoch)
            .thenCompose(tableName -> storeHelper.expectingDataNotFound(storeHelper.getAllEntries(
                    tableName, ActiveTxnRecord::fromBytes).collectRemaining(x -> {
                        result.put(x.getKey(), x.getValue());
                        return true;
            }).thenApply(v -> {
                loadMultipleEntriesToContext(result);
                return result.entrySet().stream().collect(Collectors.toMap(x -> UUID.fromString(x.getKey()), x -> x.getValue().getObject()));
            }), Collections.emptyMap()));
    }

    @Override
    public CompletableFuture<Version> createNewTransaction(final int epoch, final UUID txId, final ActiveTxnRecord txnRecord) {
        // create txn ==>
        // if epoch table exists, add txn to epoch
        //  1. add epochs_with_txn entry for the epoch
        //  2. create txns-in-epoch table
        //  3. create txn in txns-in-epoch
        return getTransactionsInEpochTable(epoch)
                .thenCompose(epochTable -> addAndLoadToContext(epochTable, txId.toString(), txnRecord, ActiveTxnRecord::toBytes, true));
    }

    private CompletableFuture<Void> createTransactionsInEpochTable(int epoch) {
        return getEpochsWithTransactionsTable()
                .thenCompose(epochsWithTxnTable -> {
                    return storeHelper.addNewEntryIfAbsent(epochsWithTxnTable, Integer.toString(epoch), new byte[0]);
                }).thenCompose(epochTxnEntryCreated -> {
                    return getTransactionsInEpochTable(epoch)
                            .thenCompose(storeHelper::createTable);
                });
    }
    
    @Override
    CompletableFuture<VersionedMetadata<ActiveTxnRecord>> getActiveTx(final int epoch, final UUID txId) {
        return getTransactionsInEpochTable(epoch)
                    .thenCompose(epochTxnTable -> getAndLoadToContext(txId.toString(), ActiveTxnRecord.class, 
                            () -> storeHelper.getEntry(epochTxnTable, txId.toString(), ActiveTxnRecord::fromBytes)));
    }

    @Override
    CompletableFuture<Version> updateActiveTx(final int epoch, final UUID txId, final VersionedMetadata<ActiveTxnRecord> data) {
        return getTransactionsInEpochTable(epoch)
                .thenCompose(epochTxnTable -> updateAndLoadToContext(epochTxnTable, txId.toString(), data.getObject(), 
                        ActiveTxnRecord::toBytes, data.getVersion()));
    }

    @Override
    CompletableFuture<Long> addTxnToCommitOrder(UUID txId) {
        return txnCommitOrderer.addEntity(getScope(), getName(), txId.toString());
    }

    @Override
    CompletableFuture<Void> removeTxnsFromCommitOrder(List<Long> orderedPositions) {
        return txnCommitOrderer.removeEntities(getScope(), getName(), orderedPositions);
    }

    @Override
    CompletableFuture<Void> removeActiveTxEntry(final int epoch, final UUID txId) {
        // 1. remove txn from txn-in-epoch table
        // 2. get current epoch --> if txn-epoch < activeEpoch.reference epoch, try deleting empty epoch table.
        return getTransactionsInEpochTable(epoch)
                .thenCompose(epochTransactionsTableName ->
                        removeAndUnload(epochTransactionsTableName, txId.toString(), null))
                // this is only best case attempt. If the epoch table is not empty, it will be ignored.
                // if we fail to do this after having removed the transaction, in retried attempt
                // the caller may not find the transaction and never attempt to remove this table.
                // this can lead to proliferation of tables.
                // But remove transaction entry is called from .
                .thenCompose(v -> tryRemoveOlderTransactionsInEpochTables(e -> e < epoch));
    }

    private CompletableFuture<Void> tryRemoveOlderTransactionsInEpochTables(Predicate<Integer> epochPredicate) {
        return getEpochsWithTransactions()
                .thenCompose(list -> {
                    return Futures.allOf(list.stream().filter(epochPredicate)
                                             .map(this::tryRemoveTransactionsInEpochTable)
                                             .collect(Collectors.toList()));
                });
    }

    private CompletableFuture<Void> tryRemoveTransactionsInEpochTable(int epoch) {
        return getTransactionsInEpochTable(epoch)
                .thenCompose(epochTable ->
                        storeHelper.deleteTable(epochTable, true)
                                                                  .handle((r, e) -> {
                                                                      if (e != null) {
                                                                          if (DATA_NOT_FOUND_PREDICATE.test(e)) {
                                                                              return true;
                                                                          } else if (DATA_NOT_EMPTY_PREDICATE.test(e)) {
                                                                              return false;
                                                                          } else {
                                                                              throw new CompletionException(e);
                                                                          }
                                                                      } else {
                                                                          return true;
                                                                      }
                                                                  })
                      .thenCompose(deleted -> {
                          if (deleted) {
                              return getEpochsWithTransactionsTable()
                                .thenCompose(table -> storeHelper.removeEntry(table, Integer.toString(epoch)));
                          } else {
                              return CompletableFuture.completedFuture(null);
                          }
                      }));
    }

    @Override
    CompletableFuture<Void> createCompletedTxEntry(final UUID txId, final CompletedTxnRecord complete) {
        return createCompletedTxEntries(Collections.singletonMap(txId.toString(), complete.toBytes()));
    }

    private CompletableFuture<Void> createCompletedTxEntries(Map<String, byte[]> complete) {
        Integer batch = currentBatchSupplier.get();
        String tableName = getCompletedTransactionsBatchTableName(batch);

        Map<String, byte[]> map = complete.entrySet().stream().collect(Collectors.toMap(
                x -> getCompletedTransactionKey(getScope(), getName(), x.getKey()), Map.Entry::getValue));

        return Futures.toVoid(Futures.exceptionallyComposeExpecting(
                storeHelper.addNewEntriesIfAbsent(tableName, map),
                DATA_NOT_FOUND_PREDICATE, () -> tryCreateBatchTable(batch)
                        .thenCompose(v -> storeHelper.addNewEntriesIfAbsent(tableName, map))))
                .exceptionally(e -> {
                    throw new CompletionException(e);
                });
    }

    @VisibleForTesting
    static String getCompletedTransactionKey(String scope, String stream, String txnId) {
        return String.format(COMPLETED_TRANSACTIONS_KEY_FORMAT, scope, stream, txnId);
    }

    @VisibleForTesting
    static String getCompletedTransactionsBatchTableName(int batch) {
        return getQualifiedTableName(INTERNAL_SCOPE_NAME,
                String.format(COMPLETED_TRANSACTIONS_BATCH_TABLE_FORMAT, batch));
    }


    private CompletableFuture<Void> tryCreateBatchTable(int batch) {
        String batchTable = getCompletedTransactionsBatchTableName(batch);

        return storeHelper.createTable(COMPLETED_TRANSACTIONS_BATCHES_TABLE)
                          .thenAccept(v -> log.debug("batches root table {} created", COMPLETED_TRANSACTIONS_BATCHES_TABLE))
                          .thenCompose(v -> storeHelper.addNewEntryIfAbsent(COMPLETED_TRANSACTIONS_BATCHES_TABLE,
                                  Integer.toString(batch), new byte[0]))
                          .thenCompose(v -> storeHelper.createTable(batchTable));
    }

    @Override
    CompletableFuture<VersionedMetadata<CompletedTxnRecord>> getCompletedTx(final UUID txId) {
        List<Integer> batches = new ArrayList<>();
        return storeHelper.getAllKeys(COMPLETED_TRANSACTIONS_BATCHES_TABLE)
                          .collectRemaining(x -> {
                              batches.add(Integer.parseInt(x));
                              return true;
                          })
                          .thenCompose(v -> {
                              return Futures.allOfWithResults(batches.stream().map(batch -> {
                                  String table = getCompletedTransactionsBatchTableName(batch);
                                  String key = getCompletedTransactionKey(getScope(), getName(), txId.toString());

                                  return storeHelper.expectingDataNotFound(
                                          storeHelper.getCachedData(table, key, CompletedTxnRecord::fromBytes), null);
                              }).collect(Collectors.toList()));
                          })
                          .thenCompose(result -> {
                              Optional<VersionedMetadata<CompletedTxnRecord>> any = result.stream().filter(Objects::nonNull).findFirst();
                              if (any.isPresent()) {
                                  return CompletableFuture.completedFuture(any.get());
                              } else {
                                  throw StoreException.create(StoreException.Type.DATA_NOT_FOUND, "Completed Txn not found");
                              }
                          });
    }

    @Override
    public CompletableFuture<Void> createTruncationDataIfAbsent(final StreamTruncationRecord truncationRecord) {
        return getMetadataTable()
                .thenCompose(metadataTable -> Futures.toVoid(addAndLoadToContext(metadataTable,
                        TRUNCATION_KEY, truncationRecord, StreamTruncationRecord::toBytes, true)));
    }

    @Override
    CompletableFuture<Version> setTruncationData(final VersionedMetadata<StreamTruncationRecord> truncationRecord) {
        return getMetadataTable()
                .thenCompose(metadataTable -> updateAndLoadToContext(metadataTable, TRUNCATION_KEY,
                        truncationRecord.getObject(), StreamTruncationRecord::toBytes, truncationRecord.getVersion())
                                                         .thenApply(r -> {
                                                             storeHelper.invalidateCache(metadataTable, TRUNCATION_KEY);
                                                             return r;
                                                         }));
    }

    @Override
    CompletableFuture<VersionedMetadata<StreamTruncationRecord>> getTruncationData(boolean ignoreCached) {
        return getMetadataTable()
                .thenCompose(metadataTable -> {
                    if (ignoreCached) {
                        unloadFromContext(TRUNCATION_KEY);
                    }

                    return getAndLoadToContext(TRUNCATION_KEY, StreamTruncationRecord.class,
                            () -> storeHelper.getEntry(metadataTable, TRUNCATION_KEY, StreamTruncationRecord::fromBytes));
                });
    }

    @Override
    CompletableFuture<Version> setConfigurationData(final VersionedMetadata<StreamConfigurationRecord> configuration) {
        return getMetadataTable()
                .thenCompose(metadataTable -> updateAndLoadToContext(metadataTable, CONFIGURATION_KEY,
                        configuration.getObject(), StreamConfigurationRecord::toBytes, configuration.getVersion()));
    }

    @Override
    CompletableFuture<VersionedMetadata<StreamConfigurationRecord>> getConfigurationData(boolean ignoreCached) {
        return getMetadataTable()
                .thenCompose(metadataTable -> {
                    if (ignoreCached) {
                        unloadFromContext(CONFIGURATION_KEY);
                    }

                    return getAndLoadToContext(CONFIGURATION_KEY, StreamConfigurationRecord.class,
                            () -> storeHelper.getEntry(metadataTable, CONFIGURATION_KEY, StreamConfigurationRecord::fromBytes));
                });
    }

    @Override
    CompletableFuture<Version> setStateData(final VersionedMetadata<StateRecord> state) {
        return getMetadataTable()
                .thenCompose(metadataTable -> updateAndLoadToContext(metadataTable, STATE_KEY,
                        state.getObject(), StateRecord::toBytes, state.getVersion()));
    }

    @Override
    CompletableFuture<VersionedMetadata<StateRecord>> getStateData(boolean ignoreCached) {
        return getMetadataTable()
                .thenCompose(metadataTable -> {
                    if (ignoreCached) {
                        unloadFromContext(STATE_KEY);
                    }

                    return getAndLoadToContext(STATE_KEY, StateRecord.class, 
                            () -> storeHelper.getEntry(metadataTable, STATE_KEY, StateRecord::fromBytes));
                });
    }

    @Override
    CompletableFuture<Void> createCommitTxnRecordIfAbsent(CommittingTransactionsRecord committingTxns) {
        return getMetadataTable()
                .thenCompose(metadataTable -> Futures.toVoid(addAndLoadToContext(
                        metadataTable, COMMITTING_TRANSACTIONS_RECORD_KEY, committingTxns, CommittingTransactionsRecord::toBytes, true)));
    }

    @Override
    CompletableFuture<VersionedMetadata<CommittingTransactionsRecord>> getCommitTxnRecord() {
        return getMetadataTable()
                .thenCompose(metadataTable -> getAndLoadToContext(COMMITTING_TRANSACTIONS_RECORD_KEY, CommittingTransactionsRecord.class,
                        () -> storeHelper.getEntry(metadataTable, COMMITTING_TRANSACTIONS_RECORD_KEY,
                        CommittingTransactionsRecord::fromBytes)));
    }

    @Override
    CompletableFuture<Version> updateCommittingTxnRecord(VersionedMetadata<CommittingTransactionsRecord> update) {
        return getMetadataTable()
                .thenCompose(metadataTable -> updateAndLoadToContext(metadataTable, COMMITTING_TRANSACTIONS_RECORD_KEY,
                        update.getObject(), CommittingTransactionsRecord::toBytes, update.getVersion()));
    }

    @Override
    CompletableFuture<Void> createWaitingRequestNodeIfAbsent(String waitingRequestProcessor) {
        return getMetadataTable()
                .thenCompose(metadataTable -> Futures.toVoid(storeHelper.addNewEntryIfAbsent(
                        metadataTable, WAITING_REQUEST_PROCESSOR_PATH, waitingRequestProcessor.getBytes(StandardCharsets.UTF_8))));
    }

    @Override
    CompletableFuture<String> getWaitingRequestNode() {
        return getMetadataTable()
                .thenCompose(metadataTable -> storeHelper.getEntry(metadataTable, WAITING_REQUEST_PROCESSOR_PATH,
                        x -> StandardCharsets.UTF_8.decode(ByteBuffer.wrap(x)).toString()))
                .thenApply(VersionedMetadata::getObject);
    }

    @Override
    CompletableFuture<Void> deleteWaitingRequestNode() {
        return getMetadataTable()
                .thenCompose(metadataTable -> storeHelper.removeEntry(metadataTable, WAITING_REQUEST_PROCESSOR_PATH));
    }

    @Override
    CompletableFuture<Void> createWriterMarkRecord(String writer, long timestamp, ImmutableMap<Long, Long> position) {
        WriterMark mark = new WriterMark(timestamp, position);
        return Futures.toVoid(getWritersTable()
                .thenCompose(table -> storeHelper.addNewEntry(table, writer, mark.toBytes())));
    }

    @Override
    public CompletableFuture<Void> removeWriterRecord(String writer, Version version) {
        return getWritersTable()
                .thenCompose(table -> storeHelper.removeEntry(table, writer, version));
    }

    @Override
    CompletableFuture<VersionedMetadata<WriterMark>> getWriterMarkRecord(String writer) {
        return getWritersTable()
                .thenCompose(table -> storeHelper.getEntry(table, writer, WriterMark::fromBytes));
    }

    @Override
    CompletableFuture<Void> updateWriterMarkRecord(String writer, long timestamp, ImmutableMap<Long, Long> position, 
                                                   boolean isAlive, Version version) {
        WriterMark mark = new WriterMark(timestamp, position, isAlive);
        return Futures.toVoid(getWritersTable()
                .thenCompose(table -> storeHelper.updateEntry(table, writer, mark.toBytes(), version)));
    }

    @Override
    public CompletableFuture<Map<String, WriterMark>> getAllWriterMarks() {
        Map<String, WriterMark> result = new ConcurrentHashMap<>();

        return getWritersTable()
                .thenCompose(table -> storeHelper.getAllEntries(table, WriterMark::fromBytes)
                .collectRemaining(x -> {
                    result.put(x.getKey(), x.getValue().getObject());
                    return true;
                })).thenApply(v -> result);
    }
    // endregion

    private <X> CompletableFuture<VersionedMetadata<X>> getAndLoadToContext(String key, Class<X> tClass,
                                                                            Supplier<CompletableFuture<VersionedMetadata<X>>> loader) {
        if (context != null) {
            VersionedMetadata<X> value = context.get(key, tClass);
            
            return value != null ? CompletableFuture.completedFuture(value) :
                    loader.get()
                          .thenApply(fetched -> {
                              context.load(key, fetched);
                              return fetched;
                          })
                          .exceptionally(e -> {
                              if (DATA_NOT_FOUND_PREDICATE.test(e)) {
                                  unloadFromContext(key);
                              }
                              throw new CompletionException(e);
                          });
        } else {
            return loader.get();
        }
    }

    private void unloadFromContext(String key) {
        if (context != null) {
            context.unload(key);
        }
    }

    private CompletableFuture<Void> removeAndUnload(String tableName, String key, Version version) {
        CompletableFuture<Void> future = version == null ? storeHelper.removeEntry(tableName, key) :
                storeHelper.removeEntry(tableName, key, version);
        return future.thenApply(v -> {
                       if (context != null) {
                           context.unload(key);
                       }
                       return v;
                   });
    }

    private <T> CompletableFuture<Version> updateAndLoadToContext(String tableName, String key, T value, Function<T, byte[]> toBytes, Version version) {
        return storeHelper.updateEntry(tableName, key, toBytes.apply(value), version)
                          .thenApply(v -> {
                              if (context != null) {
                                  context.load(key, new VersionedMetadata<>(value, v));
                              }
                              return v;
                          })
                          .exceptionally(e -> {
                              if (WRITE_CONFLICT_PREDICATE.test(e)) {
                                  unloadFromContext(key);
                              }
                              throw new CompletionException(e);
                          });
    }

    private <T> CompletableFuture<Version> addAndLoadToContext(String tableName, String key, T value, Function<T, byte[]> toBytes, 
                                                               boolean addIfAbsent) {
        CompletableFuture<Version> future = addIfAbsent ? 
                storeHelper.addNewEntryIfAbsent(tableName, key, toBytes.apply(value)) :
                storeHelper.addNewEntry(tableName, key, toBytes.apply(value));
        
        return future.thenApply(v -> {
                       if (context != null) {
                           // If version is null then we were unable to add the entry as it already existed.
                           // In that case we will not load it in the context. 
                           if (v != null) {
                               context.load(key, new VersionedMetadata<>(value, v));
                           }
                       }
                       return v;
                   });
    }
    
    private <T> void loadEntryToContext(String key, VersionedMetadata<T> value) {
        if (context != null) {
            context.load(key, value);
        }
    }

    private <T> void loadMultipleEntriesToContext(Map<String, VersionedMetadata<T>> updates) {
        if (context != null) {
            updates.forEach(context::load);
        }
    }

    private void clearContext() {
        if (context != null) {
            context.unloadAll();
        }
    }

    @Data
    class Context {
        @GuardedBy("$lock")
        private final Map<String, VersionedMetadata<?>> map = new HashMap<>();

        @Synchronized
        <T> void load(String key, VersionedMetadata<T> value) {
            if (value != null) {
                map.put(key, value);
            }
        }

        @SuppressWarnings("unchecked")
        @Synchronized
        <T> VersionedMetadata<T> get(String key, Class<T> tClass) {
            VersionedMetadata<?> versionedMetadata = map.get(key);
            assert versionedMetadata == null || versionedMetadata.getObject().getClass().isAssignableFrom(tClass);
            return (VersionedMetadata<T>) versionedMetadata;
        }

        @Synchronized
        void unload(String key) {
            map.remove(key);
        }

        @Synchronized
        void unloadAll() {
            map.clear();
        }
    }
}<|MERGE_RESOLUTION|>--- conflicted
+++ resolved
@@ -34,11 +34,8 @@
 import io.pravega.controller.store.stream.records.WriterMark;
 import io.pravega.controller.store.stream.records.StreamSubscriber;
 import io.pravega.controller.store.stream.records.Subscribers;
-<<<<<<< HEAD
 import lombok.Data;
 import lombok.Synchronized;
-=======
->>>>>>> 6470c10c
 import lombok.extern.slf4j.Slf4j;
 
 import javax.annotation.concurrent.GuardedBy;
@@ -300,100 +297,6 @@
                         getAndLoadToContext(CREATION_TIME_KEY, Long.class,  
                                 () -> storeHelper.getCachedData(metadataTable, CREATION_TIME_KEY, BYTES_TO_LONG_FUNCTION)))
                 .thenApply(VersionedMetadata::getObject);
-    }
-
-    @Override
-    public CompletableFuture<Void> createSubscriber(String newSubscriber, long operationGeneration) {
-        final StreamSubscriber newSubscriberRecord = new StreamSubscriber(newSubscriber, ImmutableMap.of(), System.currentTimeMillis());
-        return getMetadataTable()
-                .thenCompose(metadataTable -> createSubscribersRecordIfAbsent()
-                .thenCompose(v -> getSubscriberSetRecord())
-                .thenCompose(subscriberSetRecord -> {
-                    if (subscriberSetRecord.getObject().getSubscribers().containsKey(newSubscriber)) {
-                        // update Subscriber generation, if it is greater than current generation
-                        Long generation = subscriberSetRecord.getObject().getSubscribers().get(newSubscriber);
-                        if (generation < operationGeneration) {
-                            Subscribers update = Subscribers.update(subscriberSetRecord.getObject(), newSubscriber, generation);
-                            return Futures.toVoid(updateAndLoadToContext(metadataTable, SUBSCRIBER_SET_KEY, update, Subscribers::toBytes,
-                                    subscriberSetRecord.getVersion()));
-                        }
-                        // do nothing & return
-                        return CompletableFuture.completedFuture(null);
-                    } else {
-                        // add new Subscriber
-                        Subscribers add = Subscribers.add(subscriberSetRecord.getObject(),
-                                newSubscriber, operationGeneration);
-                        return Futures.toVoid(updateAndLoadToContext(metadataTable, SUBSCRIBER_SET_KEY,
-                                add, Subscribers::toBytes, subscriberSetRecord.getVersion())
-                                          .thenCompose(v -> addAndLoadToContext(metadataTable,
-                                                  getKeyForSubscriber(newSubscriber), newSubscriberRecord, 
-                                                  StreamSubscriber::toBytes, true)));
-                    }
-                }));
-    }
-
-    @Override
-    public CompletableFuture<Void> createSubscribersRecordIfAbsent() {
-        return Futures.exceptionallyExpecting(getSubscriberSetRecord(),
-                e -> Exceptions.unwrap(e) instanceof StoreException.DataNotFoundException, null)
-                .thenCompose( subscriberSet -> {
-                    if (subscriberSet == null) {
-                        Subscribers emptySubSet = new Subscribers(ImmutableMap.of());
-                        return Futures.toVoid(getMetadataTable()
-                                .thenCompose(metadataTable -> addAndLoadToContext(metadataTable, SUBSCRIBER_SET_KEY, emptySubSet, 
-                                        Subscribers::toBytes, true)));
-                    } else {
-                        return CompletableFuture.completedFuture(null);
-                    }
-        });
-    }
-
-    private CompletableFuture<VersionedMetadata<Subscribers>> getSubscriberSetRecord() {
-        return getMetadataTable()
-                .thenCompose(metadataTable -> getAndLoadToContext(SUBSCRIBER_SET_KEY, Subscribers.class,
-                        () -> storeHelper.getEntry(metadataTable, SUBSCRIBER_SET_KEY, Subscribers::fromBytes)));
-    }
-
-    @Override
-    CompletableFuture<Version> setSubscriberData(final VersionedMetadata<StreamSubscriber> streamSubscriber) {
-        return getMetadataTable()
-                .thenCompose(metadataTable -> updateAndLoadToContext(metadataTable, getKeyForSubscriber(streamSubscriber.getObject().getSubscriber()),
-                        streamSubscriber.getObject(), StreamSubscriber::toBytes, streamSubscriber.getVersion()));
-    }
-
-    @Override
-    public CompletableFuture<Void> removeSubscriber(String subscriber, long generation) {
-        return Futures.toVoid(getSubscriberSetRecord()
-                .thenCompose(subscriberSetRecord -> getMetadataTable()
-                .thenCompose(table -> {
-                    if (subscriberSetRecord.getObject().getSubscribers().containsKey(subscriber)
-                        && subscriberSetRecord.getObject().getSubscribers().get(subscriber) < generation) {
-                        Subscribers subSet = Subscribers.remove(subscriberSetRecord.getObject(), subscriber);
-                        return getSubscriberRecord(subscriber)
-                                .thenCompose(subscriberRecord -> removeAndUnload(table, getKeyForSubscriber(subscriber), null))
-                                .thenCompose(v -> updateAndLoadToContext(table, SUBSCRIBER_SET_KEY, subSet, Subscribers::toBytes, subscriberSetRecord.getVersion()));
-                    }
-                    return CompletableFuture.completedFuture(null);
-                })));
-    }
-
-    @Override
-    public CompletableFuture<VersionedMetadata<StreamSubscriber>> getSubscriberRecord(final String subscriber) {
-        String keyForSubscriber = getKeyForSubscriber(subscriber);
-        return getMetadataTable()
-                .thenCompose(table -> getAndLoadToContext(keyForSubscriber, StreamSubscriber.class,
-                        () -> storeHelper.getEntry(table, keyForSubscriber, StreamSubscriber::fromBytes)));
-    }
-
-    private String getKeyForSubscriber(final String subscriber) {
-        return SUBSCRIBER_KEY_PREFIX + subscriber;
-    }
-
-    @Override
-    public CompletableFuture<List<String>> listSubscribers() {
-        return getMetadataTable()
-                .thenCompose(table -> getSubscriberSetRecord()
-                        .thenApply(subscribersSet -> subscribersSet.getObject().getSubscribers().keySet().asList()));
     }
 
     @Override
