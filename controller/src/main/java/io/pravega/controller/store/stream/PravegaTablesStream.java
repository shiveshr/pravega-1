/**
 * Copyright (c) Dell Inc., or its subsidiaries. All Rights Reserved.
 *
 * Licensed under the Apache License, Version 2.0 (the "License");
 * you may not use this file except in compliance with the License.
 * You may obtain a copy of the License at
 *
 *     http://www.apache.org/licenses/LICENSE-2.0
 */
package io.pravega.controller.store.stream;

import com.google.common.annotations.VisibleForTesting;
import io.pravega.common.Exceptions;
import io.pravega.controller.store.PravegaTablesStoreHelper;
import io.pravega.controller.store.Version;
import io.pravega.controller.store.VersionedMetadata;
import com.google.common.base.Strings;
import com.google.common.collect.ImmutableMap;
import com.google.common.collect.ImmutableList;
import io.pravega.client.stream.StreamConfiguration;
import io.pravega.common.concurrent.Futures;
import io.pravega.common.util.BitConverter;
import io.pravega.controller.store.stream.records.ActiveTxnRecord;
import io.pravega.controller.store.stream.records.CommittingTransactionsRecord;
import io.pravega.controller.store.stream.records.CompletedTxnRecord;
import io.pravega.controller.store.stream.records.EpochRecord;
import io.pravega.controller.store.stream.records.EpochTransitionRecord;
import io.pravega.controller.store.stream.records.HistoryTimeSeries;
import io.pravega.controller.store.stream.records.RetentionSet;
import io.pravega.controller.store.stream.records.SealedSegmentsMapShard;
import io.pravega.controller.store.stream.records.StateRecord;
import io.pravega.controller.store.stream.records.StreamConfigurationRecord;
import io.pravega.controller.store.stream.records.StreamCutRecord;
import io.pravega.controller.store.stream.records.StreamTruncationRecord;
import io.pravega.controller.store.stream.records.WriterMark;
import io.pravega.controller.store.stream.records.StreamSubscriber;
import io.pravega.controller.store.stream.records.SubscriberSet;
import io.pravega.controller.stream.api.grpc.v1.Controller;
import lombok.extern.slf4j.Slf4j;

import java.nio.ByteBuffer;
import java.nio.charset.StandardCharsets;
import java.util.Collection;
import java.util.Collections;
import java.util.ArrayList;
import java.util.HashMap;
import java.util.List;
import java.util.Map;
import java.util.Objects;
import java.util.Optional;
import java.util.UUID;
import java.util.concurrent.CompletableFuture;
import java.util.concurrent.CompletionException;
import java.util.concurrent.ConcurrentHashMap;
import java.util.concurrent.ScheduledExecutorService;
import java.util.concurrent.atomic.AtomicInteger;
import java.util.concurrent.atomic.AtomicReference;
import java.util.function.Predicate;
import java.util.function.Supplier;
import java.util.stream.Collectors;

import static io.pravega.controller.store.stream.AbstractStreamMetadataStore.DATA_NOT_EMPTY_PREDICATE;
import static io.pravega.controller.store.stream.PravegaTablesStreamMetadataStore.SEPARATOR;
import static io.pravega.controller.store.stream.PravegaTablesStreamMetadataStore.DATA_NOT_FOUND_PREDICATE;
import static io.pravega.controller.store.stream.PravegaTablesStreamMetadataStore.COMPLETED_TRANSACTIONS_BATCH_TABLE_FORMAT;
import static io.pravega.controller.store.stream.PravegaTablesStreamMetadataStore.COMPLETED_TRANSACTIONS_BATCHES_TABLE;
import static io.pravega.shared.NameUtils.INTERNAL_SCOPE_NAME;
import static io.pravega.shared.NameUtils.getQualifiedTableName;

/**
 * Pravega Table Stream.
 * This creates two top level tables per stream - metadataTable, epochsWithTransactionsTable.
 * All metadata records are stored in metadata table.
 * EpochsWithTransactions is a top level table for storing epochs where any transaction was created.
 * This class is coded for transaction ids that follow the scheme that msb 32 bits represent epoch.
 * Each stream table is protected against recreation of stream by attaching a unique id to the stream when it is created.
 */
@Slf4j
class PravegaTablesStream extends PersistentStreamBase {
    private static final String METADATA_TABLE = "metadata" + SEPARATOR + "%s";
    private static final String EPOCHS_WITH_TRANSACTIONS_TABLE = "epochsWithTransactions" + SEPARATOR + "%s";
    private static final String WRITERS_POSITIONS_TABLE = "writersPositions" + SEPARATOR + "%s";
    private static final String SUBSCRIBERS_TABLE = "subscribers" + SEPARATOR + "%s";
    private static final String TRANSACTIONS_IN_EPOCH_TABLE_FORMAT = "transactionsInEpoch-%d" + SEPARATOR + "%s";

    // metadata keys
    private static final String CREATION_TIME_KEY = "creationTime";
    private static final String CONFIGURATION_KEY = "configuration";
    private static final String TRUNCATION_KEY = "truncation";
    private static final String STATE_KEY = "state";
    private static final String EPOCH_TRANSITION_KEY = "epochTransition";
    private static final String RETENTION_SET_KEY = "retention";
    private static final String SUBSCRIBER_KEY = "subscriber-";
    private static final String RETENTION_STREAM_CUT_RECORD_KEY_FORMAT = "retentionCuts-%s"; // stream cut reference
    private static final String CURRENT_EPOCH_KEY = "currentEpochRecord";
    private static final String EPOCH_RECORD_KEY_FORMAT = "epochRecord-%d";
    private static final String HISTORY_TIMESERES_CHUNK_FORMAT = "historyTimeSeriesChunk-%d";
    private static final String SEGMENTS_SEALED_SIZE_MAP_SHARD_FORMAT = "segmentsSealedSizeMapShard-%d";
    private static final String SEGMENT_SEALED_EPOCH_KEY_FORMAT = "segmentSealedEpochPath-%d"; // segment id
    private static final String COMMITTING_TRANSACTIONS_RECORD_KEY = "committingTxns";
    private static final String SEGMENT_MARKER_PATH_FORMAT = "markers-%d";
    private static final String WAITING_REQUEST_PROCESSOR_PATH = "waitingRequestProcessor";

    // completed transactions key
    private static final String STREAM_KEY_PREFIX = "Key" + SEPARATOR + "%s" + SEPARATOR + "%s" + SEPARATOR; // scoped stream name
    private static final String COMPLETED_TRANSACTIONS_KEY_FORMAT = STREAM_KEY_PREFIX + "/%s";
    private static final String SUBSCRIBER_KEY_PREFIX = "subscriber_";
    private static final String SUBSCRIBER_SET_KEY = "subscriberset";
    
    // non existent records
    private static final VersionedMetadata<ActiveTxnRecord> NON_EXISTENT_TXN = 
            new VersionedMetadata<>(ActiveTxnRecord.EMPTY, new Version.LongVersion(Long.MIN_VALUE));

    private final PravegaTablesStoreHelper storeHelper;

    private final Supplier<Integer> currentBatchSupplier;
    private final Supplier<CompletableFuture<String>> streamsInScopeTableNameSupplier;
    private final AtomicReference<String> idRef;
    private final ZkOrderedStore txnCommitOrderer;
    private final ScheduledExecutorService executor;

    @VisibleForTesting
    PravegaTablesStream(final String scopeName, final String streamName, PravegaTablesStoreHelper storeHelper, ZkOrderedStore txnCommitOrderer,
                        Supplier<Integer> currentBatchSupplier, Supplier<CompletableFuture<String>> streamsInScopeTableNameSupplier,
                        ScheduledExecutorService executor) {
        this(scopeName, streamName, storeHelper, txnCommitOrderer, currentBatchSupplier, HistoryTimeSeries.HISTORY_CHUNK_SIZE,
                SealedSegmentsMapShard.SHARD_SIZE, streamsInScopeTableNameSupplier, executor);
    }

    @VisibleForTesting
    PravegaTablesStream(final String scopeName, final String streamName, PravegaTablesStoreHelper storeHelper, ZkOrderedStore txnCommitOrderer,
                        Supplier<Integer> currentBatchSupplier, int chunkSize, int shardSize,
                        Supplier<CompletableFuture<String>> streamsInScopeTableNameSupplier, ScheduledExecutorService executor) {
        super(scopeName, streamName, chunkSize, shardSize);
        this.storeHelper = storeHelper;
        this.txnCommitOrderer = txnCommitOrderer;
        this.currentBatchSupplier = currentBatchSupplier;
        this.streamsInScopeTableNameSupplier = streamsInScopeTableNameSupplier;
        this.idRef = new AtomicReference<>(null);
        this.executor = executor;
    }

    private CompletableFuture<String> getId() {
        String id = idRef.get();

        if (!Strings.isNullOrEmpty(id)) {
            return CompletableFuture.completedFuture(id);
        } else {
            return streamsInScopeTableNameSupplier.get()
                                                  .thenCompose(streamsInScopeTable ->
                                                          storeHelper.getEntry(streamsInScopeTable, getName(),
                                                          x -> BitConverter.readUUID(x, 0)))
                                                  .thenComposeAsync(data -> {
                                                      idRef.compareAndSet(null, data.getObject().toString());
                                                      return getId();
                                                  });
        }
    }

    private CompletableFuture<String> getMetadataTable() {
        return getId().thenApply(this::getMetadataTableName);
    }

    private String getMetadataTableName(String id) {
        return getQualifiedTableName(INTERNAL_SCOPE_NAME, getScope(), getName(), String.format(METADATA_TABLE, id));
    }

    private CompletableFuture<String> getEpochsWithTransactionsTable() {
        return getId().thenApply(this::getEpochsWithTransactionsTableName);
    }

    private String getEpochsWithTransactionsTableName(String id) {
        return getQualifiedTableName(INTERNAL_SCOPE_NAME, getScope(), getName(), String.format(EPOCHS_WITH_TRANSACTIONS_TABLE, id));
    }

    private CompletableFuture<String> getTransactionsInEpochTable(int epoch) {
        return getId().thenApply(id -> getTransactionsInEpochTableName(epoch, id));
    }

    private String getTransactionsInEpochTableName(int epoch, String id) {
        return getQualifiedTableName(INTERNAL_SCOPE_NAME, getScope(), getName(), String.format(TRANSACTIONS_IN_EPOCH_TABLE_FORMAT, epoch, id));
    }

    private CompletableFuture<String> getWritersTable() {
        return getId().thenApply(this::getWritersTableName);
    }

    private String getWritersTableName(String id) {
        return getQualifiedTableName(INTERNAL_SCOPE_NAME, getScope(), getName(), String.format(WRITERS_POSITIONS_TABLE, id));
    }
    // region overrides

    @Override
    public CompletableFuture<Void> completeCommittingTransactions(VersionedMetadata<CommittingTransactionsRecord> record) {
        // create all transaction entries in committing txn list.
        // remove all entries from active txn in epoch.
        // reset CommittingTxnRecord
        long time = System.currentTimeMillis();

        Map<String, byte[]> completedRecords = record.getObject().getTransactionsToCommit().stream()
                                                               .collect(Collectors.toMap(UUID::toString,
                                                                       x -> new CompletedTxnRecord(time, TxnStatus.COMMITTED).toBytes()));
        CompletableFuture<Void> future;
        if (record.getObject().getTransactionsToCommit().size() == 0) {
            future = CompletableFuture.completedFuture(null);
        } else {
            future = generateMarksForTransactions(record.getObject())
                .thenCompose(v -> createCompletedTxEntries(completedRecords))
                    .thenCompose(x -> getTransactionsInEpochTable(record.getObject().getEpoch())
                            .thenCompose(table -> storeHelper.removeEntries(table, completedRecords.keySet())))
                    .thenCompose(x -> tryRemoveOlderTransactionsInEpochTables(epoch -> epoch < record.getObject().getEpoch()));
        }
        return future
                .thenCompose(x -> Futures.toVoid(updateCommittingTxnRecord(new VersionedMetadata<>(CommittingTransactionsRecord.EMPTY,
                        record.getVersion()))));
    }

    @Override
    CompletableFuture<Void> createStreamMetadata() {
        return getId().thenCompose(id -> {
            String metadataTable = getMetadataTableName(id);
            String epochWithTxnTable = getEpochsWithTransactionsTableName(id);
            String writersPositionsTable = getWritersTableName(id);
            return CompletableFuture.allOf(storeHelper.createTable(metadataTable),
                    storeHelper.createTable(epochWithTxnTable), storeHelper.createTable(writersPositionsTable))
                                    .thenAccept(v -> log.debug("stream {}/{} metadata tables {}, {} {} & {} created", getScope(), getName(), metadataTable,
                                            epochWithTxnTable, writersPositionsTable));
        });
    }

    @Override
    public CompletableFuture<CreateStreamResponse> checkStreamExists(final StreamConfiguration configuration, final long creationTime,
                                                                     final int startingSegmentNumber) {
        // If stream exists, but is in a partially complete state, then fetch its creation time and configuration and any
        // metadata that is available from a previous run. If the existing stream has already been created successfully earlier,
        return storeHelper.expectingDataNotFound(getCreationTime(), null)
                      .thenCompose(storedCreationTime -> {
                          if (storedCreationTime == null) {
                              return CompletableFuture.completedFuture(new CreateStreamResponse(CreateStreamResponse.CreateStatus.NEW,
                                      configuration, creationTime, startingSegmentNumber));
                          } else {
                              return storeHelper.expectingDataNotFound(getConfiguration(), null)
                                            .thenCompose(config -> {
                                                if (config != null) {
                                                    return handleConfigExists(storedCreationTime, config, startingSegmentNumber,
                                                            storedCreationTime == creationTime);
                                                } else {
                                                    return CompletableFuture.completedFuture(
                                                            new CreateStreamResponse(CreateStreamResponse.CreateStatus.NEW,
                                                                    configuration, storedCreationTime, startingSegmentNumber));
                                                }
                                            });
                          }
                      });
    }

    private CompletableFuture<CreateStreamResponse> handleConfigExists(long creationTime, StreamConfiguration config,
                                                                       int startingSegmentNumber, boolean creationTimeMatched) {
        CreateStreamResponse.CreateStatus status = creationTimeMatched ?
                CreateStreamResponse.CreateStatus.NEW : CreateStreamResponse.CreateStatus.EXISTS_CREATING;
        return storeHelper.expectingDataNotFound(getState(true), null)
                      .thenApply(state -> {
                          if (state == null) {
                              return new CreateStreamResponse(status, config, creationTime, startingSegmentNumber);
                          } else if (state.equals(State.UNKNOWN) || state.equals(State.CREATING)) {
                              return new CreateStreamResponse(status, config, creationTime, startingSegmentNumber);
                          } else {
                              return new CreateStreamResponse(CreateStreamResponse.CreateStatus.EXISTS_ACTIVE,
                                      config, creationTime, startingSegmentNumber);
                          }
                      });
    }

    @Override
    public CompletableFuture<Long> getCreationTime() {
        return getMetadataTable()
                .thenCompose(metadataTable -> storeHelper.getCachedData(metadataTable, CREATION_TIME_KEY,
                        data -> BitConverter.readLong(data, 0))).thenApply(VersionedMetadata::getObject);
    }

    @Override
    public CompletableFuture<Void> createSubscriber(String newSubscriber) {
        final StreamSubscriber newSubscriberRecord = new StreamSubscriber(newSubscriber, ImmutableMap.of(), System.currentTimeMillis());
        return getMetadataTable()
                .thenCompose(metadataTable -> getSubscriberSetRecord(true)
                        .thenCompose(subscriberSetRecord -> storeHelper.updateEntry(metadataTable, SUBSCRIBER_SET_KEY,
                                SubscriberSet.add(subscriberSetRecord.getObject(), newSubscriber).toBytes(), subscriberSetRecord.getVersion())
                                .thenCompose(v -> storeHelper.addNewEntryIfAbsent(metadataTable, getKeyForSubscriber(newSubscriber), newSubscriberRecord.toBytes()))
                                .thenAccept(v -> storeHelper.invalidateCache(metadataTable, SUBSCRIBER_SET_KEY))
                                .thenAccept(v -> storeHelper.invalidateCache(metadataTable, getKeyForSubscriber(newSubscriber)))));
    }

    @Override
    public CompletableFuture<Void> createSubscribersRecordIfAbsent() {
        return Futures.exceptionallyExpecting(getSubscriberSetRecord(true),
                e -> Exceptions.unwrap(e) instanceof StoreException.DataNotFoundException, null)
                .thenCompose( subscriberSet -> {
                    if (subscriberSet == null) {
                        SubscriberSet emptySubSet = new SubscriberSet(ImmutableList.of());
                        return Futures.toVoid(getMetadataTable()
                                .thenCompose(metadataTable -> storeHelper.addNewEntryIfAbsent(metadataTable, SUBSCRIBER_SET_KEY, emptySubSet.toBytes())));
                    } else {
                        return CompletableFuture.completedFuture(null);
                    }
        });
    }

    public CompletableFuture<VersionedMetadata<SubscriberSet>> getSubscriberSetRecord(boolean ignoreCached) {
        return getMetadataTable()
                .thenCompose(table -> {
                    if (ignoreCached) {
                        return storeHelper.getEntry(table, SUBSCRIBER_SET_KEY, SubscriberSet::fromBytes);
                    }
                    return storeHelper.getCachedData(table, SUBSCRIBER_SET_KEY, SubscriberSet::fromBytes);
                });
    }

    @Override
<<<<<<< HEAD
    public CompletableFuture<Controller.UpdateSubscriberStatus.Status> updateSubscriberStreamCut(String subscriber, ImmutableMap<Long, Long> streamCut) {
        StreamSubscriber sub = new StreamSubscriber(subscriber, streamCut, System.currentTimeMillis());
        return getSubscriberRecord(subscriber)
                .thenCompose(record -> {
                    return isSubscriberProgressing(streamCut, record.getObject().getTruncationStreamCut())
                            .thenCompose(progressing -> {
                                if (progressing) {
                                    return getMetadataTable().thenCompose(table ->
                                            storeHelper.updateEntry(table, getKeyForSubscriber(subscriber), sub.toBytes(), record.getVersion())
                                                       .thenAccept(v -> storeHelper.invalidateCache(table, getKeyForSubscriber(subscriber))))
                                                             .thenApply(v -> Controller.UpdateSubscriberStatus.Status.SUCCESS);
                                } else {
                                    return CompletableFuture.completedFuture(Controller.UpdateSubscriberStatus.Status.STREAMCUT_NOT_VALID);
                                }
                            });
                })
                .exceptionally(e -> {
                    if (Exceptions.unwrap(e) instanceof StoreException.DataNotFoundException) {
                        return Controller.UpdateSubscriberStatus.Status.SUBSCRIBER_NOT_FOUND;
                    } else {
                        throw new CompletionException(e);
                    }
                });
=======
    CompletableFuture<Version> setSubscriberData(final VersionedMetadata<StreamSubscriber> streamSubscriber) {
        return getMetadataTable()
                .thenCompose(metadataTable -> storeHelper.updateEntry(metadataTable, getKeyForSubscriber(streamSubscriber.getObject().getSubscriber()),
                        streamSubscriber.getObject().toBytes(), streamSubscriber.getVersion())
                        .thenApply(r -> {
                            storeHelper.invalidateCache(metadataTable, getKeyForSubscriber(streamSubscriber.getObject().getSubscriber()));
                            return r;
                        }));
>>>>>>> 2e7cfe3c
    }

    @Override
    public CompletableFuture<Void> removeSubscriber(String subscriber) {
        return Futures.toVoid(getSubscriberSetRecord(true)
                .thenCompose(subscriberSetRecord -> getMetadataTable().thenCompose(table -> {
                    SubscriberSet subSet = SubscriberSet.remove(subscriberSetRecord.getObject(), subscriber);
                    return storeHelper.updateEntry(table, SUBSCRIBER_SET_KEY, subSet.toBytes(), subscriberSetRecord.getVersion())
                            .thenCompose(v -> getSubscriberRecord(subscriber)
                            .thenCompose(subscriberRecord -> storeHelper.removeEntry(table, getKeyForSubscriber(subscriber)))
                            .thenAccept(x -> storeHelper.invalidateCache(table, SUBSCRIBER_SET_KEY))
                            .thenAccept(x -> storeHelper.invalidateCache(table, getKeyForSubscriber(subscriber))));
                })));
    }

    @Override
    public CompletableFuture<VersionedMetadata<StreamSubscriber>> getSubscriberRecord(final String subscriber) {
        return getMetadataTable()
                .thenCompose(table -> storeHelper.getEntry(table, getKeyForSubscriber(subscriber), StreamSubscriber::fromBytes));
    }

    private String getKeyForSubscriber(final String subscriber) {
        return SUBSCRIBER_KEY_PREFIX + subscriber;
    }

    @Override
    public CompletableFuture<List<String>> listSubscribers() {
        return getMetadataTable()
                .thenCompose(table -> getSubscriberSetRecord(true)
                        .thenApply(subscribersSet -> subscribersSet.getObject().getSubscribers()));
    }

    @Override
    public CompletableFuture<Void> deleteStream() {
        // delete all tables for this stream even if they are not empty!
        // 1. read epoch table
        // delete all epoch txn specific tables
        // delete epoch txn base table
        // delete metadata table

        // delete stream in scope
        return getId()
                .thenCompose(id -> storeHelper.expectingDataNotFound(tryRemoveOlderTransactionsInEpochTables(epoch -> true), null)
                        .thenCompose(v -> getEpochsWithTransactionsTable()
                                .thenCompose(epochWithTxnTable -> storeHelper.expectingDataNotFound(
                                        storeHelper.deleteTable(epochWithTxnTable, false), null))
                                .thenCompose(deleted -> storeHelper.deleteTable(getMetadataTableName(id), false))));
    }

    @Override
    CompletableFuture<Void> createRetentionSetDataIfAbsent(RetentionSet data) {
        return getMetadataTable()
                .thenCompose(metadataTable -> {
                    return storeHelper.addNewEntryIfAbsent(metadataTable, RETENTION_SET_KEY, data.toBytes())
                                      .thenAccept(v -> storeHelper.invalidateCache(metadataTable, RETENTION_SET_KEY));
                });
    }

    @Override
    CompletableFuture<VersionedMetadata<RetentionSet>> getRetentionSetData() {
        return getMetadataTable()
                .thenCompose(metadataTable -> storeHelper.getEntry(metadataTable, RETENTION_SET_KEY, RetentionSet::fromBytes));
    }

    @Override
    CompletableFuture<Version> updateRetentionSetData(VersionedMetadata<RetentionSet> retention) {
        return getMetadataTable()
                .thenCompose(metadataTable -> {
                    return storeHelper.updateEntry(metadataTable, RETENTION_SET_KEY, retention.getObject().toBytes(), retention.getVersion())
                                      .thenApply(v -> {
                                          storeHelper.invalidateCache(metadataTable, RETENTION_SET_KEY);
                                          return v;
                                      });
                });
    }

    @Override
    CompletableFuture<Void> createStreamCutRecordData(long recordingTime, StreamCutRecord record) {
        String key = String.format(RETENTION_STREAM_CUT_RECORD_KEY_FORMAT, recordingTime);
        return getMetadataTable()
                .thenCompose(metadataTable -> storeHelper.addNewEntryIfAbsent(metadataTable, key, record.toBytes())
                                                         .thenAccept(v -> storeHelper.invalidateCache(metadataTable, key)));
    }

    @Override
    CompletableFuture<VersionedMetadata<StreamCutRecord>> getStreamCutRecordData(long recordingTime) {
        String key = String.format(RETENTION_STREAM_CUT_RECORD_KEY_FORMAT, recordingTime);
        return getMetadataTable()
                .thenCompose(metadataTable -> storeHelper.getCachedData(metadataTable, key, StreamCutRecord::fromBytes));
    }

    @Override
    CompletableFuture<Void> deleteStreamCutRecordData(long recordingTime) {
        String key = String.format(RETENTION_STREAM_CUT_RECORD_KEY_FORMAT, recordingTime);

        return getMetadataTable()
                .thenCompose(metadataTable -> storeHelper.removeEntry(metadataTable, key)
                                                         .thenAccept(x -> storeHelper.invalidateCache(metadataTable, key)));
    }

    @Override
    CompletableFuture<Void> createHistoryTimeSeriesChunkDataIfAbsent(int chunkNumber, HistoryTimeSeries data) {
        String key = String.format(HISTORY_TIMESERES_CHUNK_FORMAT, chunkNumber);
        return getMetadataTable()
                .thenCompose(metadataTable -> storeHelper.addNewEntryIfAbsent(metadataTable, key, data.toBytes())
                                                         .thenAccept(x -> storeHelper.invalidateCache(metadataTable, key)));
    }

    @Override
    CompletableFuture<VersionedMetadata<HistoryTimeSeries>> getHistoryTimeSeriesChunkData(int chunkNumber, boolean ignoreCached) {
        String key = String.format(HISTORY_TIMESERES_CHUNK_FORMAT, chunkNumber);
        return getMetadataTable()
                .thenCompose(metadataTable -> {
                    if (ignoreCached) {
                        return storeHelper.getEntry(metadataTable, key, HistoryTimeSeries::fromBytes);
                    }
                    return storeHelper.getCachedData(metadataTable, key, HistoryTimeSeries::fromBytes);
                });
    }

    @Override
    CompletableFuture<Version> updateHistoryTimeSeriesChunkData(int chunkNumber, VersionedMetadata<HistoryTimeSeries> data) {
        String key = String.format(HISTORY_TIMESERES_CHUNK_FORMAT, chunkNumber);
        return getMetadataTable()
                .thenCompose(metadataTable -> {
                    return storeHelper.updateEntry(metadataTable, key, data.getObject().toBytes(), data.getVersion())
                                      .thenApply(version -> {
                                          storeHelper.invalidateCache(metadataTable, key);
                                          return version;
                                      });
                });
    }

    @Override
    CompletableFuture<Void> createCurrentEpochRecordDataIfAbsent(EpochRecord data) {
        byte[] epochData = new byte[Integer.BYTES];
        BitConverter.writeInt(epochData, 0, data.getEpoch());

        return getMetadataTable()
                .thenCompose(metadataTable -> {
                    return storeHelper.addNewEntryIfAbsent(metadataTable, CURRENT_EPOCH_KEY, epochData)
                                      .thenAccept(v -> {
                                          storeHelper.invalidateCache(metadataTable, CURRENT_EPOCH_KEY);
                                      });
                });
    }

    @Override
    CompletableFuture<Version> updateCurrentEpochRecordData(VersionedMetadata<EpochRecord> data) {
        byte[] epochData = new byte[Integer.BYTES];
        BitConverter.writeInt(epochData, 0, data.getObject().getEpoch());

        return getMetadataTable()
                .thenCompose(metadataTable -> storeHelper.updateEntry(metadataTable, CURRENT_EPOCH_KEY, epochData, data.getVersion())
                                                         .thenApply(v -> {
                                                             storeHelper.invalidateCache(metadataTable, CURRENT_EPOCH_KEY);
                                                             return v;
                                                         }));
    }

    @Override
    CompletableFuture<VersionedMetadata<EpochRecord>> getCurrentEpochRecordData(boolean ignoreCached) {
        return getMetadataTable()
                .thenCompose(metadataTable -> {
                    CompletableFuture<VersionedMetadata<Integer>> future;
                    if (ignoreCached) {
                        future = storeHelper.getEntry(metadataTable, CURRENT_EPOCH_KEY, x -> BitConverter.readInt(x, 0));
                    } else {
                        future = storeHelper.getCachedData(metadataTable, CURRENT_EPOCH_KEY, x -> BitConverter.readInt(x, 0));
                    }
                    return future.thenCompose(versionedEpochNumber -> getEpochRecord(versionedEpochNumber.getObject())
                                              .thenApply(epochRecord -> new VersionedMetadata<>(epochRecord, versionedEpochNumber.getVersion())));
                });
    }

    @Override
    CompletableFuture<Void> createEpochRecordDataIfAbsent(int epoch, EpochRecord data) {
        String key = String.format(EPOCH_RECORD_KEY_FORMAT, epoch);
        return getMetadataTable()
                .thenCompose(metadataTable -> storeHelper.addNewEntryIfAbsent(metadataTable, key, data.toBytes())
                                                         .thenAccept(v -> storeHelper.invalidateCache(metadataTable, key)))
                .thenCompose(v -> {
                    if (data.getEpoch() == data.getReferenceEpoch()) {
                        // this is an original epoch. we should create transactions in epoch table
                        return createTransactionsInEpochTable(epoch);
                    } else {
                        return CompletableFuture.completedFuture(null);
                    }
                });
    }

    @Override
    CompletableFuture<VersionedMetadata<EpochRecord>> getEpochRecordData(int epoch) {
        return getMetadataTable()
                .thenCompose(metadataTable -> {
                    String key = String.format(EPOCH_RECORD_KEY_FORMAT, epoch);
                    return storeHelper.getCachedData(metadataTable, key, EpochRecord::fromBytes);
                });
    }

    @Override
    CompletableFuture<Void> createSealedSegmentSizesMapShardDataIfAbsent(int shard, SealedSegmentsMapShard data) {
        String key = String.format(SEGMENTS_SEALED_SIZE_MAP_SHARD_FORMAT, shard);
        return getMetadataTable()
                .thenCompose(metadataTable -> storeHelper.addNewEntryIfAbsent(metadataTable, key, data.toBytes())
                                                         .thenAccept(v -> storeHelper.invalidateCache(metadataTable, key)));
    }

    @Override
    CompletableFuture<VersionedMetadata<SealedSegmentsMapShard>> getSealedSegmentSizesMapShardData(int shard) {
        String key = String.format(SEGMENTS_SEALED_SIZE_MAP_SHARD_FORMAT, shard);
        return getMetadataTable()
                .thenCompose(metadataTable -> storeHelper.getEntry(metadataTable, key, SealedSegmentsMapShard::fromBytes));
    }

    @Override
    CompletableFuture<Version> updateSealedSegmentSizesMapShardData(int shard, VersionedMetadata<SealedSegmentsMapShard> data) {
        String key = String.format(SEGMENTS_SEALED_SIZE_MAP_SHARD_FORMAT, shard);
        return getMetadataTable()
                .thenCompose(metadataTable -> storeHelper.updateEntry(metadataTable, key, data.getObject().toBytes(), data.getVersion())
                                                         .thenApply(v -> {
                                                             storeHelper.invalidateCache(metadataTable, key);
                                                             return v;
                                                         }));
    }

    @Override
    CompletableFuture<Void> createSegmentSealedEpochRecords(Collection<Long> segmentsToSeal, int epoch) {
        byte[] epochData = new byte[Integer.BYTES];
        BitConverter.writeInt(epochData, 0, epoch);

        Map<String, byte[]> map = segmentsToSeal.stream().collect(Collectors.toMap(
                x -> String.format(SEGMENT_SEALED_EPOCH_KEY_FORMAT, x), x -> epochData));

        return getMetadataTable()
                .thenCompose(metadataTable -> storeHelper.addNewEntriesIfAbsent(metadataTable, map));
    }

    @Override
    CompletableFuture<VersionedMetadata<Integer>> getSegmentSealedRecordData(long segmentId) {
        String key = String.format(SEGMENT_SEALED_EPOCH_KEY_FORMAT, segmentId);
        return getMetadataTable()
                .thenCompose(metadataTable -> storeHelper.getCachedData(metadataTable, key, x -> BitConverter.readInt(x, 0)));
    }

    @Override
    CompletableFuture<Void> createEpochTransitionIfAbsent(EpochTransitionRecord epochTransition) {
        return getMetadataTable()
                .thenCompose(metadataTable -> storeHelper.addNewEntryIfAbsent(metadataTable, EPOCH_TRANSITION_KEY, epochTransition.toBytes())
                                                         .thenAccept(v -> storeHelper.invalidateCache(metadataTable, EPOCH_TRANSITION_KEY)));
    }

    @Override
    CompletableFuture<Version> updateEpochTransitionNode(VersionedMetadata<EpochTransitionRecord> epochTransition) {
        return getMetadataTable()
                .thenCompose(metadataTable -> storeHelper.updateEntry(metadataTable, EPOCH_TRANSITION_KEY,
                        epochTransition.getObject().toBytes(), epochTransition.getVersion())
                                                         .thenApply(v -> {
                                                             storeHelper.invalidateCache(metadataTable, EPOCH_TRANSITION_KEY);
                                                             return v;
                                                         }));
    }

    @Override
    CompletableFuture<VersionedMetadata<EpochTransitionRecord>> getEpochTransitionNode() {
        return getMetadataTable()
                .thenCompose(metadataTable -> storeHelper.getEntry(metadataTable, EPOCH_TRANSITION_KEY, EpochTransitionRecord::fromBytes));
    }

    @Override
    CompletableFuture<Void> storeCreationTimeIfAbsent(final long creationTime) {
        byte[] b = new byte[Long.BYTES];
        BitConverter.writeLong(b, 0, creationTime);

        return getMetadataTable()
                .thenCompose(metadataTable -> storeHelper.addNewEntryIfAbsent(metadataTable, CREATION_TIME_KEY, b)
                                                         .thenAccept(v -> storeHelper.invalidateCache(metadataTable, CREATION_TIME_KEY)));
    }

    @Override
    public CompletableFuture<Void> createConfigurationIfAbsent(final StreamConfigurationRecord configuration) {
        return getMetadataTable()
                .thenCompose(metadataTable -> storeHelper.addNewEntryIfAbsent(metadataTable, CONFIGURATION_KEY, configuration.toBytes())
                                                         .thenAccept(v -> storeHelper.invalidateCache(metadataTable, CONFIGURATION_KEY)));
    }

    @Override
    public CompletableFuture<Void> createStateIfAbsent(final StateRecord state) {
        return getMetadataTable()
                .thenCompose(metadataTable -> Futures.toVoid(storeHelper.addNewEntryIfAbsent(metadataTable, STATE_KEY, state.toBytes())));
    }

    @Override
    public CompletableFuture<Void> createMarkerData(long segmentId, long timestamp) {
        final String key = String.format(SEGMENT_MARKER_PATH_FORMAT, segmentId);
        byte[] b = new byte[Long.BYTES];
        BitConverter.writeLong(b, 0, timestamp);

        return getMetadataTable()
                .thenCompose(metadataTable -> Futures.toVoid(storeHelper.addNewEntryIfAbsent(metadataTable, key, b)));
    }

    @Override
    CompletableFuture<Version> updateMarkerData(long segmentId, VersionedMetadata<Long> data) {
        final String key = String.format(SEGMENT_MARKER_PATH_FORMAT, segmentId);
        byte[] marker = new byte[Long.BYTES];
        BitConverter.writeLong(marker, 0, data.getObject());
        return getMetadataTable()
                .thenCompose(metadataTable -> storeHelper.updateEntry(metadataTable, key, marker, data.getVersion()));
    }

    @Override
    CompletableFuture<VersionedMetadata<Long>> getMarkerData(long segmentId) {
        final String key = String.format(SEGMENT_MARKER_PATH_FORMAT, segmentId);
        return getMetadataTable().thenCompose(metadataTable ->
                storeHelper.expectingDataNotFound(
                        storeHelper.getEntry(metadataTable, key, x -> BitConverter.readLong(x, 0)), null));
    }

    @Override
    CompletableFuture<Void> removeMarkerData(long segmentId) {
        final String key = String.format(SEGMENT_MARKER_PATH_FORMAT, segmentId);
        return getMetadataTable()
                .thenCompose(id -> storeHelper.removeEntry(id, key));
    }

    @Override
    public CompletableFuture<Map<UUID, ActiveTxnRecord>> getActiveTxns() {
        return getEpochsWithTransactions()
                .thenCompose(epochsWithTransactions -> {
                    return Futures.allOfWithResults(epochsWithTransactions.stream().map(this::getTxnInEpoch).collect(Collectors.toList()));
                }).thenApply(list -> {
            Map<UUID, ActiveTxnRecord> map = new HashMap<>();
            list.forEach(map::putAll);
            return map;
        });
    }

    private CompletableFuture<List<Integer>> getEpochsWithTransactions() {
        return getEpochsWithTransactionsTable()
                .thenCompose(epochWithTxnTable -> {
                    List<Integer> epochsWithTransactions = new ArrayList<>();
                    return storeHelper.getAllKeys(epochWithTxnTable)
                               .collectRemaining(x -> {
                                   epochsWithTransactions.add(Integer.parseInt(x));
                                   return true;
                               }).thenApply(v -> epochsWithTransactions);
                });
    }

    @Override
    public CompletableFuture<Integer> getNumberOfOngoingTransactions() {
        List<CompletableFuture<Integer>> futures = new ArrayList<>();
        return getEpochsWithTransactionsTable()
                .thenCompose(epochsWithTxn -> storeHelper.getAllKeys(epochsWithTxn)
                                                         .forEachRemaining(x -> {
                                                             futures.add(getNumberOfOngoingTransactions(Integer.parseInt(x)));
                                                         }, executor)
                                                         .thenCompose(v -> Futures.allOfWithResults(futures)
                                                                                  .thenApply(list -> list.stream().reduce(0, Integer::sum))));
    }

    private CompletableFuture<Integer> getNumberOfOngoingTransactions(int epoch) {
        AtomicInteger count = new AtomicInteger(0);
        return getTransactionsInEpochTable(epoch)
                .thenCompose(epochTableName -> storeHelper.getAllKeys(epochTableName).forEachRemaining(x -> count.incrementAndGet(), executor)
                                                          .thenApply(x -> count.get()));
    }

    @Override
    public CompletableFuture<List<Map.Entry<UUID, ActiveTxnRecord>>> getOrderedCommittingTxnInLowestEpoch(int limit) {
        return super.getOrderedCommittingTxnInLowestEpochHelper(txnCommitOrderer, limit, executor);
    }

    @Override
    @VisibleForTesting
    CompletableFuture<Map<Long, UUID>> getAllOrderedCommittingTxns() {
        return super.getAllOrderedCommittingTxnsHelper(txnCommitOrderer);
    }

    @Override
    CompletableFuture<List<ActiveTxnRecord>> getTransactionRecords(int epoch, List<String> txnIds) {
        return getTransactionsInEpochTable(epoch)
                .thenCompose(epochTxnTable -> storeHelper.getEntries(epochTxnTable, txnIds, 
                        ActiveTxnRecord::fromBytes, NON_EXISTENT_TXN))
        .thenApply(res -> res.stream().map(VersionedMetadata::getObject).collect(Collectors.toList()));
    }

    @Override
    public CompletableFuture<Map<UUID, ActiveTxnRecord>> getTxnInEpoch(int epoch) {
        Map<UUID, ActiveTxnRecord> result = new ConcurrentHashMap<>();
        return getTransactionsInEpochTable(epoch)
            .thenCompose(tableName -> storeHelper.expectingDataNotFound(storeHelper.getAllEntries(
                    tableName, ActiveTxnRecord::fromBytes).collectRemaining(x -> {
                        result.put(UUID.fromString(x.getKey()), x.getValue().getObject());
                        return true;
            }).thenApply(v -> result), Collections.emptyMap()));
    }

    @Override
    public CompletableFuture<Version> createNewTransaction(final int epoch, final UUID txId, final ActiveTxnRecord txnRecord) {
        // create txn ==>
        // if epoch table exists, add txn to epoch
        //  1. add epochs_with_txn entry for the epoch
        //  2. create txns-in-epoch table
        //  3. create txn in txns-in-epoch
        return getTransactionsInEpochTable(epoch)
                .thenCompose(epochTable -> storeHelper.addNewEntryIfAbsent(epochTable, txId.toString(), txnRecord.toBytes()));
    }

    private CompletableFuture<Void> createTransactionsInEpochTable(int epoch) {
        return getEpochsWithTransactionsTable()
                .thenCompose(epochsWithTxnTable -> {
                    return storeHelper.addNewEntryIfAbsent(epochsWithTxnTable, Integer.toString(epoch), new byte[0]);
                }).thenCompose(epochTxnEntryCreated -> {
                    return getTransactionsInEpochTable(epoch)
                            .thenCompose(storeHelper::createTable);
                });
    }

    @Override
    CompletableFuture<VersionedMetadata<ActiveTxnRecord>> getActiveTx(final int epoch, final UUID txId) {
        return getTransactionsInEpochTable(epoch)
                .thenCompose(epochTxnTable -> storeHelper.getEntry(epochTxnTable, txId.toString(), ActiveTxnRecord::fromBytes));
    }

    @Override
    CompletableFuture<Version> updateActiveTx(final int epoch, final UUID txId, final VersionedMetadata<ActiveTxnRecord> data) {
        return getTransactionsInEpochTable(epoch)
                .thenCompose(epochTxnTable -> storeHelper.updateEntry(epochTxnTable, txId.toString(), data.getObject().toBytes(), data.getVersion()));
    }

    @Override
    CompletableFuture<Long> addTxnToCommitOrder(UUID txId) {
        return txnCommitOrderer.addEntity(getScope(), getName(), txId.toString());
    }

    @Override
    CompletableFuture<Void> removeTxnsFromCommitOrder(List<Long> orderedPositions) {
        return txnCommitOrderer.removeEntities(getScope(), getName(), orderedPositions);
    }

    @Override
    CompletableFuture<Void> removeActiveTxEntry(final int epoch, final UUID txId) {
        // 1. remove txn from txn-in-epoch table
        // 2. get current epoch --> if txn-epoch < activeEpoch.reference epoch, try deleting empty epoch table.
        return getTransactionsInEpochTable(epoch)
                .thenCompose(epochTransactionsTableName ->
                        storeHelper.removeEntry(epochTransactionsTableName, txId.toString()))
                // this is only best case attempt. If the epoch table is not empty, it will be ignored.
                // if we fail to do this after having removed the transaction, in retried attempt
                // the caller may not find the transaction and never attempt to remove this table.
                // this can lead to proliferation of tables.
                // But remove transaction entry is called from .
                .thenCompose(v -> tryRemoveOlderTransactionsInEpochTables(e -> e < epoch));
    }

    private CompletableFuture<Void> tryRemoveOlderTransactionsInEpochTables(Predicate<Integer> epochPredicate) {
        return getEpochsWithTransactions()
                .thenCompose(list -> {
                    return Futures.allOf(list.stream().filter(epochPredicate)
                                             .map(this::tryRemoveTransactionsInEpochTable)
                                             .collect(Collectors.toList()));
                });
    }

    private CompletableFuture<Void> tryRemoveTransactionsInEpochTable(int epoch) {
        return getTransactionsInEpochTable(epoch)
                .thenCompose(epochTable ->
                        storeHelper.deleteTable(epochTable, true)
                                                                  .handle((r, e) -> {
                                                                      if (e != null) {
                                                                          if (DATA_NOT_FOUND_PREDICATE.test(e)) {
                                                                              return true;
                                                                          } else if (DATA_NOT_EMPTY_PREDICATE.test(e)) {
                                                                              return false;
                                                                          } else {
                                                                              throw new CompletionException(e);
                                                                          }
                                                                      } else {
                                                                          return true;
                                                                      }
                                                                  })
                      .thenCompose(deleted -> {
                          if (deleted) {
                              return getEpochsWithTransactionsTable()
                                .thenCompose(table -> storeHelper.removeEntry(table, Integer.toString(epoch)));
                          } else {
                              return CompletableFuture.completedFuture(null);
                          }
                      }));
    }

    @Override
    CompletableFuture<Void> createCompletedTxEntry(final UUID txId, final CompletedTxnRecord complete) {
        return createCompletedTxEntries(Collections.singletonMap(txId.toString(), complete.toBytes()));
    }

    private CompletableFuture<Void> createCompletedTxEntries(Map<String, byte[]> complete) {
        Integer batch = currentBatchSupplier.get();
        String tableName = getCompletedTransactionsBatchTableName(batch);

        Map<String, byte[]> map = complete.entrySet().stream().collect(Collectors.toMap(
                x -> getCompletedTransactionKey(getScope(), getName(), x.getKey()), Map.Entry::getValue));

        return Futures.toVoid(Futures.exceptionallyComposeExpecting(
                storeHelper.addNewEntriesIfAbsent(tableName, map),
                DATA_NOT_FOUND_PREDICATE, () -> tryCreateBatchTable(batch)
                        .thenCompose(v -> storeHelper.addNewEntriesIfAbsent(tableName, map))))
                .exceptionally(e -> {
                    throw new CompletionException(e);
                });
    }

    @VisibleForTesting
    static String getCompletedTransactionKey(String scope, String stream, String txnId) {
        return String.format(COMPLETED_TRANSACTIONS_KEY_FORMAT, scope, stream, txnId);
    }

    @VisibleForTesting
    static String getCompletedTransactionsBatchTableName(int batch) {
        return getQualifiedTableName(INTERNAL_SCOPE_NAME,
                String.format(COMPLETED_TRANSACTIONS_BATCH_TABLE_FORMAT, batch));
    }


    private CompletableFuture<Void> tryCreateBatchTable(int batch) {
        String batchTable = getCompletedTransactionsBatchTableName(batch);

        return storeHelper.createTable(COMPLETED_TRANSACTIONS_BATCHES_TABLE)
                          .thenAccept(v -> log.debug("batches root table {} created", COMPLETED_TRANSACTIONS_BATCHES_TABLE))
                          .thenCompose(v -> storeHelper.addNewEntryIfAbsent(COMPLETED_TRANSACTIONS_BATCHES_TABLE,
                                  Integer.toString(batch), new byte[0]))
                          .thenCompose(v -> storeHelper.createTable(batchTable));
    }

    @Override
    CompletableFuture<VersionedMetadata<CompletedTxnRecord>> getCompletedTx(final UUID txId) {
        List<Integer> batches = new ArrayList<>();
        return storeHelper.getAllKeys(COMPLETED_TRANSACTIONS_BATCHES_TABLE)
                          .collectRemaining(x -> {
                              batches.add(Integer.parseInt(x));
                              return true;
                          })
                          .thenCompose(v -> {
                              return Futures.allOfWithResults(batches.stream().map(batch -> {
                                  String table = getCompletedTransactionsBatchTableName(batch);
                                  String key = getCompletedTransactionKey(getScope(), getName(), txId.toString());

                                  return storeHelper.expectingDataNotFound(
                                          storeHelper.getCachedData(table, key, CompletedTxnRecord::fromBytes), null);
                              }).collect(Collectors.toList()));
                          })
                          .thenCompose(result -> {
                              Optional<VersionedMetadata<CompletedTxnRecord>> any = result.stream().filter(Objects::nonNull).findFirst();
                              if (any.isPresent()) {
                                  return CompletableFuture.completedFuture(any.get());
                              } else {
                                  throw StoreException.create(StoreException.Type.DATA_NOT_FOUND, "Completed Txn not found");
                              }
                          });
    }

    @Override
    public CompletableFuture<Void> createTruncationDataIfAbsent(final StreamTruncationRecord truncationRecord) {
        return getMetadataTable()
                .thenCompose(metadataTable -> Futures.toVoid(storeHelper.addNewEntryIfAbsent(metadataTable,
                        TRUNCATION_KEY, truncationRecord.toBytes())));
    }

    @Override
    CompletableFuture<Version> setTruncationData(final VersionedMetadata<StreamTruncationRecord> truncationRecord) {
        return getMetadataTable()
                .thenCompose(metadataTable -> storeHelper.updateEntry(metadataTable, TRUNCATION_KEY,
                        truncationRecord.getObject().toBytes(), truncationRecord.getVersion())
                                                         .thenApply(r -> {
                                                             storeHelper.invalidateCache(metadataTable, TRUNCATION_KEY);
                                                             return r;
                                                         }));
    }

    @Override
    CompletableFuture<VersionedMetadata<StreamTruncationRecord>> getTruncationData(boolean ignoreCached) {
        return getMetadataTable()
                .thenCompose(metadataTable -> {
                    if (ignoreCached) {
                        return storeHelper.getEntry(metadataTable, TRUNCATION_KEY, StreamTruncationRecord::fromBytes);
                    }

                    return storeHelper.getCachedData(metadataTable, TRUNCATION_KEY, StreamTruncationRecord::fromBytes);
                });
    }

    @Override
    CompletableFuture<Version> setConfigurationData(final VersionedMetadata<StreamConfigurationRecord> configuration) {
        return getMetadataTable()
                .thenCompose(metadataTable -> storeHelper.updateEntry(metadataTable, CONFIGURATION_KEY,
                        configuration.getObject().toBytes(), configuration.getVersion())
                                                         .thenApply(r -> {
                                                             storeHelper.invalidateCache(metadataTable, CONFIGURATION_KEY);
                                                             return r;
                                                         }));
    }

    @Override
    CompletableFuture<VersionedMetadata<StreamConfigurationRecord>> getConfigurationData(boolean ignoreCached) {
        return getMetadataTable()
                .thenCompose(metadataTable -> {
                    if (ignoreCached) {
                        return storeHelper.getEntry(metadataTable, CONFIGURATION_KEY, StreamConfigurationRecord::fromBytes);
                    }

                    return storeHelper.getCachedData(metadataTable, CONFIGURATION_KEY, StreamConfigurationRecord::fromBytes);
                });
    }

    @Override
    CompletableFuture<Version> setStateData(final VersionedMetadata<StateRecord> state) {
        return getMetadataTable()
                .thenCompose(metadataTable -> storeHelper.updateEntry(metadataTable, STATE_KEY,
                        state.getObject().toBytes(), state.getVersion())
                                                         .thenApply(r -> {
                                                             storeHelper.invalidateCache(metadataTable, STATE_KEY);
                                                             return r;
                                                         }));
    }

    @Override
    CompletableFuture<VersionedMetadata<StateRecord>> getStateData(boolean ignoreCached) {
        return getMetadataTable()
                .thenCompose(metadataTable -> {
                    if (ignoreCached) {
                        return storeHelper.getEntry(metadataTable, STATE_KEY, StateRecord::fromBytes);
                    }

                    return storeHelper.getCachedData(metadataTable, STATE_KEY, StateRecord::fromBytes);
                });
    }

    @Override
    CompletableFuture<Void> createCommitTxnRecordIfAbsent(CommittingTransactionsRecord committingTxns) {
        return getMetadataTable()
                .thenCompose(metadataTable -> Futures.toVoid(storeHelper.addNewEntryIfAbsent(
                        metadataTable, COMMITTING_TRANSACTIONS_RECORD_KEY, committingTxns.toBytes())));
    }

    @Override
    CompletableFuture<VersionedMetadata<CommittingTransactionsRecord>> getCommitTxnRecord() {
        return getMetadataTable()
                .thenCompose(metadataTable -> storeHelper.getEntry(metadataTable, COMMITTING_TRANSACTIONS_RECORD_KEY,
                        CommittingTransactionsRecord::fromBytes));
    }

    @Override
    CompletableFuture<Version> updateCommittingTxnRecord(VersionedMetadata<CommittingTransactionsRecord> update) {
        return getMetadataTable()
                .thenCompose(metadataTable -> storeHelper.updateEntry(metadataTable, COMMITTING_TRANSACTIONS_RECORD_KEY,
                        update.getObject().toBytes(), update.getVersion()));
    }

    @Override
    CompletableFuture<Void> createWaitingRequestNodeIfAbsent(String waitingRequestProcessor) {
        return getMetadataTable()
                .thenCompose(metadataTable -> Futures.toVoid(storeHelper.addNewEntryIfAbsent(
                        metadataTable, WAITING_REQUEST_PROCESSOR_PATH, waitingRequestProcessor.getBytes(StandardCharsets.UTF_8))));
    }

    @Override
    CompletableFuture<String> getWaitingRequestNode() {
        return getMetadataTable()
                .thenCompose(metadataTable -> storeHelper.getEntry(metadataTable, WAITING_REQUEST_PROCESSOR_PATH,
                        x -> StandardCharsets.UTF_8.decode(ByteBuffer.wrap(x)).toString()))
                .thenApply(VersionedMetadata::getObject);
    }

    @Override
    CompletableFuture<Void> deleteWaitingRequestNode() {
        return getMetadataTable()
                .thenCompose(metadataTable -> storeHelper.removeEntry(metadataTable, WAITING_REQUEST_PROCESSOR_PATH));
    }

    @Override
    CompletableFuture<Void> createWriterMarkRecord(String writer, long timestamp, ImmutableMap<Long, Long> position) {
        WriterMark mark = new WriterMark(timestamp, position);
        return Futures.toVoid(getWritersTable()
                .thenCompose(table -> storeHelper.addNewEntry(table, writer, mark.toBytes())));
    }

    @Override
    public CompletableFuture<Void> removeWriterRecord(String writer, Version version) {
        return getWritersTable()
                .thenCompose(table -> storeHelper.removeEntry(table, writer, version));
    }

    @Override
    CompletableFuture<VersionedMetadata<WriterMark>> getWriterMarkRecord(String writer) {
        return getWritersTable()
                .thenCompose(table -> storeHelper.getEntry(table, writer, WriterMark::fromBytes));
    }

    @Override
    CompletableFuture<Void> updateWriterMarkRecord(String writer, long timestamp, ImmutableMap<Long, Long> position, 
                                                   boolean isAlive, Version version) {
        WriterMark mark = new WriterMark(timestamp, position, isAlive);
        return Futures.toVoid(getWritersTable()
                .thenCompose(table -> storeHelper.updateEntry(table, writer, mark.toBytes(), version)));
    }

    @Override
    public CompletableFuture<Map<String, WriterMark>> getAllWriterMarks() {
        Map<String, WriterMark> result = new ConcurrentHashMap<>();

        return getWritersTable()
                .thenCompose(table -> storeHelper.getAllEntries(table, WriterMark::fromBytes)
                .collectRemaining(x -> {
                    result.put(x.getKey(), x.getValue().getObject());
                    return true;
                })).thenApply(v -> result);
    }

    @Override
    public void refresh() {
        String id = idRef.getAndSet(null);
        if (!Strings.isNullOrEmpty(id)) {
            // refresh all mutable records
            storeHelper.invalidateCache(getMetadataTableName(id), STATE_KEY);
            storeHelper.invalidateCache(getMetadataTableName(id), CONFIGURATION_KEY);
            storeHelper.invalidateCache(getMetadataTableName(id), TRUNCATION_KEY);
            storeHelper.invalidateCache(getMetadataTableName(id), EPOCH_TRANSITION_KEY);
            storeHelper.invalidateCache(getMetadataTableName(id), COMMITTING_TRANSACTIONS_RECORD_KEY);
            storeHelper.invalidateCache(getMetadataTableName(id), CURRENT_EPOCH_KEY);
        }
    }
    // endregion
}<|MERGE_RESOLUTION|>--- conflicted
+++ resolved
@@ -316,31 +316,6 @@
     }
 
     @Override
-<<<<<<< HEAD
-    public CompletableFuture<Controller.UpdateSubscriberStatus.Status> updateSubscriberStreamCut(String subscriber, ImmutableMap<Long, Long> streamCut) {
-        StreamSubscriber sub = new StreamSubscriber(subscriber, streamCut, System.currentTimeMillis());
-        return getSubscriberRecord(subscriber)
-                .thenCompose(record -> {
-                    return isSubscriberProgressing(streamCut, record.getObject().getTruncationStreamCut())
-                            .thenCompose(progressing -> {
-                                if (progressing) {
-                                    return getMetadataTable().thenCompose(table ->
-                                            storeHelper.updateEntry(table, getKeyForSubscriber(subscriber), sub.toBytes(), record.getVersion())
-                                                       .thenAccept(v -> storeHelper.invalidateCache(table, getKeyForSubscriber(subscriber))))
-                                                             .thenApply(v -> Controller.UpdateSubscriberStatus.Status.SUCCESS);
-                                } else {
-                                    return CompletableFuture.completedFuture(Controller.UpdateSubscriberStatus.Status.STREAMCUT_NOT_VALID);
-                                }
-                            });
-                })
-                .exceptionally(e -> {
-                    if (Exceptions.unwrap(e) instanceof StoreException.DataNotFoundException) {
-                        return Controller.UpdateSubscriberStatus.Status.SUBSCRIBER_NOT_FOUND;
-                    } else {
-                        throw new CompletionException(e);
-                    }
-                });
-=======
     CompletableFuture<Version> setSubscriberData(final VersionedMetadata<StreamSubscriber> streamSubscriber) {
         return getMetadataTable()
                 .thenCompose(metadataTable -> storeHelper.updateEntry(metadataTable, getKeyForSubscriber(streamSubscriber.getObject().getSubscriber()),
@@ -349,7 +324,6 @@
                             storeHelper.invalidateCache(metadataTable, getKeyForSubscriber(streamSubscriber.getObject().getSubscriber()));
                             return r;
                         }));
->>>>>>> 2e7cfe3c
     }
 
     @Override
