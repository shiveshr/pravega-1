/**
 * Copyright (c) Dell Inc., or its subsidiaries. All Rights Reserved.
 *
 * Licensed under the Apache License, Version 2.0 (the "License");
 * you may not use this file except in compliance with the License.
 * You may obtain a copy of the License at
 *
 *     http://www.apache.org/licenses/LICENSE-2.0
 */
package io.pravega.controller.store.stream;

import com.google.common.annotations.VisibleForTesting;
import io.pravega.common.Exceptions;
import io.pravega.controller.store.PravegaTablesStoreHelper;
import io.pravega.controller.store.Version;
import io.pravega.controller.store.VersionedMetadata;
import com.google.common.base.Strings;
import com.google.common.collect.ImmutableMap;
import io.pravega.client.stream.StreamConfiguration;
import io.pravega.common.concurrent.Futures;
import io.pravega.controller.store.stream.records.ActiveTxnRecord;
import io.pravega.controller.store.stream.records.CommittingTransactionsRecord;
import io.pravega.controller.store.stream.records.CompletedTxnRecord;
import io.pravega.controller.store.stream.records.EpochRecord;
import io.pravega.controller.store.stream.records.EpochTransitionRecord;
import io.pravega.controller.store.stream.records.HistoryTimeSeries;
import io.pravega.controller.store.stream.records.RetentionSet;
import io.pravega.controller.store.stream.records.SealedSegmentsMapShard;
import io.pravega.controller.store.stream.records.StateRecord;
import io.pravega.controller.store.stream.records.StreamConfigurationRecord;
import io.pravega.controller.store.stream.records.StreamCutRecord;
import io.pravega.controller.store.stream.records.StreamTruncationRecord;
import io.pravega.controller.store.stream.records.WriterMark;
import io.pravega.controller.store.stream.records.StreamSubscriber;
import io.pravega.controller.store.stream.records.Subscribers;
import lombok.Data;
import lombok.Synchronized;
import lombok.extern.slf4j.Slf4j;

import javax.annotation.concurrent.GuardedBy;
import java.nio.ByteBuffer;
import java.nio.charset.StandardCharsets;
import java.util.Collection;
import java.util.Collections;
import java.util.ArrayList;
import java.util.HashMap;
import java.util.List;
import java.util.Map;
import java.util.Objects;
import java.util.Optional;
import java.util.UUID;
import java.util.concurrent.CompletableFuture;
import java.util.concurrent.CompletionException;
import java.util.concurrent.ConcurrentHashMap;
import java.util.concurrent.ScheduledExecutorService;
import java.util.concurrent.atomic.AtomicInteger;
import java.util.concurrent.atomic.AtomicReference;
import java.util.function.Function;
import java.util.function.Predicate;
import java.util.function.Supplier;
import java.util.stream.Collectors;

import static io.pravega.controller.store.PravegaTablesStoreHelper.*;
import static io.pravega.controller.store.stream.AbstractStreamMetadataStore.DATA_NOT_EMPTY_PREDICATE;
import static io.pravega.controller.store.stream.AbstractStreamMetadataStore.WRITE_CONFLICT_PREDICATE;
import static io.pravega.controller.store.stream.PravegaTablesStreamMetadataStore.SEPARATOR;
import static io.pravega.controller.store.stream.PravegaTablesStreamMetadataStore.DATA_NOT_FOUND_PREDICATE;
import static io.pravega.controller.store.stream.PravegaTablesStreamMetadataStore.COMPLETED_TRANSACTIONS_BATCH_TABLE_FORMAT;
import static io.pravega.controller.store.stream.PravegaTablesStreamMetadataStore.COMPLETED_TRANSACTIONS_BATCHES_TABLE;
import static io.pravega.shared.NameUtils.INTERNAL_SCOPE_NAME;
import static io.pravega.shared.NameUtils.getQualifiedTableName;

/**
 * Pravega Table Stream.
 * This creates two top level tables per stream - metadataTable, epochsWithTransactionsTable.
 * All metadata records are stored in metadata table.
 * EpochsWithTransactions is a top level table for storing epochs where any transaction was created.
 * This class is coded for transaction ids that follow the scheme that msb 32 bits represent epoch.
 * Each stream table is protected against recreation of stream by attaching a unique id to the stream when it is created.
 */
@Slf4j
class PravegaTablesStream extends PersistentStreamBase {
    private static final String METADATA_TABLE = "metadata" + SEPARATOR + "%s";
    private static final String EPOCHS_WITH_TRANSACTIONS_TABLE = "epochsWithTransactions" + SEPARATOR + "%s";
    private static final String WRITERS_POSITIONS_TABLE = "writersPositions" + SEPARATOR + "%s";
    private static final String TRANSACTIONS_IN_EPOCH_TABLE_FORMAT = "transactionsInEpoch-%d" + SEPARATOR + "%s";

    // metadata keys
    private static final String CREATION_TIME_KEY = "creationTime";
    private static final String CONFIGURATION_KEY = "configuration";
    private static final String TRUNCATION_KEY = "truncation";
    private static final String STATE_KEY = "state";
    private static final String EPOCH_TRANSITION_KEY = "epochTransition";
    private static final String RETENTION_SET_KEY = "retention";
    private static final String RETENTION_STREAM_CUT_RECORD_KEY_FORMAT = "retentionCuts-%s"; // stream cut reference
    private static final String CURRENT_EPOCH_KEY = "currentEpochRecord";
    private static final String EPOCH_RECORD_KEY_FORMAT = "epochRecord-%d";
    private static final String HISTORY_TIMESERIES_CHUNK_FORMAT = "historyTimeSeriesChunk-%d";
    private static final String SEGMENTS_SEALED_SIZE_MAP_SHARD_FORMAT = "segmentsSealedSizeMapShard-%d";
    private static final String SEGMENT_SEALED_EPOCH_KEY_FORMAT = "segmentSealedEpochPath-%d"; // segment id
    private static final String COMMITTING_TRANSACTIONS_RECORD_KEY = "committingTxns";
    private static final String SEGMENT_MARKER_PATH_FORMAT = "markers-%d";
    private static final String WAITING_REQUEST_PROCESSOR_PATH = "waitingRequestProcessor";

    // completed transactions key
    private static final String STREAM_KEY_PREFIX = "Key" + SEPARATOR + "%s" + SEPARATOR + "%s" + SEPARATOR; // scoped stream name
    private static final String COMPLETED_TRANSACTIONS_KEY_FORMAT = STREAM_KEY_PREFIX + "/%s";
    private static final String SUBSCRIBER_KEY_PREFIX = "subscriber_";
    private static final String SUBSCRIBER_SET_KEY = "subscriberset";
    
    // non existent records
    private static final VersionedMetadata<ActiveTxnRecord> NON_EXISTENT_TXN = 
            new VersionedMetadata<>(ActiveTxnRecord.EMPTY, new Version.LongVersion(Long.MIN_VALUE));
    private static final String STREAM_ID = "streamId";
    private static final Function<Integer, byte[]> INTEGER_TO_BYTES_FUNCTION = x -> {
        byte[] bytes = new byte[Integer.BYTES];
        BitConverter.writeInt(bytes, 0, x);
        return bytes;
    };
    private static final Function<Long, byte[]> LONG_TO_BYTES_FUNCTION = x -> {
        byte[] bytes = new byte[Long.BYTES];
        BitConverter.writeLong(bytes, 0, x);
        return bytes;
    };
    private static final Function<byte[], Long> BYTES_TO_LONG_FUNCTION = data -> BitConverter.readLong(data, 0);
    private static final Function<byte[], Integer> BYTES_TO_INTEGER_FUNCTION = x -> BitConverter.readInt(x, 0);

    private final PravegaTablesStoreHelper storeHelper;

    private final Supplier<Integer> currentBatchSupplier;
    private final Supplier<CompletableFuture<String>> streamsInScopeTableNameSupplier;
    private final AtomicReference<String> idRef;
    private final ZkOrderedStore txnCommitOrderer;
    private final ScheduledExecutorService executor;
    private final Context context;
<<<<<<< HEAD
=======
    private final long operationStartTime;
>>>>>>> 9c5d0190

    @VisibleForTesting
    PravegaTablesStream(final String scopeName, final String streamName, PravegaTablesStoreHelper storeHelper, ZkOrderedStore txnCommitOrderer,
                        Supplier<Integer> currentBatchSupplier, Supplier<CompletableFuture<String>> streamsInScopeTableNameSupplier,
                        ScheduledExecutorService executor, boolean withContext) {
        this(scopeName, streamName, storeHelper, txnCommitOrderer, currentBatchSupplier, HistoryTimeSeries.HISTORY_CHUNK_SIZE,
                SealedSegmentsMapShard.SHARD_SIZE, streamsInScopeTableNameSupplier, executor, withContext);
    }

    @VisibleForTesting
    PravegaTablesStream(final String scopeName, final String streamName, PravegaTablesStoreHelper storeHelper, ZkOrderedStore txnCommitOrderer,
                        Supplier<Integer> currentBatchSupplier, int chunkSize, int shardSize,
                        Supplier<CompletableFuture<String>> streamsInScopeTableNameSupplier, ScheduledExecutorService executor,
                        boolean withContext) {
        super(scopeName, streamName, chunkSize, shardSize);
        this.storeHelper = storeHelper;
        this.txnCommitOrderer = txnCommitOrderer;
        this.currentBatchSupplier = currentBatchSupplier;
        this.streamsInScopeTableNameSupplier = streamsInScopeTableNameSupplier;
        this.idRef = new AtomicReference<>(null);
        this.executor = executor;
        this.context = withContext ? new Context() : null;
<<<<<<< HEAD
=======
        this.operationStartTime = System.currentTimeMillis();
>>>>>>> 9c5d0190
    }

    private CompletableFuture<String> getId() {
        String id = idRef.get();

        if (!Strings.isNullOrEmpty(id)) {
            return CompletableFuture.completedFuture(id);
        } else {
            return streamsInScopeTableNameSupplier.get()
                                                  .thenCompose(streamsInScopeTable ->
                                                          storeHelper.getCachedOrLoad(streamsInScopeTable, getName(),
                                                          BYTES_TO_UUID_FUNCTION, operationStartTime))
                                                  .thenComposeAsync(data -> {
                                                      idRef.compareAndSet(null, data.getObject().toString());
                                                      return getId();
                                                  });
        }
    }

    private CompletableFuture<String> getMetadataTable() {
        return getId().thenApply(this::getMetadataTableName);
    }

    private String getMetadataTableName(String id) {
        return getQualifiedTableName(INTERNAL_SCOPE_NAME, getScope(), getName(), String.format(METADATA_TABLE, id));
    }

    private CompletableFuture<String> getEpochsWithTransactionsTable() {
        return getId().thenApply(this::getEpochsWithTransactionsTableName);
    }

    private String getEpochsWithTransactionsTableName(String id) {
        return getQualifiedTableName(INTERNAL_SCOPE_NAME, getScope(), getName(), String.format(EPOCHS_WITH_TRANSACTIONS_TABLE, id));
    }

    private CompletableFuture<String> getTransactionsInEpochTable(int epoch) {
        return getId().thenApply(id -> getTransactionsInEpochTableName(epoch, id));
    }

    private String getTransactionsInEpochTableName(int epoch, String id) {
        return getQualifiedTableName(INTERNAL_SCOPE_NAME, getScope(), getName(), String.format(TRANSACTIONS_IN_EPOCH_TABLE_FORMAT, epoch, id));
    }

    private CompletableFuture<String> getWritersTable() {
        return getId().thenApply(this::getWritersTableName);
    }

    private String getWritersTableName(String id) {
        return getQualifiedTableName(INTERNAL_SCOPE_NAME, getScope(), getName(), String.format(WRITERS_POSITIONS_TABLE, id));
    }
    // region overrides

    @Override
    public CompletableFuture<Void> completeCommittingTransactions(VersionedMetadata<CommittingTransactionsRecord> record) {
        // create all transaction entries in committing txn list.
        // remove all entries from active txn in epoch.
        // reset CommittingTxnRecord
        long time = System.currentTimeMillis();

        Map<String, byte[]> completedRecords = record.getObject().getTransactionsToCommit().stream()
                                                               .collect(Collectors.toMap(UUID::toString,
                                                                       x -> new CompletedTxnRecord(time, TxnStatus.COMMITTED).toBytes()));
        CompletableFuture<Void> future;
        if (record.getObject().getTransactionsToCommit().size() == 0) {
            future = CompletableFuture.completedFuture(null);
        } else {
            future = generateMarksForTransactions(record.getObject())
                .thenCompose(v -> createCompletedTxEntries(completedRecords))
                    .thenCompose(x -> getTransactionsInEpochTable(record.getObject().getEpoch())
                            .thenCompose(table -> storeHelper.removeEntries(table, completedRecords.keySet())))
                    .thenCompose(x -> tryRemoveOlderTransactionsInEpochTables(epoch -> epoch < record.getObject().getEpoch()));
        }
        return future
                .thenCompose(x -> Futures.toVoid(updateCommittingTxnRecord(new VersionedMetadata<>(CommittingTransactionsRecord.EMPTY,
                        record.getVersion()))));
    }

    @Override
    CompletableFuture<Void> createStreamMetadata() {
        return getId().thenCompose(id -> {
            String metadataTable = getMetadataTableName(id);
            String epochWithTxnTable = getEpochsWithTransactionsTableName(id);
            String writersPositionsTable = getWritersTableName(id);
            return CompletableFuture.allOf(storeHelper.createTable(metadataTable),
                    storeHelper.createTable(epochWithTxnTable), storeHelper.createTable(writersPositionsTable))
                                    .thenAccept(v -> log.debug("stream {}/{} metadata tables {}, {} {} & {} created", getScope(), getName(), metadataTable,
                                            epochWithTxnTable, writersPositionsTable));
        });
    }

    @Override
    public CompletableFuture<CreateStreamResponse> checkStreamExists(final StreamConfiguration configuration, final long creationTime,
                                                                     final int startingSegmentNumber) {
        // If stream exists, but is in a partially complete state, then fetch its creation time and configuration and any
        // metadata that is available from a previous run. If the existing stream has already been created successfully earlier,
        return storeHelper.expectingDataNotFound(getCreationTime(), null)
                      .thenCompose(storedCreationTime -> {
                          if (storedCreationTime == null) {
                              return CompletableFuture.completedFuture(new CreateStreamResponse(CreateStreamResponse.CreateStatus.NEW,
                                      configuration, creationTime, startingSegmentNumber));
                          } else {
                              return storeHelper.expectingDataNotFound(getConfiguration(), null)
                                            .thenCompose(config -> {
                                                if (config != null) {
                                                    return handleConfigExists(storedCreationTime, config, startingSegmentNumber,
                                                            storedCreationTime == creationTime);
                                                } else {
                                                    return CompletableFuture.completedFuture(
                                                            new CreateStreamResponse(CreateStreamResponse.CreateStatus.NEW,
                                                                    configuration, storedCreationTime, startingSegmentNumber));
                                                }
                                            });
                          }
                      });
    }

    private CompletableFuture<CreateStreamResponse> handleConfigExists(long creationTime, StreamConfiguration config,
                                                                       int startingSegmentNumber, boolean creationTimeMatched) {
        CreateStreamResponse.CreateStatus status = creationTimeMatched ?
                CreateStreamResponse.CreateStatus.NEW : CreateStreamResponse.CreateStatus.EXISTS_CREATING;
        return storeHelper.expectingDataNotFound(getState(true), null)
                      .thenApply(state -> {
                          if (state == null) {
                              return new CreateStreamResponse(status, config, creationTime, startingSegmentNumber);
                          } else if (state.equals(State.UNKNOWN) || state.equals(State.CREATING)) {
                              return new CreateStreamResponse(status, config, creationTime, startingSegmentNumber);
                          } else {
                              return new CreateStreamResponse(CreateStreamResponse.CreateStatus.EXISTS_ACTIVE,
                                      config, creationTime, startingSegmentNumber);
                          }
                      });
    }

    @Override
    public CompletableFuture<Long> getCreationTime() {
        return getMetadataTable()
                .thenCompose(metadataTable -> 
<<<<<<< HEAD
                        getAndLoadToContext(CREATION_TIME_KEY, Long.class,  
                                () -> storeHelper.getCachedData(metadataTable, CREATION_TIME_KEY, BYTES_TO_LONG_FUNCTION)))
=======
                        getAndLoadToContext(metadataTable, CREATION_TIME_KEY, Long.class, BYTES_TO_LONG_FUNCTION))
>>>>>>> 9c5d0190
                .thenApply(VersionedMetadata::getObject);
    }

    @Override
    public CompletableFuture<Void> addSubscriber(String newSubscriber, long newGeneration) {
        return createSubscribersRecordIfAbsent()
                   .thenCompose(y -> getSubscriberSetRecord(true))
                   .thenCompose(subscriberSetRecord -> {
                       if (!subscriberSetRecord.getObject().getSubscribers().contains(newSubscriber)) {
                           // update Subscriber generation, if it is greater than current generation
                           return getMetadataTable()
                                   .thenCompose(metaTable -> updateAndLoadToContext(metaTable, SUBSCRIBER_SET_KEY,
                                           Subscribers.add(subscriberSetRecord.getObject(), newSubscriber), Subscribers::toBytes,
                                           subscriberSetRecord.getVersion()));
                       }
                       return CompletableFuture.completedFuture(null);
                   })
                    .thenCompose(v -> Futures.exceptionallyExpecting(getSubscriberRecord(newSubscriber),
                            e -> Exceptions.unwrap(e) instanceof StoreException.DataNotFoundException, null)
                            .thenCompose(subscriberRecord -> {
                                if (subscriberRecord == null) {
                                    final StreamSubscriber newSubscriberRecord = new StreamSubscriber(newSubscriber, newGeneration,
                                                                                                        ImmutableMap.of(), System.currentTimeMillis());
                                    return Futures.toVoid(getMetadataTable().thenApply(metadataTable -> 
                                            addAndLoadToContext(metadataTable, getKeyForSubscriber(newSubscriber),
                                                    newSubscriberRecord, StreamSubscriber::toBytes, true)));
                                } else {
                                    // just update the generation if subscriber already exists...
                                    if (subscriberRecord.getObject().getGeneration() < newGeneration) {
                                      return Futures.toVoid(setSubscriberData(new VersionedMetadata<>(new StreamSubscriber(newSubscriber, newGeneration,
                                              subscriberRecord.getObject().getTruncationStreamCut(), System.currentTimeMillis()),
                                              subscriberRecord.getVersion())));
                                    }
                                }
                                return CompletableFuture.completedFuture(null);
                            })
                    );
    }

    @Override
    public CompletableFuture<Void> createSubscribersRecordIfAbsent() {
        return Futures.exceptionallyExpecting(getSubscriberSetRecord(true),
                e -> Exceptions.unwrap(e) instanceof StoreException.DataNotFoundException, null)
                .thenCompose(subscriberSetRecord -> {
                    if (subscriberSetRecord == null) {
                        return Futures.toVoid(getMetadataTable()
                                .thenCompose(metadataTable -> addAndLoadToContext(metadataTable, SUBSCRIBER_SET_KEY, 
                                        Subscribers.EMPTY_SET, Subscribers::toBytes, true)));
                    } else {
                        return CompletableFuture.completedFuture(null);
                    }
                });
    }

    public CompletableFuture<VersionedMetadata<Subscribers>> getSubscriberSetRecord(boolean ignoreCached) {
        return getMetadataTable()
                .thenCompose(table -> {
                    if (ignoreCached) {
                        unloadFromContext(table, SUBSCRIBER_SET_KEY);
                    }
                    return getAndLoadToContext(table, SUBSCRIBER_SET_KEY, Subscribers.class, Subscribers::fromBytes);
                });
    }

    @Override
    CompletableFuture<Version> setSubscriberData(final VersionedMetadata<StreamSubscriber> streamSubscriber) {
        return getMetadataTable()
                .thenCompose(metadataTable -> updateAndLoadToContext(metadataTable, getKeyForSubscriber(streamSubscriber.getObject().getSubscriber()),
                        streamSubscriber.getObject(), StreamSubscriber::toBytes, streamSubscriber.getVersion()));
    }

    @Override
    public CompletableFuture<Void> deleteSubscriber(final String subscriber, final long generation) {
        return getSubscriberRecord(subscriber).thenCompose(subs -> {
            if (generation < subs.getObject().getGeneration()) {
                log.warn("skipped deleting subscriber {} due to generation mismatch", subscriber);
                return CompletableFuture.completedFuture(null);
            }
            return getMetadataTable().thenCompose(table -> storeHelper.removeEntry(table, getKeyForSubscriber(subscriber))
                    .thenAccept(x -> storeHelper.invalidateCache(table, getKeyForSubscriber(subscriber)))
                    .thenCompose(v -> getSubscriberSetRecord(true)
                            .thenCompose(subscriberSetRecord -> {
                                if (subscriberSetRecord.getObject().getSubscribers().contains(subscriber)) {
                                    Subscribers subSet = Subscribers.remove(subscriberSetRecord.getObject(), subscriber);
                                    return Futures.toVoid(updateAndLoadToContext(table, SUBSCRIBER_SET_KEY, subSet, x -> x.toBytes(), subscriberSetRecord.getVersion()));
                                }
                                return CompletableFuture.completedFuture(null);
                            })));
        });
    }

    @Override
    public CompletableFuture<VersionedMetadata<StreamSubscriber>> getSubscriberRecord(final String subscriber) {
        return getMetadataTable()
                .thenCompose(table -> storeHelper.getEntry(table, getKeyForSubscriber(subscriber), StreamSubscriber::fromBytes));
    }

    @Override
    public CompletableFuture<List<String>> listSubscribers() {
        return getMetadataTable()
                .thenCompose(table -> getSubscriberSetRecord(true)
                        .thenApply(subscribersSet -> subscribersSet.getObject().getSubscribers().asList()));
    }

    @Override
    public CompletableFuture<Void> deleteStream() {
        // delete all tables for this stream even if they are not empty!
        // 1. read epoch table
        // delete all epoch txn specific tables
        // delete epoch txn base table
        // delete metadata table

        // delete stream in scope
        return getId()
                .thenCompose(id -> storeHelper.expectingDataNotFound(tryRemoveOlderTransactionsInEpochTables(epoch -> true), null)
                        .thenCompose(v -> getEpochsWithTransactionsTable()
                                .thenCompose(epochWithTxnTable -> storeHelper.expectingDataNotFound(
                                        storeHelper.deleteTable(epochWithTxnTable, false), null))
                                .thenCompose(deleted -> storeHelper.deleteTable(getMetadataTableName(id), false))))
                .thenAccept(v -> clearContext());
    }

    @Override
    CompletableFuture<Void> createRetentionSetDataIfAbsent(RetentionSet data) {
        return getMetadataTable()
                .thenCompose(metadataTable -> Futures.toVoid(addAndLoadToContext(metadataTable, RETENTION_SET_KEY, data, RetentionSet::toBytes, true)));
    }

    @Override
    CompletableFuture<VersionedMetadata<RetentionSet>> getRetentionSetData() {
        return getMetadataTable()
<<<<<<< HEAD
                .thenCompose(metadataTable -> getAndLoadToContext(RETENTION_SET_KEY, RetentionSet.class, 
                        () -> storeHelper.getEntry(metadataTable, RETENTION_SET_KEY, RetentionSet::fromBytes)));
=======
                .thenCompose(metadataTable -> getAndLoadToContext(metadataTable, RETENTION_SET_KEY, RetentionSet.class, 
                        RetentionSet::fromBytes));
>>>>>>> 9c5d0190
    }

    @Override
    CompletableFuture<Version> updateRetentionSetData(VersionedMetadata<RetentionSet> retention) {
        return getMetadataTable()
                .thenCompose(metadataTable -> 
                        updateAndLoadToContext(metadataTable, RETENTION_SET_KEY, retention.getObject(), RetentionSet::toBytes, retention.getVersion()));
    }

    @Override
    CompletableFuture<Void> createStreamCutRecordData(long recordingTime, StreamCutRecord record) {
        String key = String.format(RETENTION_STREAM_CUT_RECORD_KEY_FORMAT, recordingTime);
        return getMetadataTable()
<<<<<<< HEAD
                .thenCompose(metadataTable -> addAndLoadToContext(metadataTable, key, record, StreamCutRecord::toBytes, true)
                                                         .thenAccept(v -> storeHelper.invalidateCache(metadataTable, key)));
=======
                .thenCompose(metadataTable -> Futures.toVoid(addAndLoadToContext(metadataTable, key, record, 
                        StreamCutRecord::toBytes, true)));
>>>>>>> 9c5d0190
    }

    @Override
    CompletableFuture<VersionedMetadata<StreamCutRecord>> getStreamCutRecordData(long recordingTime) {
        String key = String.format(RETENTION_STREAM_CUT_RECORD_KEY_FORMAT, recordingTime);
        return getMetadataTable()
<<<<<<< HEAD
                .thenCompose(metadataTable -> getAndLoadToContext(key, StreamCutRecord.class,
                        () -> storeHelper.getCachedData(metadataTable, key, StreamCutRecord::fromBytes)));
=======
                .thenCompose(metadataTable -> getAndLoadToContext(metadataTable, key, StreamCutRecord.class,
                        StreamCutRecord::fromBytes));
>>>>>>> 9c5d0190
    }

    @Override
    CompletableFuture<Void> deleteStreamCutRecordData(long recordingTime) {
        String key = String.format(RETENTION_STREAM_CUT_RECORD_KEY_FORMAT, recordingTime);

        return getMetadataTable()
<<<<<<< HEAD
                .thenCompose(metadataTable -> removeAndUnload(metadataTable, key, null)
                        .thenAccept(x -> storeHelper.invalidateCache(metadataTable, key)));
=======
                .thenCompose(metadataTable -> removeAndUnload(metadataTable, key, null));
>>>>>>> 9c5d0190
    }

    @Override
    CompletableFuture<Void> createHistoryTimeSeriesChunkDataIfAbsent(int chunkNumber, HistoryTimeSeries data) {
        String key = String.format(HISTORY_TIMESERIES_CHUNK_FORMAT, chunkNumber);
        return getMetadataTable()
                .thenCompose(metadataTable -> 
                        Futures.toVoid(addAndLoadToContext(metadataTable, key, data, HistoryTimeSeries::toBytes, true)));
    }

    @Override
    CompletableFuture<VersionedMetadata<HistoryTimeSeries>> getHistoryTimeSeriesChunkData(int chunkNumber, boolean ignoreCached) {
        String key = String.format(HISTORY_TIMESERIES_CHUNK_FORMAT, chunkNumber);
        return getMetadataTable()
                .thenCompose(metadataTable -> {
                    if (ignoreCached) {
<<<<<<< HEAD
                        unloadFromContext(key);
                    }
                    return getAndLoadToContext(key, HistoryTimeSeries.class,
                            () -> storeHelper.getEntry(metadataTable, key, HistoryTimeSeries::fromBytes));
=======
                        unloadFromContext(metadataTable, key);
                        storeHelper.invalidateCache(metadataTable, key);
                    }
                    return getAndLoadToContext(metadataTable, key, HistoryTimeSeries.class, HistoryTimeSeries::fromBytes);
>>>>>>> 9c5d0190
                });
    }

    @Override
    CompletableFuture<Version> updateHistoryTimeSeriesChunkData(int chunkNumber, VersionedMetadata<HistoryTimeSeries> data) {
        String key = String.format(HISTORY_TIMESERIES_CHUNK_FORMAT, chunkNumber);
        return getMetadataTable()
                .thenCompose(metadataTable -> updateAndLoadToContext(metadataTable, key, data.getObject(), 
                        HistoryTimeSeries::toBytes, data.getVersion()));
    }

    @Override
    CompletableFuture<Void> createCurrentEpochRecordDataIfAbsent(EpochRecord data) {
        return getMetadataTable()
                .thenCompose(metadataTable -> {
                    return Futures.toVoid(addAndLoadToContext(metadataTable, CURRENT_EPOCH_KEY, data.getEpoch(), INTEGER_TO_BYTES_FUNCTION, true));
                });
    }

    @Override
    CompletableFuture<Version> updateCurrentEpochRecordData(VersionedMetadata<EpochRecord> data) {
        return getMetadataTable()
                .thenCompose(metadataTable -> updateAndLoadToContext(metadataTable, CURRENT_EPOCH_KEY, data.getObject().getEpoch(), 
                        INTEGER_TO_BYTES_FUNCTION, data.getVersion()));
    }

    @Override
    CompletableFuture<VersionedMetadata<EpochRecord>> getCurrentEpochRecordData(boolean ignoreCached) {
        return getMetadataTable()
                .thenCompose(metadataTable -> {
                    if (ignoreCached) {
<<<<<<< HEAD
                        unloadFromContext(CURRENT_EPOCH_KEY);
                    }
                    return getAndLoadToContext(CURRENT_EPOCH_KEY, Integer.class, 
                            () -> storeHelper.getEntry(metadataTable, CURRENT_EPOCH_KEY, BYTES_TO_INTEGER_FUNCTION))
=======
                        unloadFromContext(metadataTable, CURRENT_EPOCH_KEY);
                        storeHelper.invalidateCache(metadataTable, CURRENT_EPOCH_KEY);
                    }
                    return getAndLoadToContext(metadataTable, CURRENT_EPOCH_KEY, Integer.class, BYTES_TO_INTEGER_FUNCTION)
>>>>>>> 9c5d0190
                            .thenCompose(versionedEpochNumber -> getEpochRecord(versionedEpochNumber.getObject())
                                              .thenApply(epochRecord -> new VersionedMetadata<>(epochRecord, versionedEpochNumber.getVersion())));
                });
    }

    @Override
    CompletableFuture<Void> createEpochRecordDataIfAbsent(int epoch, EpochRecord data) {
        String key = String.format(EPOCH_RECORD_KEY_FORMAT, epoch);
        return getMetadataTable()
                .thenCompose(metadataTable -> addAndLoadToContext(metadataTable, key, data, EpochRecord::toBytes, true))
                .thenCompose(v -> {
                    if (data.getEpoch() == data.getReferenceEpoch()) {
                        // this is an original epoch. we should create transactions in epoch table
                        return createTransactionsInEpochTable(epoch);
                    } else {
                        return CompletableFuture.completedFuture(null);
                    }
                });
    }

    @Override
    CompletableFuture<VersionedMetadata<EpochRecord>> getEpochRecordData(int epoch) {
        return getMetadataTable()
                .thenCompose(metadataTable -> {
                    String key = String.format(EPOCH_RECORD_KEY_FORMAT, epoch);
<<<<<<< HEAD
                    return getAndLoadToContext(key, EpochRecord.class, 
                            () -> storeHelper.getCachedData(metadataTable, key, EpochRecord::fromBytes));
=======
                    return getAndLoadToContext(metadataTable, key, EpochRecord.class, EpochRecord::fromBytes);
>>>>>>> 9c5d0190
                });
    }

    @Override
    CompletableFuture<Void> createSealedSegmentSizesMapShardDataIfAbsent(int shard, SealedSegmentsMapShard data) {
        String key = String.format(SEGMENTS_SEALED_SIZE_MAP_SHARD_FORMAT, shard);
        return getMetadataTable()
                .thenCompose(metadataTable -> Futures.toVoid(addAndLoadToContext(metadataTable, key, data, SealedSegmentsMapShard::toBytes, true)));
    }

    @Override
    CompletableFuture<VersionedMetadata<SealedSegmentsMapShard>> getSealedSegmentSizesMapShardData(int shard) {
        String key = String.format(SEGMENTS_SEALED_SIZE_MAP_SHARD_FORMAT, shard);
        return getMetadataTable()
<<<<<<< HEAD
                .thenCompose(metadataTable -> getAndLoadToContext(key, SealedSegmentsMapShard.class,
                        () -> storeHelper.getEntry(metadataTable, key, SealedSegmentsMapShard::fromBytes)));
=======
                .thenCompose(metadataTable -> getAndLoadToContext(metadataTable, key, SealedSegmentsMapShard.class,
                         SealedSegmentsMapShard::fromBytes));
>>>>>>> 9c5d0190
    }

    @Override
    CompletableFuture<Version> updateSealedSegmentSizesMapShardData(int shard, VersionedMetadata<SealedSegmentsMapShard> data) {
        String key = String.format(SEGMENTS_SEALED_SIZE_MAP_SHARD_FORMAT, shard);
        return getMetadataTable()
                .thenCompose(metadataTable -> updateAndLoadToContext(metadataTable, key, data.getObject(), SealedSegmentsMapShard::toBytes, data.getVersion()));
    }

    @Override
    CompletableFuture<Void> createSegmentSealedEpochRecords(Collection<Long> segmentsToSeal, int epoch) {
        byte[] epochData = INTEGER_TO_BYTES_FUNCTION.apply(epoch);
        VersionedMetadata<Integer> epochVersionedData = new VersionedMetadata<>(epoch, null);
        Map<String, byte[]> map = new HashMap<>();
        Map<String, VersionedMetadata<Integer>> forContext = new HashMap<>();
        segmentsToSeal.forEach(x -> {
            String key = String.format(SEGMENT_SEALED_EPOCH_KEY_FORMAT, x);
            map.put(key, epochData);
            forContext.put(key, epochVersionedData);
        });

        return getMetadataTable()
                .thenCompose(metadataTable -> storeHelper.addNewEntriesIfAbsent(metadataTable, map)
<<<<<<< HEAD
                                                         .thenAccept(v -> loadMultipleEntriesToContext(forContext)));
=======
                                                         .thenAccept(v -> loadMultipleEntriesToContext(metadataTable, forContext)));
>>>>>>> 9c5d0190
    }

    @Override
    CompletableFuture<VersionedMetadata<Integer>> getSegmentSealedRecordData(long segmentId) {
        String key = String.format(SEGMENT_SEALED_EPOCH_KEY_FORMAT, segmentId);
        return getMetadataTable()
<<<<<<< HEAD
                .thenCompose(metadataTable -> getAndLoadToContext(key, Integer.class, 
                        () -> storeHelper.getCachedData(metadataTable, key, BYTES_TO_INTEGER_FUNCTION)));
=======
                .thenCompose(metadataTable -> getAndLoadToContext(metadataTable, key, Integer.class,
                        BYTES_TO_INTEGER_FUNCTION));
>>>>>>> 9c5d0190
    }

    @Override
    CompletableFuture<Void> createEpochTransitionIfAbsent(EpochTransitionRecord epochTransition) {
        return getMetadataTable()
                .thenCompose(metadataTable -> 
                        Futures.toVoid(addAndLoadToContext(metadataTable, EPOCH_TRANSITION_KEY, epochTransition, EpochTransitionRecord::toBytes, true)));
    }

    @Override
    CompletableFuture<Version> updateEpochTransitionNode(VersionedMetadata<EpochTransitionRecord> epochTransition) {
        return getMetadataTable()
                .thenCompose(metadataTable -> updateAndLoadToContext(metadataTable, EPOCH_TRANSITION_KEY,
<<<<<<< HEAD
                        epochTransition.getObject(), EpochTransitionRecord::toBytes, epochTransition.getVersion()));
=======
                            epochTransition.getObject(), EpochTransitionRecord::toBytes, epochTransition.getVersion()));
>>>>>>> 9c5d0190
    }

    @Override
    CompletableFuture<VersionedMetadata<EpochTransitionRecord>> getEpochTransitionNode() {
        return getMetadataTable()
                .thenCompose(metadataTable -> 
<<<<<<< HEAD
                        getAndLoadToContext(EPOCH_TRANSITION_KEY, EpochTransitionRecord.class,
                                () -> storeHelper.getEntry(metadataTable, EPOCH_TRANSITION_KEY, EpochTransitionRecord::fromBytes)));
=======
                        getAndLoadToContext(metadataTable, EPOCH_TRANSITION_KEY, EpochTransitionRecord.class,
                                EpochTransitionRecord::fromBytes));
>>>>>>> 9c5d0190
    }

    @Override
    CompletableFuture<Void> storeCreationTimeIfAbsent(final long creationTime) {
        return getMetadataTable()
                .thenCompose(metadataTable ->
<<<<<<< HEAD
                        Futures.toVoid(addAndLoadToContext(metadataTable, CREATION_TIME_KEY, creationTime, LONG_TO_BYTES_FUNCTION, true))
                               .thenAccept(v -> storeHelper.invalidateCache(metadataTable, CREATION_TIME_KEY)));
=======
                        Futures.toVoid(addAndLoadToContext(metadataTable, CREATION_TIME_KEY, creationTime, LONG_TO_BYTES_FUNCTION, true)));
>>>>>>> 9c5d0190
    }

    @Override
    public CompletableFuture<Void> createConfigurationIfAbsent(final StreamConfigurationRecord configuration) {
        return getMetadataTable()
<<<<<<< HEAD
                .thenCompose(metadataTable -> addAndLoadToContext(metadataTable, CONFIGURATION_KEY, configuration, StreamConfigurationRecord::toBytes, true)
                                                         .thenAccept(v -> storeHelper.invalidateCache(metadataTable, CONFIGURATION_KEY)));
=======
                .thenCompose(metadataTable -> Futures.toVoid(addAndLoadToContext(metadataTable, CONFIGURATION_KEY, configuration, StreamConfigurationRecord::toBytes, true)));
>>>>>>> 9c5d0190
    }

    @Override
    public CompletableFuture<Void> createStateIfAbsent(final StateRecord state) {
        return getMetadataTable()
<<<<<<< HEAD
                .thenCompose(metadataTable -> Futures.toVoid(addAndLoadToContext(metadataTable, STATE_KEY, state, StateRecord::toBytes, true))
                .thenAccept(v -> storeHelper.invalidateCache(metadataTable, STATE_KEY)));
=======
                .thenCompose(metadataTable -> Futures.toVoid(addAndLoadToContext(metadataTable, STATE_KEY, state, StateRecord::toBytes, true)));
>>>>>>> 9c5d0190
    }

    @Override
    public CompletableFuture<Void> createMarkerData(long segmentId, long timestamp) {
        final String key = String.format(SEGMENT_MARKER_PATH_FORMAT, segmentId);

        return getMetadataTable()
                .thenCompose(metadataTable -> Futures.toVoid(addAndLoadToContext(metadataTable, key, timestamp, LONG_TO_BYTES_FUNCTION, true)));
    }

    @Override
    CompletableFuture<Version> updateMarkerData(long segmentId, VersionedMetadata<Long> data) {
        final String key = String.format(SEGMENT_MARKER_PATH_FORMAT, segmentId);
        return getMetadataTable()
                .thenCompose(metadataTable -> updateAndLoadToContext(metadataTable, key, data.getObject(), LONG_TO_BYTES_FUNCTION, data.getVersion()));
    }

    @Override
    CompletableFuture<VersionedMetadata<Long>> getMarkerData(long segmentId) {
        final String key = String.format(SEGMENT_MARKER_PATH_FORMAT, segmentId);
        return getMetadataTable().thenCompose(metadataTable ->
                storeHelper.expectingDataNotFound(
<<<<<<< HEAD
                        getAndLoadToContext(key, Long.class, 
                                () -> storeHelper.getEntry(metadataTable, key, BYTES_TO_LONG_FUNCTION)), null));
=======
                        getAndLoadToContext(metadataTable, key, Long.class, BYTES_TO_LONG_FUNCTION), null));
>>>>>>> 9c5d0190
    }

    @Override
    CompletableFuture<Void> removeMarkerData(long segmentId) {
        final String key = String.format(SEGMENT_MARKER_PATH_FORMAT, segmentId);
        return getMetadataTable()
                .thenCompose(id -> removeAndUnload(id, key, null));
    }

    @Override
    public CompletableFuture<Map<UUID, ActiveTxnRecord>> getActiveTxns() {
        return getEpochsWithTransactions()
                .thenCompose(epochsWithTransactions -> {
                    return Futures.allOfWithResults(epochsWithTransactions.stream().map(this::getTxnInEpoch).collect(Collectors.toList()));
                }).thenApply(list -> {
            Map<UUID, ActiveTxnRecord> map = new HashMap<>();
            list.forEach(map::putAll);
            return map;
        });
    }

    private CompletableFuture<List<Integer>> getEpochsWithTransactions() {
        return getEpochsWithTransactionsTable()
                .thenCompose(epochWithTxnTable -> {
                    List<Integer> epochsWithTransactions = new ArrayList<>();
                    return storeHelper.getAllKeys(epochWithTxnTable)
                               .collectRemaining(x -> {
                                   epochsWithTransactions.add(Integer.parseInt(x));
                                   return true;
                               }).thenApply(v -> epochsWithTransactions);
                });
    }

    @Override
    public CompletableFuture<Integer> getNumberOfOngoingTransactions() {
        List<CompletableFuture<Integer>> futures = new ArrayList<>();
        // first get the number of ongoing transactions from the cache. 
        return getEpochsWithTransactionsTable()
                .thenCompose(epochsWithTxn -> storeHelper.getAllKeys(epochsWithTxn)
                                                         .forEachRemaining(x -> {
                                                             futures.add(getNumberOfOngoingTransactions(Integer.parseInt(x)));
                                                         }, executor)
                                                         .thenCompose(v -> Futures.allOfWithResults(futures)
                                                                                  .thenApply(list -> list.stream().reduce(0, Integer::sum))));
    }

    private CompletableFuture<Integer> getNumberOfOngoingTransactions(int epoch) {
        AtomicInteger count = new AtomicInteger(0);
        return getTransactionsInEpochTable(epoch)
                .thenCompose(epochTableName -> storeHelper.getAllKeys(epochTableName).forEachRemaining(x -> count.incrementAndGet(), executor)
                                                          .thenApply(x -> count.get()));
    }

    @Override
    public CompletableFuture<List<Map.Entry<UUID, ActiveTxnRecord>>> getOrderedCommittingTxnInLowestEpoch(int limit) {
        return super.getOrderedCommittingTxnInLowestEpochHelper(txnCommitOrderer, limit, executor);
    }

    @Override
    @VisibleForTesting
    CompletableFuture<Map<Long, UUID>> getAllOrderedCommittingTxns() {
        return super.getAllOrderedCommittingTxnsHelper(txnCommitOrderer);
    }

    @Override
    CompletableFuture<List<ActiveTxnRecord>> getTransactionRecords(int epoch, List<String> txnIds) {
        return getTransactionsInEpochTable(epoch)
<<<<<<< HEAD
                .thenCompose(epochTxnTable -> storeHelper.getEntries(epochTxnTable, txnIds, 
                        ActiveTxnRecord::fromBytes, NON_EXISTENT_TXN))
        .thenApply(res -> {
            List<ActiveTxnRecord> list = new ArrayList<>();
            for (int i = 0; i < txnIds.size(); i++) {
                VersionedMetadata<ActiveTxnRecord> txn = res.get(i);
                list.add(txn.getObject());
                if (!txn.equals(NON_EXISTENT_TXN)) {
                    loadEntryToContext(txnIds.get(i), txn);
                }
            }
            return list;
        });
=======
                .thenCompose(epochTxnTable -> storeHelper.getEntries(epochTxnTable, txnIds,
                        ActiveTxnRecord::fromBytes, NON_EXISTENT_TXN)
                             .thenApply(res -> {
                                 List<ActiveTxnRecord> list = new ArrayList<>();
                                 for (int i = 0; i < txnIds.size(); i++) {
                                     VersionedMetadata<ActiveTxnRecord> txn = res.get(i);
                                     list.add(txn.getObject());
                                     if (!txn.equals(NON_EXISTENT_TXN)) {
                                         loadEntryToContext(epochTxnTable, txnIds.get(i), txn);
                                     }
                                 }
                                 return list;
                             }));
>>>>>>> 9c5d0190
    }

    @Override
    public CompletableFuture<Map<UUID, ActiveTxnRecord>> getTxnInEpoch(int epoch) {
        Map<String, VersionedMetadata<ActiveTxnRecord>> result = new ConcurrentHashMap<>();
        return getTransactionsInEpochTable(epoch)
            .thenCompose(tableName -> storeHelper.expectingDataNotFound(storeHelper.getAllEntries(
                    tableName, ActiveTxnRecord::fromBytes).collectRemaining(x -> {
                        result.put(x.getKey(), x.getValue());
                        return true;
            }).thenApply(v -> {
<<<<<<< HEAD
                loadMultipleEntriesToContext(result);
=======
                loadMultipleEntriesToContext(tableName, result);
>>>>>>> 9c5d0190
                return result.entrySet().stream().collect(Collectors.toMap(x -> UUID.fromString(x.getKey()), x -> x.getValue().getObject()));
            }), Collections.emptyMap()));
    }

    @Override
    public CompletableFuture<Version> createNewTransaction(final int epoch, final UUID txId, final ActiveTxnRecord txnRecord) {
        // create txn ==>
        // if epoch table exists, add txn to epoch
        //  1. add epochs_with_txn entry for the epoch
        //  2. create txns-in-epoch table
        //  3. create txn in txns-in-epoch
        return getTransactionsInEpochTable(epoch)
                .thenCompose(epochTable -> addAndLoadToContext(epochTable, txId.toString(), txnRecord, ActiveTxnRecord::toBytes, true));
    }

    private CompletableFuture<Void> createTransactionsInEpochTable(int epoch) {
        return getEpochsWithTransactionsTable()
                .thenCompose(epochsWithTxnTable -> {
                    return storeHelper.addNewEntryIfAbsent(epochsWithTxnTable, Integer.toString(epoch), x -> x, new byte[0]);
                }).thenCompose(epochTxnEntryCreated -> {
                    return getTransactionsInEpochTable(epoch)
                            .thenCompose(storeHelper::createTable);
                });
    }
    
    @Override
    CompletableFuture<VersionedMetadata<ActiveTxnRecord>> getActiveTx(final int epoch, final UUID txId) {
        return getTransactionsInEpochTable(epoch)
<<<<<<< HEAD
                    .thenCompose(epochTxnTable -> getAndLoadToContext(txId.toString(), ActiveTxnRecord.class, 
                            () -> storeHelper.getEntry(epochTxnTable, txId.toString(), ActiveTxnRecord::fromBytes)));
=======
                    .thenCompose(epochTxnTable -> getAndLoadToContext(epochTxnTable, txId.toString(), ActiveTxnRecord.class, 
                            ActiveTxnRecord::fromBytes));
>>>>>>> 9c5d0190
    }

    @Override
    CompletableFuture<Version> updateActiveTx(final int epoch, final UUID txId, final VersionedMetadata<ActiveTxnRecord> data) {
        return getTransactionsInEpochTable(epoch)
                .thenCompose(epochTxnTable -> updateAndLoadToContext(epochTxnTable, txId.toString(), data.getObject(), 
                        ActiveTxnRecord::toBytes, data.getVersion()));
    }

    @Override
    CompletableFuture<Long> addTxnToCommitOrder(UUID txId) {
        return txnCommitOrderer.addEntity(getScope(), getName(), txId.toString());
    }

    @Override
    CompletableFuture<Void> removeTxnsFromCommitOrder(List<Long> orderedPositions) {
        return txnCommitOrderer.removeEntities(getScope(), getName(), orderedPositions);
    }

    @Override
    CompletableFuture<Void> removeActiveTxEntry(final int epoch, final UUID txId) {
        // 1. remove txn from txn-in-epoch table
        // 2. get current epoch --> if txn-epoch < activeEpoch.reference epoch, try deleting empty epoch table.
        return getTransactionsInEpochTable(epoch)
                .thenCompose(epochTransactionsTableName ->
                        removeAndUnload(epochTransactionsTableName, txId.toString(), null))
                // this is only best case attempt. If the epoch table is not empty, it will be ignored.
                // if we fail to do this after having removed the transaction, in retried attempt
                // the caller may not find the transaction and never attempt to remove this table.
                // this can lead to proliferation of tables.
                // But remove transaction entry is called from .
                .thenCompose(v -> tryRemoveOlderTransactionsInEpochTables(e -> e < epoch));
    }

    private CompletableFuture<Void> tryRemoveOlderTransactionsInEpochTables(Predicate<Integer> epochPredicate) {
        return getEpochsWithTransactions()
                .thenCompose(list -> {
                    return Futures.allOf(list.stream().filter(epochPredicate)
                                             .map(this::tryRemoveTransactionsInEpochTable)
                                             .collect(Collectors.toList()));
                });
    }

    private CompletableFuture<Void> tryRemoveTransactionsInEpochTable(int epoch) {
        return getTransactionsInEpochTable(epoch)
                .thenCompose(epochTable ->
                        storeHelper.deleteTable(epochTable, true)
                                                                  .handle((r, e) -> {
                                                                      if (e != null) {
                                                                          if (DATA_NOT_FOUND_PREDICATE.test(e)) {
                                                                              return true;
                                                                          } else if (DATA_NOT_EMPTY_PREDICATE.test(e)) {
                                                                              return false;
                                                                          } else {
                                                                              throw new CompletionException(e);
                                                                          }
                                                                      } else {
                                                                          return true;
                                                                      }
                                                                  })
                      .thenCompose(deleted -> {
                          if (deleted) {
                              return getEpochsWithTransactionsTable()
                                .thenCompose(table -> storeHelper.removeEntry(table, Integer.toString(epoch)));
                          } else {
                              return CompletableFuture.completedFuture(null);
                          }
                      }));
    }

    @Override
    CompletableFuture<Void> createCompletedTxEntry(final UUID txId, final CompletedTxnRecord complete) {
        return createCompletedTxEntries(Collections.singletonMap(txId.toString(), complete.toBytes()));
    }

    private CompletableFuture<Void> createCompletedTxEntries(Map<String, byte[]> complete) {
        Integer batch = currentBatchSupplier.get();
        String tableName = getCompletedTransactionsBatchTableName(batch);

        Map<String, byte[]> map = complete.entrySet().stream().collect(Collectors.toMap(
                x -> getCompletedTransactionKey(getScope(), getName(), x.getKey()), Map.Entry::getValue));

        return Futures.toVoid(Futures.exceptionallyComposeExpecting(
                storeHelper.addNewEntriesIfAbsent(tableName, map),
                DATA_NOT_FOUND_PREDICATE, () -> tryCreateBatchTable(batch)
                        .thenCompose(v -> storeHelper.addNewEntriesIfAbsent(tableName, map))))
                .exceptionally(e -> {
                    throw new CompletionException(e);
                });
    }

    @VisibleForTesting
    static String getCompletedTransactionKey(String scope, String stream, String txnId) {
        return String.format(COMPLETED_TRANSACTIONS_KEY_FORMAT, scope, stream, txnId);
    }

    @VisibleForTesting
    static String getCompletedTransactionsBatchTableName(int batch) {
        return getQualifiedTableName(INTERNAL_SCOPE_NAME,
                String.format(COMPLETED_TRANSACTIONS_BATCH_TABLE_FORMAT, batch));
    }


    private CompletableFuture<Void> tryCreateBatchTable(int batch) {
        String batchTable = getCompletedTransactionsBatchTableName(batch);

        return storeHelper.createTable(COMPLETED_TRANSACTIONS_BATCHES_TABLE)
                          .thenAccept(v -> log.debug("batches root table {} created", COMPLETED_TRANSACTIONS_BATCHES_TABLE))
                          .thenCompose(v -> storeHelper.addNewEntryIfAbsent(COMPLETED_TRANSACTIONS_BATCHES_TABLE,
                                  Integer.toString(batch), x -> x, new byte[0]))
                          .thenCompose(v -> storeHelper.createTable(batchTable));
    }

    @Override
    CompletableFuture<VersionedMetadata<CompletedTxnRecord>> getCompletedTx(final UUID txId) {
        List<Integer> batches = new ArrayList<>();
        return storeHelper.getAllKeys(COMPLETED_TRANSACTIONS_BATCHES_TABLE)
                          .collectRemaining(x -> {
                              batches.add(Integer.parseInt(x));
                              return true;
                          })
                          .thenCompose(v -> {
                              return Futures.allOfWithResults(batches.stream().map(batch -> {
                                  String table = getCompletedTransactionsBatchTableName(batch);
                                  String key = getCompletedTransactionKey(getScope(), getName(), txId.toString());

                                  return storeHelper.expectingDataNotFound(
                                          storeHelper.getCachedOrLoad(table, key, CompletedTxnRecord::fromBytes, operationStartTime), null);
                              }).collect(Collectors.toList()));
                          })
                          .thenCompose(result -> {
                              Optional<VersionedMetadata<CompletedTxnRecord>> any = result.stream().filter(Objects::nonNull).findFirst();
                              if (any.isPresent()) {
                                  return CompletableFuture.completedFuture(any.get());
                              } else {
                                  throw StoreException.create(StoreException.Type.DATA_NOT_FOUND, "Completed Txn not found");
                              }
                          });
    }

    @Override
    public CompletableFuture<Void> createTruncationDataIfAbsent(final StreamTruncationRecord truncationRecord) {
        return getMetadataTable()
                .thenCompose(metadataTable -> Futures.toVoid(addAndLoadToContext(metadataTable,
                        TRUNCATION_KEY, truncationRecord, StreamTruncationRecord::toBytes, true)));
    }

    @Override
    CompletableFuture<Version> setTruncationData(final VersionedMetadata<StreamTruncationRecord> truncationRecord) {
        return getMetadataTable()
                .thenCompose(metadataTable -> updateAndLoadToContext(metadataTable, TRUNCATION_KEY,
<<<<<<< HEAD
                        truncationRecord.getObject(), StreamTruncationRecord::toBytes, truncationRecord.getVersion())
                                                         .thenApply(r -> {
                                                             storeHelper.invalidateCache(metadataTable, TRUNCATION_KEY);
                                                             return r;
                                                         }));
=======
                        truncationRecord.getObject(), StreamTruncationRecord::toBytes, truncationRecord.getVersion()));
>>>>>>> 9c5d0190
    }

    @Override
    CompletableFuture<VersionedMetadata<StreamTruncationRecord>> getTruncationData(boolean ignoreCached) {
        return getMetadataTable()
                .thenCompose(metadataTable -> {
                    if (ignoreCached) {
<<<<<<< HEAD
                        unloadFromContext(TRUNCATION_KEY);
                    }

                    return getAndLoadToContext(TRUNCATION_KEY, StreamTruncationRecord.class,
                            () -> storeHelper.getEntry(metadataTable, TRUNCATION_KEY, StreamTruncationRecord::fromBytes));
=======
                        unloadFromContext(metadataTable, TRUNCATION_KEY);
                    }

                    return getAndLoadToContext(metadataTable, TRUNCATION_KEY, StreamTruncationRecord.class, 
                            StreamTruncationRecord::fromBytes);
>>>>>>> 9c5d0190
                });
    }

    @Override
    CompletableFuture<Version> setConfigurationData(final VersionedMetadata<StreamConfigurationRecord> configuration) {
        return getMetadataTable()
                .thenCompose(metadataTable -> updateAndLoadToContext(metadataTable, CONFIGURATION_KEY,
                        configuration.getObject(), StreamConfigurationRecord::toBytes, configuration.getVersion()));
    }

    @Override
    CompletableFuture<VersionedMetadata<StreamConfigurationRecord>> getConfigurationData(boolean ignoreCached) {
        return getMetadataTable()
                .thenCompose(metadataTable -> {
                    if (ignoreCached) {
<<<<<<< HEAD
                        unloadFromContext(CONFIGURATION_KEY);
                    }

                    return getAndLoadToContext(CONFIGURATION_KEY, StreamConfigurationRecord.class,
                            () -> storeHelper.getEntry(metadataTable, CONFIGURATION_KEY, StreamConfigurationRecord::fromBytes));
=======
                        unloadFromContext(metadataTable, CONFIGURATION_KEY);
                    }

                    return getAndLoadToContext(metadataTable, CONFIGURATION_KEY, StreamConfigurationRecord.class,
                            StreamConfigurationRecord::fromBytes);
>>>>>>> 9c5d0190
                });
    }

    @Override
    CompletableFuture<Version> setStateData(final VersionedMetadata<StateRecord> state) {
        return getMetadataTable()
                .thenCompose(metadataTable -> updateAndLoadToContext(metadataTable, STATE_KEY,
                        state.getObject(), StateRecord::toBytes, state.getVersion()));
    }

    @Override
    CompletableFuture<VersionedMetadata<StateRecord>> getStateData(boolean ignoreCached) {
        return getMetadataTable()
                .thenCompose(metadataTable -> {
                    if (ignoreCached) {
<<<<<<< HEAD
                        unloadFromContext(STATE_KEY);
                    }

                    return getAndLoadToContext(STATE_KEY, StateRecord.class, 
                            () -> storeHelper.getEntry(metadataTable, STATE_KEY, StateRecord::fromBytes));
=======
                        unloadFromContext(metadataTable, STATE_KEY);
                    }

                    return getAndLoadToContext(metadataTable, STATE_KEY, StateRecord.class, StateRecord::fromBytes);
>>>>>>> 9c5d0190
                });
    }

    @Override
    CompletableFuture<Void> createCommitTxnRecordIfAbsent(CommittingTransactionsRecord committingTxns) {
        return getMetadataTable()
                .thenCompose(metadataTable -> Futures.toVoid(addAndLoadToContext(
                        metadataTable, COMMITTING_TRANSACTIONS_RECORD_KEY, committingTxns, CommittingTransactionsRecord::toBytes, true)));
    }

    @Override
    CompletableFuture<VersionedMetadata<CommittingTransactionsRecord>> getCommitTxnRecord() {
        return getMetadataTable()
<<<<<<< HEAD
                .thenCompose(metadataTable -> getAndLoadToContext(COMMITTING_TRANSACTIONS_RECORD_KEY, CommittingTransactionsRecord.class,
                        () -> storeHelper.getEntry(metadataTable, COMMITTING_TRANSACTIONS_RECORD_KEY,
                        CommittingTransactionsRecord::fromBytes)));
=======
                .thenCompose(metadataTable -> getAndLoadToContext(metadataTable, COMMITTING_TRANSACTIONS_RECORD_KEY, 
                        CommittingTransactionsRecord.class, CommittingTransactionsRecord::fromBytes));
>>>>>>> 9c5d0190
    }

    @Override
    CompletableFuture<Version> updateCommittingTxnRecord(VersionedMetadata<CommittingTransactionsRecord> update) {
        return getMetadataTable()
                .thenCompose(metadataTable -> updateAndLoadToContext(metadataTable, COMMITTING_TRANSACTIONS_RECORD_KEY,
                        update.getObject(), CommittingTransactionsRecord::toBytes, update.getVersion()));
    }

    @Override
    CompletableFuture<Void> createWaitingRequestNodeIfAbsent(String waitingRequestProcessor) {
        return getMetadataTable()
                .thenCompose(metadataTable -> Futures.toVoid(storeHelper.addNewEntryIfAbsent(
                        metadataTable, WAITING_REQUEST_PROCESSOR_PATH, x -> x.getBytes(StandardCharsets.UTF_8), waitingRequestProcessor)));
    }

    @Override
    CompletableFuture<String> getWaitingRequestNode() {
        return getMetadataTable()
                .thenCompose(metadataTable -> storeHelper.getCachedOrLoad(metadataTable, WAITING_REQUEST_PROCESSOR_PATH,
                        x -> StandardCharsets.UTF_8.decode(ByteBuffer.wrap(x)).toString(), System.currentTimeMillis()))
                .thenApply(VersionedMetadata::getObject);
    }

    @Override
    CompletableFuture<Void> deleteWaitingRequestNode() {
        return getMetadataTable()
                .thenCompose(metadataTable -> storeHelper.removeEntry(metadataTable, WAITING_REQUEST_PROCESSOR_PATH));
    }

    @Override
    CompletableFuture<Void> createWriterMarkRecord(String writer, long timestamp, ImmutableMap<Long, Long> position) {
        WriterMark mark = new WriterMark(timestamp, position);
        return Futures.toVoid(getWritersTable()
                .thenCompose(table -> storeHelper.addNewEntry(table, writer, x -> x.toBytes(), mark)));
    }

    @Override
    public CompletableFuture<Void> removeWriterRecord(String writer, Version version) {
        return getWritersTable()
                .thenCompose(table -> storeHelper.removeEntry(table, writer, version));
    }

    @Override
    CompletableFuture<VersionedMetadata<WriterMark>> getWriterMarkRecord(String writer) {
        return getWritersTable()
                .thenCompose(table -> storeHelper.getCachedOrLoad(table, writer, WriterMark::fromBytes, operationStartTime));
    }

    @Override
    CompletableFuture<Void> updateWriterMarkRecord(String writer, long timestamp, ImmutableMap<Long, Long> position, 
                                                   boolean isAlive, Version version) {
        WriterMark mark = new WriterMark(timestamp, position, isAlive);
        return Futures.toVoid(getWritersTable()
                .thenCompose(table -> storeHelper.updateEntry(table, writer, x -> x.toBytes(), mark, version)));
    }

    @Override
    public CompletableFuture<Map<String, WriterMark>> getAllWriterMarks() {
        Map<String, WriterMark> result = new ConcurrentHashMap<>();

        return getWritersTable()
                .thenCompose(table -> storeHelper.getAllEntries(table, WriterMark::fromBytes)
                .collectRemaining(x -> {
                    result.put(x.getKey(), x.getValue().getObject());
                    return true;
                })).thenApply(v -> result);
    }
    // endregion

<<<<<<< HEAD
    private <X> CompletableFuture<VersionedMetadata<X>> getAndLoadToContext(String key, Class<X> tClass,
                                                                            Supplier<CompletableFuture<VersionedMetadata<X>>> loader) {
        if (context != null) {
            VersionedMetadata<X> value = context.get(key, tClass);
            
            return value != null ? CompletableFuture.completedFuture(value) :
                    loader.get()
                          .thenApply(fetched -> {
                              context.load(key, fetched);
=======
    private String getKeyForSubscriber(final String subscriber) {
            return SUBSCRIBER_KEY_PREFIX + subscriber;
    }

    private <X> CompletableFuture<VersionedMetadata<X>> getAndLoadToContext(String tableName, String key, Class<X> tClass,
                                                                            Function<byte[], X> fromBytes) {
        if (context != null) {
            VersionedMetadata<X> value = context.get(tableName, key, tClass);
            
            return value != null ? CompletableFuture.completedFuture(value) :
                    storeHelper.getCachedOrLoad(tableName, key, fromBytes, operationStartTime)
                          .thenApply(fetched -> {
                              context.load(tableName, key, fetched);
>>>>>>> 9c5d0190
                              return fetched;
                          })
                          .exceptionally(e -> {
                              if (DATA_NOT_FOUND_PREDICATE.test(e)) {
<<<<<<< HEAD
                                  unloadFromContext(key);
=======
                                  unloadFromContext(tableName, key);
>>>>>>> 9c5d0190
                              }
                              throw new CompletionException(e);
                          });
        } else {
<<<<<<< HEAD
            return loader.get();
        }
    }

    private void unloadFromContext(String key) {
        if (context != null) {
            context.unload(key);
        }
=======
            return storeHelper.getCachedOrLoad(tableName, key, fromBytes, operationStartTime);
        }
    }

    private void unloadFromContext(String tableName, String key) {
        if (context != null) {
            context.unload(tableName, key);
        }
        storeHelper.invalidateCache(tableName, key);
>>>>>>> 9c5d0190
    }

    private CompletableFuture<Void> removeAndUnload(String tableName, String key, Version version) {
        CompletableFuture<Void> future = version == null ? storeHelper.removeEntry(tableName, key) :
                storeHelper.removeEntry(tableName, key, version);
        return future.thenApply(v -> {
                       if (context != null) {
<<<<<<< HEAD
                           context.unload(key);
=======
                           context.unload(tableName, key);
>>>>>>> 9c5d0190
                       }
                       return v;
                   });
    }

    private <T> CompletableFuture<Version> updateAndLoadToContext(String tableName, String key, T value, Function<T, byte[]> toBytes, Version version) {
<<<<<<< HEAD
        return storeHelper.updateEntry(tableName, key, toBytes.apply(value), version)
                          .thenApply(v -> {
                              if (context != null) {
                                  context.load(key, new VersionedMetadata<>(value, v));
=======
        return storeHelper.updateEntry(tableName, key, toBytes, value, version)
                          .thenApply(v -> {
                              if (context != null) {
                                  context.load(tableName, key, new VersionedMetadata<>(value, v));
>>>>>>> 9c5d0190
                              }
                              return v;
                          })
                          .exceptionally(e -> {
                              if (WRITE_CONFLICT_PREDICATE.test(e)) {
<<<<<<< HEAD
                                  unloadFromContext(key);
=======
                                  unloadFromContext(tableName, key);
                                  storeHelper.invalidateCache(tableName, key);
>>>>>>> 9c5d0190
                              }
                              throw new CompletionException(e);
                          });
    }

    private <T> CompletableFuture<Version> addAndLoadToContext(String tableName, String key, T value, Function<T, byte[]> toBytes, 
                                                               boolean addIfAbsent) {
        CompletableFuture<Version> future = addIfAbsent ? 
<<<<<<< HEAD
                storeHelper.addNewEntryIfAbsent(tableName, key, toBytes.apply(value)) :
                storeHelper.addNewEntry(tableName, key, toBytes.apply(value));
=======
                storeHelper.addNewEntryIfAbsent(tableName, key, toBytes, value) :
                storeHelper.addNewEntry(tableName, key, toBytes, value);
>>>>>>> 9c5d0190
        
        return future.thenApply(v -> {
                       if (context != null) {
                           // If version is null then we were unable to add the entry as it already existed.
                           // In that case we will not load it in the context. 
                           if (v != null) {
<<<<<<< HEAD
                               context.load(key, new VersionedMetadata<>(value, v));
                           }
=======
                               context.load(tableName, key, new VersionedMetadata<>(value, v));
                           } 
                       }
                       if (v == null) {
                           storeHelper.invalidateCache(tableName, key);
>>>>>>> 9c5d0190
                       }
                       return v;
                   });
    }
    
<<<<<<< HEAD
    private <T> void loadEntryToContext(String key, VersionedMetadata<T> value) {
        if (context != null) {
            context.load(key, value);
        }
    }

    private <T> void loadMultipleEntriesToContext(Map<String, VersionedMetadata<T>> updates) {
        if (context != null) {
            updates.forEach(context::load);
=======
    private <T> void loadEntryToContext(String tableName, String key, VersionedMetadata<T> value) {
        if (context != null) {
            context.load(tableName, key, value);
        }
    }

    private <T> void loadMultipleEntriesToContext(String tableName, Map<String, VersionedMetadata<T>> updates) {
        if (context != null) {
            updates.forEach((x, y) -> context.load(tableName, x, y));
>>>>>>> 9c5d0190
        }
    }

    private void clearContext() {
        if (context != null) {
            context.unloadAll();
        }
    }

    @Data
    class Context {
        @GuardedBy("$lock")
        private final Map<String, VersionedMetadata<?>> map = new HashMap<>();

        @Synchronized
<<<<<<< HEAD
        <T> void load(String key, VersionedMetadata<T> value) {
            if (value != null) {
                map.put(key, value);
=======
        <T> void load(String tableName, String key, VersionedMetadata<T> value) {
            if (value != null) {
                map.put(tableName + key, value);
>>>>>>> 9c5d0190
            }
        }

        @SuppressWarnings("unchecked")
        @Synchronized
<<<<<<< HEAD
        <T> VersionedMetadata<T> get(String key, Class<T> tClass) {
            VersionedMetadata<?> versionedMetadata = map.get(key);
=======
        <T> VersionedMetadata<T> get(String tableName, String key, Class<T> tClass) {
            VersionedMetadata<?> versionedMetadata = map.get(tableName + key);
>>>>>>> 9c5d0190
            assert versionedMetadata == null || versionedMetadata.getObject().getClass().isAssignableFrom(tClass);
            return (VersionedMetadata<T>) versionedMetadata;
        }

        @Synchronized
<<<<<<< HEAD
        void unload(String key) {
            map.remove(key);
=======
        void unload(String tableName, String key) {
            map.remove(tableName + key);
>>>>>>> 9c5d0190
        }

        @Synchronized
        void unloadAll() {
            map.clear();
        }
    }
}<|MERGE_RESOLUTION|>--- conflicted
+++ resolved
@@ -111,19 +111,6 @@
     // non existent records
     private static final VersionedMetadata<ActiveTxnRecord> NON_EXISTENT_TXN = 
             new VersionedMetadata<>(ActiveTxnRecord.EMPTY, new Version.LongVersion(Long.MIN_VALUE));
-    private static final String STREAM_ID = "streamId";
-    private static final Function<Integer, byte[]> INTEGER_TO_BYTES_FUNCTION = x -> {
-        byte[] bytes = new byte[Integer.BYTES];
-        BitConverter.writeInt(bytes, 0, x);
-        return bytes;
-    };
-    private static final Function<Long, byte[]> LONG_TO_BYTES_FUNCTION = x -> {
-        byte[] bytes = new byte[Long.BYTES];
-        BitConverter.writeLong(bytes, 0, x);
-        return bytes;
-    };
-    private static final Function<byte[], Long> BYTES_TO_LONG_FUNCTION = data -> BitConverter.readLong(data, 0);
-    private static final Function<byte[], Integer> BYTES_TO_INTEGER_FUNCTION = x -> BitConverter.readInt(x, 0);
 
     private final PravegaTablesStoreHelper storeHelper;
 
@@ -133,10 +120,7 @@
     private final ZkOrderedStore txnCommitOrderer;
     private final ScheduledExecutorService executor;
     private final Context context;
-<<<<<<< HEAD
-=======
     private final long operationStartTime;
->>>>>>> 9c5d0190
 
     @VisibleForTesting
     PravegaTablesStream(final String scopeName, final String streamName, PravegaTablesStoreHelper storeHelper, ZkOrderedStore txnCommitOrderer,
@@ -159,10 +143,7 @@
         this.idRef = new AtomicReference<>(null);
         this.executor = executor;
         this.context = withContext ? new Context() : null;
-<<<<<<< HEAD
-=======
         this.operationStartTime = System.currentTimeMillis();
->>>>>>> 9c5d0190
     }
 
     private CompletableFuture<String> getId() {
@@ -300,12 +281,7 @@
     public CompletableFuture<Long> getCreationTime() {
         return getMetadataTable()
                 .thenCompose(metadataTable -> 
-<<<<<<< HEAD
-                        getAndLoadToContext(CREATION_TIME_KEY, Long.class,  
-                                () -> storeHelper.getCachedData(metadataTable, CREATION_TIME_KEY, BYTES_TO_LONG_FUNCTION)))
-=======
                         getAndLoadToContext(metadataTable, CREATION_TIME_KEY, Long.class, BYTES_TO_LONG_FUNCTION))
->>>>>>> 9c5d0190
                 .thenApply(VersionedMetadata::getObject);
     }
 
@@ -437,13 +413,8 @@
     @Override
     CompletableFuture<VersionedMetadata<RetentionSet>> getRetentionSetData() {
         return getMetadataTable()
-<<<<<<< HEAD
-                .thenCompose(metadataTable -> getAndLoadToContext(RETENTION_SET_KEY, RetentionSet.class, 
-                        () -> storeHelper.getEntry(metadataTable, RETENTION_SET_KEY, RetentionSet::fromBytes)));
-=======
                 .thenCompose(metadataTable -> getAndLoadToContext(metadataTable, RETENTION_SET_KEY, RetentionSet.class, 
                         RetentionSet::fromBytes));
->>>>>>> 9c5d0190
     }
 
     @Override
@@ -457,26 +428,16 @@
     CompletableFuture<Void> createStreamCutRecordData(long recordingTime, StreamCutRecord record) {
         String key = String.format(RETENTION_STREAM_CUT_RECORD_KEY_FORMAT, recordingTime);
         return getMetadataTable()
-<<<<<<< HEAD
-                .thenCompose(metadataTable -> addAndLoadToContext(metadataTable, key, record, StreamCutRecord::toBytes, true)
-                                                         .thenAccept(v -> storeHelper.invalidateCache(metadataTable, key)));
-=======
                 .thenCompose(metadataTable -> Futures.toVoid(addAndLoadToContext(metadataTable, key, record, 
                         StreamCutRecord::toBytes, true)));
->>>>>>> 9c5d0190
     }
 
     @Override
     CompletableFuture<VersionedMetadata<StreamCutRecord>> getStreamCutRecordData(long recordingTime) {
         String key = String.format(RETENTION_STREAM_CUT_RECORD_KEY_FORMAT, recordingTime);
         return getMetadataTable()
-<<<<<<< HEAD
-                .thenCompose(metadataTable -> getAndLoadToContext(key, StreamCutRecord.class,
-                        () -> storeHelper.getCachedData(metadataTable, key, StreamCutRecord::fromBytes)));
-=======
                 .thenCompose(metadataTable -> getAndLoadToContext(metadataTable, key, StreamCutRecord.class,
                         StreamCutRecord::fromBytes));
->>>>>>> 9c5d0190
     }
 
     @Override
@@ -484,12 +445,7 @@
         String key = String.format(RETENTION_STREAM_CUT_RECORD_KEY_FORMAT, recordingTime);
 
         return getMetadataTable()
-<<<<<<< HEAD
-                .thenCompose(metadataTable -> removeAndUnload(metadataTable, key, null)
-                        .thenAccept(x -> storeHelper.invalidateCache(metadataTable, key)));
-=======
                 .thenCompose(metadataTable -> removeAndUnload(metadataTable, key, null));
->>>>>>> 9c5d0190
     }
 
     @Override
@@ -506,17 +462,10 @@
         return getMetadataTable()
                 .thenCompose(metadataTable -> {
                     if (ignoreCached) {
-<<<<<<< HEAD
-                        unloadFromContext(key);
-                    }
-                    return getAndLoadToContext(key, HistoryTimeSeries.class,
-                            () -> storeHelper.getEntry(metadataTable, key, HistoryTimeSeries::fromBytes));
-=======
                         unloadFromContext(metadataTable, key);
                         storeHelper.invalidateCache(metadataTable, key);
                     }
                     return getAndLoadToContext(metadataTable, key, HistoryTimeSeries.class, HistoryTimeSeries::fromBytes);
->>>>>>> 9c5d0190
                 });
     }
 
@@ -548,17 +497,10 @@
         return getMetadataTable()
                 .thenCompose(metadataTable -> {
                     if (ignoreCached) {
-<<<<<<< HEAD
-                        unloadFromContext(CURRENT_EPOCH_KEY);
-                    }
-                    return getAndLoadToContext(CURRENT_EPOCH_KEY, Integer.class, 
-                            () -> storeHelper.getEntry(metadataTable, CURRENT_EPOCH_KEY, BYTES_TO_INTEGER_FUNCTION))
-=======
                         unloadFromContext(metadataTable, CURRENT_EPOCH_KEY);
                         storeHelper.invalidateCache(metadataTable, CURRENT_EPOCH_KEY);
                     }
                     return getAndLoadToContext(metadataTable, CURRENT_EPOCH_KEY, Integer.class, BYTES_TO_INTEGER_FUNCTION)
->>>>>>> 9c5d0190
                             .thenCompose(versionedEpochNumber -> getEpochRecord(versionedEpochNumber.getObject())
                                               .thenApply(epochRecord -> new VersionedMetadata<>(epochRecord, versionedEpochNumber.getVersion())));
                 });
@@ -584,12 +526,7 @@
         return getMetadataTable()
                 .thenCompose(metadataTable -> {
                     String key = String.format(EPOCH_RECORD_KEY_FORMAT, epoch);
-<<<<<<< HEAD
-                    return getAndLoadToContext(key, EpochRecord.class, 
-                            () -> storeHelper.getCachedData(metadataTable, key, EpochRecord::fromBytes));
-=======
                     return getAndLoadToContext(metadataTable, key, EpochRecord.class, EpochRecord::fromBytes);
->>>>>>> 9c5d0190
                 });
     }
 
@@ -604,13 +541,8 @@
     CompletableFuture<VersionedMetadata<SealedSegmentsMapShard>> getSealedSegmentSizesMapShardData(int shard) {
         String key = String.format(SEGMENTS_SEALED_SIZE_MAP_SHARD_FORMAT, shard);
         return getMetadataTable()
-<<<<<<< HEAD
-                .thenCompose(metadataTable -> getAndLoadToContext(key, SealedSegmentsMapShard.class,
-                        () -> storeHelper.getEntry(metadataTable, key, SealedSegmentsMapShard::fromBytes)));
-=======
                 .thenCompose(metadataTable -> getAndLoadToContext(metadataTable, key, SealedSegmentsMapShard.class,
                          SealedSegmentsMapShard::fromBytes));
->>>>>>> 9c5d0190
     }
 
     @Override
@@ -634,24 +566,15 @@
 
         return getMetadataTable()
                 .thenCompose(metadataTable -> storeHelper.addNewEntriesIfAbsent(metadataTable, map)
-<<<<<<< HEAD
-                                                         .thenAccept(v -> loadMultipleEntriesToContext(forContext)));
-=======
                                                          .thenAccept(v -> loadMultipleEntriesToContext(metadataTable, forContext)));
->>>>>>> 9c5d0190
     }
 
     @Override
     CompletableFuture<VersionedMetadata<Integer>> getSegmentSealedRecordData(long segmentId) {
         String key = String.format(SEGMENT_SEALED_EPOCH_KEY_FORMAT, segmentId);
         return getMetadataTable()
-<<<<<<< HEAD
-                .thenCompose(metadataTable -> getAndLoadToContext(key, Integer.class, 
-                        () -> storeHelper.getCachedData(metadataTable, key, BYTES_TO_INTEGER_FUNCTION)));
-=======
                 .thenCompose(metadataTable -> getAndLoadToContext(metadataTable, key, Integer.class,
                         BYTES_TO_INTEGER_FUNCTION));
->>>>>>> 9c5d0190
     }
 
     @Override
@@ -665,58 +588,34 @@
     CompletableFuture<Version> updateEpochTransitionNode(VersionedMetadata<EpochTransitionRecord> epochTransition) {
         return getMetadataTable()
                 .thenCompose(metadataTable -> updateAndLoadToContext(metadataTable, EPOCH_TRANSITION_KEY,
-<<<<<<< HEAD
-                        epochTransition.getObject(), EpochTransitionRecord::toBytes, epochTransition.getVersion()));
-=======
                             epochTransition.getObject(), EpochTransitionRecord::toBytes, epochTransition.getVersion()));
->>>>>>> 9c5d0190
     }
 
     @Override
     CompletableFuture<VersionedMetadata<EpochTransitionRecord>> getEpochTransitionNode() {
         return getMetadataTable()
                 .thenCompose(metadataTable -> 
-<<<<<<< HEAD
-                        getAndLoadToContext(EPOCH_TRANSITION_KEY, EpochTransitionRecord.class,
-                                () -> storeHelper.getEntry(metadataTable, EPOCH_TRANSITION_KEY, EpochTransitionRecord::fromBytes)));
-=======
                         getAndLoadToContext(metadataTable, EPOCH_TRANSITION_KEY, EpochTransitionRecord.class,
                                 EpochTransitionRecord::fromBytes));
->>>>>>> 9c5d0190
     }
 
     @Override
     CompletableFuture<Void> storeCreationTimeIfAbsent(final long creationTime) {
         return getMetadataTable()
                 .thenCompose(metadataTable ->
-<<<<<<< HEAD
-                        Futures.toVoid(addAndLoadToContext(metadataTable, CREATION_TIME_KEY, creationTime, LONG_TO_BYTES_FUNCTION, true))
-                               .thenAccept(v -> storeHelper.invalidateCache(metadataTable, CREATION_TIME_KEY)));
-=======
                         Futures.toVoid(addAndLoadToContext(metadataTable, CREATION_TIME_KEY, creationTime, LONG_TO_BYTES_FUNCTION, true)));
->>>>>>> 9c5d0190
     }
 
     @Override
     public CompletableFuture<Void> createConfigurationIfAbsent(final StreamConfigurationRecord configuration) {
         return getMetadataTable()
-<<<<<<< HEAD
-                .thenCompose(metadataTable -> addAndLoadToContext(metadataTable, CONFIGURATION_KEY, configuration, StreamConfigurationRecord::toBytes, true)
-                                                         .thenAccept(v -> storeHelper.invalidateCache(metadataTable, CONFIGURATION_KEY)));
-=======
                 .thenCompose(metadataTable -> Futures.toVoid(addAndLoadToContext(metadataTable, CONFIGURATION_KEY, configuration, StreamConfigurationRecord::toBytes, true)));
->>>>>>> 9c5d0190
     }
 
     @Override
     public CompletableFuture<Void> createStateIfAbsent(final StateRecord state) {
         return getMetadataTable()
-<<<<<<< HEAD
-                .thenCompose(metadataTable -> Futures.toVoid(addAndLoadToContext(metadataTable, STATE_KEY, state, StateRecord::toBytes, true))
-                .thenAccept(v -> storeHelper.invalidateCache(metadataTable, STATE_KEY)));
-=======
                 .thenCompose(metadataTable -> Futures.toVoid(addAndLoadToContext(metadataTable, STATE_KEY, state, StateRecord::toBytes, true)));
->>>>>>> 9c5d0190
     }
 
     @Override
@@ -739,12 +638,7 @@
         final String key = String.format(SEGMENT_MARKER_PATH_FORMAT, segmentId);
         return getMetadataTable().thenCompose(metadataTable ->
                 storeHelper.expectingDataNotFound(
-<<<<<<< HEAD
-                        getAndLoadToContext(key, Long.class, 
-                                () -> storeHelper.getEntry(metadataTable, key, BYTES_TO_LONG_FUNCTION)), null));
-=======
                         getAndLoadToContext(metadataTable, key, Long.class, BYTES_TO_LONG_FUNCTION), null));
->>>>>>> 9c5d0190
     }
 
     @Override
@@ -812,21 +706,6 @@
     @Override
     CompletableFuture<List<ActiveTxnRecord>> getTransactionRecords(int epoch, List<String> txnIds) {
         return getTransactionsInEpochTable(epoch)
-<<<<<<< HEAD
-                .thenCompose(epochTxnTable -> storeHelper.getEntries(epochTxnTable, txnIds, 
-                        ActiveTxnRecord::fromBytes, NON_EXISTENT_TXN))
-        .thenApply(res -> {
-            List<ActiveTxnRecord> list = new ArrayList<>();
-            for (int i = 0; i < txnIds.size(); i++) {
-                VersionedMetadata<ActiveTxnRecord> txn = res.get(i);
-                list.add(txn.getObject());
-                if (!txn.equals(NON_EXISTENT_TXN)) {
-                    loadEntryToContext(txnIds.get(i), txn);
-                }
-            }
-            return list;
-        });
-=======
                 .thenCompose(epochTxnTable -> storeHelper.getEntries(epochTxnTable, txnIds,
                         ActiveTxnRecord::fromBytes, NON_EXISTENT_TXN)
                              .thenApply(res -> {
@@ -840,7 +719,6 @@
                                  }
                                  return list;
                              }));
->>>>>>> 9c5d0190
     }
 
     @Override
@@ -852,11 +730,7 @@
                         result.put(x.getKey(), x.getValue());
                         return true;
             }).thenApply(v -> {
-<<<<<<< HEAD
-                loadMultipleEntriesToContext(result);
-=======
                 loadMultipleEntriesToContext(tableName, result);
->>>>>>> 9c5d0190
                 return result.entrySet().stream().collect(Collectors.toMap(x -> UUID.fromString(x.getKey()), x -> x.getValue().getObject()));
             }), Collections.emptyMap()));
     }
@@ -885,13 +759,8 @@
     @Override
     CompletableFuture<VersionedMetadata<ActiveTxnRecord>> getActiveTx(final int epoch, final UUID txId) {
         return getTransactionsInEpochTable(epoch)
-<<<<<<< HEAD
-                    .thenCompose(epochTxnTable -> getAndLoadToContext(txId.toString(), ActiveTxnRecord.class, 
-                            () -> storeHelper.getEntry(epochTxnTable, txId.toString(), ActiveTxnRecord::fromBytes)));
-=======
                     .thenCompose(epochTxnTable -> getAndLoadToContext(epochTxnTable, txId.toString(), ActiveTxnRecord.class, 
                             ActiveTxnRecord::fromBytes));
->>>>>>> 9c5d0190
     }
 
     @Override
@@ -1043,15 +912,7 @@
     CompletableFuture<Version> setTruncationData(final VersionedMetadata<StreamTruncationRecord> truncationRecord) {
         return getMetadataTable()
                 .thenCompose(metadataTable -> updateAndLoadToContext(metadataTable, TRUNCATION_KEY,
-<<<<<<< HEAD
-                        truncationRecord.getObject(), StreamTruncationRecord::toBytes, truncationRecord.getVersion())
-                                                         .thenApply(r -> {
-                                                             storeHelper.invalidateCache(metadataTable, TRUNCATION_KEY);
-                                                             return r;
-                                                         }));
-=======
                         truncationRecord.getObject(), StreamTruncationRecord::toBytes, truncationRecord.getVersion()));
->>>>>>> 9c5d0190
     }
 
     @Override
@@ -1059,19 +920,11 @@
         return getMetadataTable()
                 .thenCompose(metadataTable -> {
                     if (ignoreCached) {
-<<<<<<< HEAD
-                        unloadFromContext(TRUNCATION_KEY);
-                    }
-
-                    return getAndLoadToContext(TRUNCATION_KEY, StreamTruncationRecord.class,
-                            () -> storeHelper.getEntry(metadataTable, TRUNCATION_KEY, StreamTruncationRecord::fromBytes));
-=======
                         unloadFromContext(metadataTable, TRUNCATION_KEY);
                     }
 
                     return getAndLoadToContext(metadataTable, TRUNCATION_KEY, StreamTruncationRecord.class, 
                             StreamTruncationRecord::fromBytes);
->>>>>>> 9c5d0190
                 });
     }
 
@@ -1087,19 +940,11 @@
         return getMetadataTable()
                 .thenCompose(metadataTable -> {
                     if (ignoreCached) {
-<<<<<<< HEAD
-                        unloadFromContext(CONFIGURATION_KEY);
-                    }
-
-                    return getAndLoadToContext(CONFIGURATION_KEY, StreamConfigurationRecord.class,
-                            () -> storeHelper.getEntry(metadataTable, CONFIGURATION_KEY, StreamConfigurationRecord::fromBytes));
-=======
                         unloadFromContext(metadataTable, CONFIGURATION_KEY);
                     }
 
                     return getAndLoadToContext(metadataTable, CONFIGURATION_KEY, StreamConfigurationRecord.class,
                             StreamConfigurationRecord::fromBytes);
->>>>>>> 9c5d0190
                 });
     }
 
@@ -1115,18 +960,10 @@
         return getMetadataTable()
                 .thenCompose(metadataTable -> {
                     if (ignoreCached) {
-<<<<<<< HEAD
-                        unloadFromContext(STATE_KEY);
-                    }
-
-                    return getAndLoadToContext(STATE_KEY, StateRecord.class, 
-                            () -> storeHelper.getEntry(metadataTable, STATE_KEY, StateRecord::fromBytes));
-=======
                         unloadFromContext(metadataTable, STATE_KEY);
                     }
 
                     return getAndLoadToContext(metadataTable, STATE_KEY, StateRecord.class, StateRecord::fromBytes);
->>>>>>> 9c5d0190
                 });
     }
 
@@ -1140,14 +977,8 @@
     @Override
     CompletableFuture<VersionedMetadata<CommittingTransactionsRecord>> getCommitTxnRecord() {
         return getMetadataTable()
-<<<<<<< HEAD
-                .thenCompose(metadataTable -> getAndLoadToContext(COMMITTING_TRANSACTIONS_RECORD_KEY, CommittingTransactionsRecord.class,
-                        () -> storeHelper.getEntry(metadataTable, COMMITTING_TRANSACTIONS_RECORD_KEY,
-                        CommittingTransactionsRecord::fromBytes)));
-=======
                 .thenCompose(metadataTable -> getAndLoadToContext(metadataTable, COMMITTING_TRANSACTIONS_RECORD_KEY, 
                         CommittingTransactionsRecord.class, CommittingTransactionsRecord::fromBytes));
->>>>>>> 9c5d0190
     }
 
     @Override
@@ -1218,17 +1049,6 @@
     }
     // endregion
 
-<<<<<<< HEAD
-    private <X> CompletableFuture<VersionedMetadata<X>> getAndLoadToContext(String key, Class<X> tClass,
-                                                                            Supplier<CompletableFuture<VersionedMetadata<X>>> loader) {
-        if (context != null) {
-            VersionedMetadata<X> value = context.get(key, tClass);
-            
-            return value != null ? CompletableFuture.completedFuture(value) :
-                    loader.get()
-                          .thenApply(fetched -> {
-                              context.load(key, fetched);
-=======
     private String getKeyForSubscriber(final String subscriber) {
             return SUBSCRIBER_KEY_PREFIX + subscriber;
     }
@@ -1242,30 +1062,15 @@
                     storeHelper.getCachedOrLoad(tableName, key, fromBytes, operationStartTime)
                           .thenApply(fetched -> {
                               context.load(tableName, key, fetched);
->>>>>>> 9c5d0190
                               return fetched;
                           })
                           .exceptionally(e -> {
                               if (DATA_NOT_FOUND_PREDICATE.test(e)) {
-<<<<<<< HEAD
-                                  unloadFromContext(key);
-=======
                                   unloadFromContext(tableName, key);
->>>>>>> 9c5d0190
                               }
                               throw new CompletionException(e);
                           });
         } else {
-<<<<<<< HEAD
-            return loader.get();
-        }
-    }
-
-    private void unloadFromContext(String key) {
-        if (context != null) {
-            context.unload(key);
-        }
-=======
             return storeHelper.getCachedOrLoad(tableName, key, fromBytes, operationStartTime);
         }
     }
@@ -1275,7 +1080,6 @@
             context.unload(tableName, key);
         }
         storeHelper.invalidateCache(tableName, key);
->>>>>>> 9c5d0190
     }
 
     private CompletableFuture<Void> removeAndUnload(String tableName, String key, Version version) {
@@ -1283,39 +1087,24 @@
                 storeHelper.removeEntry(tableName, key, version);
         return future.thenApply(v -> {
                        if (context != null) {
-<<<<<<< HEAD
-                           context.unload(key);
-=======
                            context.unload(tableName, key);
->>>>>>> 9c5d0190
                        }
                        return v;
                    });
     }
 
     private <T> CompletableFuture<Version> updateAndLoadToContext(String tableName, String key, T value, Function<T, byte[]> toBytes, Version version) {
-<<<<<<< HEAD
-        return storeHelper.updateEntry(tableName, key, toBytes.apply(value), version)
-                          .thenApply(v -> {
-                              if (context != null) {
-                                  context.load(key, new VersionedMetadata<>(value, v));
-=======
         return storeHelper.updateEntry(tableName, key, toBytes, value, version)
                           .thenApply(v -> {
                               if (context != null) {
                                   context.load(tableName, key, new VersionedMetadata<>(value, v));
->>>>>>> 9c5d0190
                               }
                               return v;
                           })
                           .exceptionally(e -> {
                               if (WRITE_CONFLICT_PREDICATE.test(e)) {
-<<<<<<< HEAD
-                                  unloadFromContext(key);
-=======
                                   unloadFromContext(tableName, key);
                                   storeHelper.invalidateCache(tableName, key);
->>>>>>> 9c5d0190
                               }
                               throw new CompletionException(e);
                           });
@@ -1324,45 +1113,24 @@
     private <T> CompletableFuture<Version> addAndLoadToContext(String tableName, String key, T value, Function<T, byte[]> toBytes, 
                                                                boolean addIfAbsent) {
         CompletableFuture<Version> future = addIfAbsent ? 
-<<<<<<< HEAD
-                storeHelper.addNewEntryIfAbsent(tableName, key, toBytes.apply(value)) :
-                storeHelper.addNewEntry(tableName, key, toBytes.apply(value));
-=======
                 storeHelper.addNewEntryIfAbsent(tableName, key, toBytes, value) :
                 storeHelper.addNewEntry(tableName, key, toBytes, value);
->>>>>>> 9c5d0190
         
         return future.thenApply(v -> {
                        if (context != null) {
                            // If version is null then we were unable to add the entry as it already existed.
                            // In that case we will not load it in the context. 
                            if (v != null) {
-<<<<<<< HEAD
-                               context.load(key, new VersionedMetadata<>(value, v));
-                           }
-=======
                                context.load(tableName, key, new VersionedMetadata<>(value, v));
                            } 
                        }
                        if (v == null) {
                            storeHelper.invalidateCache(tableName, key);
->>>>>>> 9c5d0190
                        }
                        return v;
                    });
     }
     
-<<<<<<< HEAD
-    private <T> void loadEntryToContext(String key, VersionedMetadata<T> value) {
-        if (context != null) {
-            context.load(key, value);
-        }
-    }
-
-    private <T> void loadMultipleEntriesToContext(Map<String, VersionedMetadata<T>> updates) {
-        if (context != null) {
-            updates.forEach(context::load);
-=======
     private <T> void loadEntryToContext(String tableName, String key, VersionedMetadata<T> value) {
         if (context != null) {
             context.load(tableName, key, value);
@@ -1372,7 +1140,6 @@
     private <T> void loadMultipleEntriesToContext(String tableName, Map<String, VersionedMetadata<T>> updates) {
         if (context != null) {
             updates.forEach((x, y) -> context.load(tableName, x, y));
->>>>>>> 9c5d0190
         }
     }
 
@@ -1388,39 +1155,23 @@
         private final Map<String, VersionedMetadata<?>> map = new HashMap<>();
 
         @Synchronized
-<<<<<<< HEAD
-        <T> void load(String key, VersionedMetadata<T> value) {
-            if (value != null) {
-                map.put(key, value);
-=======
         <T> void load(String tableName, String key, VersionedMetadata<T> value) {
             if (value != null) {
                 map.put(tableName + key, value);
->>>>>>> 9c5d0190
             }
         }
 
         @SuppressWarnings("unchecked")
         @Synchronized
-<<<<<<< HEAD
-        <T> VersionedMetadata<T> get(String key, Class<T> tClass) {
-            VersionedMetadata<?> versionedMetadata = map.get(key);
-=======
         <T> VersionedMetadata<T> get(String tableName, String key, Class<T> tClass) {
             VersionedMetadata<?> versionedMetadata = map.get(tableName + key);
->>>>>>> 9c5d0190
             assert versionedMetadata == null || versionedMetadata.getObject().getClass().isAssignableFrom(tClass);
             return (VersionedMetadata<T>) versionedMetadata;
         }
 
         @Synchronized
-<<<<<<< HEAD
-        void unload(String key) {
-            map.remove(key);
-=======
         void unload(String tableName, String key) {
             map.remove(tableName + key);
->>>>>>> 9c5d0190
         }
 
         @Synchronized
