--- conflicted
+++ resolved
@@ -219,14 +219,9 @@
     CompletableFuture<List<Segment>> getSegmentsInEpoch(int epoch);
 
     /**
-<<<<<<< HEAD
-     * Method to get versioned Epoch Transition record.
-     * 
-     * @return Future which when completed will contain the current epoch transition record with version.
-=======
-     * Method to get versioned Epoch Transition Record from store
+     * Method to get versioned Epoch Transition Record from store.
+     * 
      * @return Future which when completed contains existing epoch transition record with version
->>>>>>> 7098d3ee
      */
     CompletableFuture<VersionedMetadata<EpochTransitionRecord>> getEpochTransition();
 
