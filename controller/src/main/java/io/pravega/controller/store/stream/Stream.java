--- conflicted
+++ resolved
@@ -136,12 +136,7 @@
      * @param subscriberData  new Subscriber Record that would replace the previous one.
      * @return future of operation.
      */
-<<<<<<< HEAD
-    CompletableFuture<Controller.UpdateSubscriberStatus.Status> updateSubscriberStreamCut(final String subscriber, 
-                                                                                          final ImmutableMap<Long, Long> streamCut);
-=======
     CompletableFuture<Void> updateSubscriberStreamCut(final VersionedMetadata<StreamSubscriber> previous, final StreamSubscriber subscriberData);
->>>>>>> 2e7cfe3c
 
     /**
      * Remove subscriber from list of Subscribers for the Stream.
