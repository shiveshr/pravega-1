/**
 * Copyright (c) 2017 Dell Inc., or its subsidiaries. All Rights Reserved.
 *
 * Licensed under the Apache License, Version 2.0 (the "License");
 * you may not use this file except in compliance with the License.
 * You may obtain a copy of the License at
 *
 *     http://www.apache.org/licenses/LICENSE-2.0
 */
package io.pravega.controller.store.stream.tables;

import com.google.common.base.Preconditions;
import com.google.common.collect.ImmutableMap;
import com.google.common.collect.ImmutableSet;
import com.google.common.collect.Lists;
import io.pravega.common.Exceptions;
import io.pravega.common.util.ArrayView;
import io.pravega.controller.store.stream.Segment;
import io.pravega.controller.store.stream.StoreException;
import lombok.Lombok;
import lombok.SneakyThrows;
import org.apache.commons.lang3.tuple.ImmutablePair;
import org.apache.commons.lang3.tuple.Pair;

import java.io.ByteArrayOutputStream;
import java.io.IOException;
import java.util.AbstractMap;
import java.util.ArrayList;
import java.util.Collections;
import java.util.Comparator;
import java.util.HashMap;
import java.util.HashSet;
import java.util.List;
import java.util.Map;
import java.util.Optional;
import java.util.Set;
import java.util.concurrent.atomic.AtomicBoolean;
import java.util.concurrent.atomic.AtomicLong;
import java.util.stream.Collectors;
import java.util.stream.IntStream;

import static io.pravega.shared.segment.StreamSegmentNameUtils.computeSegmentId;
import static io.pravega.shared.segment.StreamSegmentNameUtils.getSegmentNumber;
import static io.pravega.shared.segment.StreamSegmentNameUtils.getEpoch;

/**
 * Helper class for operations pertaining to segment store tables (segment, history, index).
 * All the processing is done locally and this class does not make any network calls.
 * All methods are synchronous and blocking.
 */
public class TableHelper {
    /**
     * Segment Table records are indexed and and it is O(constant) operation to get segment offset given segmentIndex.
     *
     * @param segmentId    segment id
     * @param segmentIndex segment table index
     * @param segmentTable segment table
     * @param historyIndex history index
     * @param historyTable history table
     * @return Segment object
     */
    public static Segment getSegment(final long segmentId, final byte[] segmentIndex, final byte[] segmentTable,
                                     final byte[] historyIndex, final byte[] historyTable) {
        int primaryId = getSegmentNumber(segmentId);
        Optional<SegmentRecord> recordOpt = SegmentRecord.readRecord(segmentIndex, segmentTable, primaryId);
        if (recordOpt.isPresent()) {
            SegmentRecord record = recordOpt.get();
            long creationTime;
            int epoch = getEpoch(segmentId);

            if (epoch == record.getCreationEpoch()) {
                creationTime = record.getStartTime();
            } else {
                Optional<HistoryRecord> historyRecord = HistoryRecord.readRecord(epoch, historyIndex, historyTable, false);
                if (!historyRecord.isPresent() || !historyRecord.get().getSegments().contains(segmentId)) {
                    // We only give out segments to clients once they have been written to history table. So any query for
                    // segment id that is not present in history table is invalid
                    throw StoreException.create(StoreException.Type.DATA_NOT_FOUND, "Segment : " + segmentId);
                }
                creationTime = historyRecord.get().getScaleTime();
            }

            return new Segment(segmentId,
                    epoch,
                    creationTime,
                    record.getRoutingKeyStart(),
                    record.getRoutingKeyEnd());
        } else {
            throw StoreException.create(StoreException.Type.DATA_NOT_FOUND, "Segment : " + segmentId);
        }
    }

    public static SegmentRecord getLatestSegmentRecord(final byte[] segmentIndex, final byte[] segmentTable) {
        return SegmentRecord.readLatest(segmentIndex, segmentTable).get();
    }

    /**
     * This method reads segment table and returns total number of segments in the table.
     *
     * @param segmentIndex segment table index
     * @param segmentTable segment table
     * @return total number of segments in the stream.
     */
    public static int getSegmentCount(final byte[] segmentIndex, final byte[] segmentTable) {
        Optional<SegmentRecord> segmentRecord = SegmentRecord.readLatest(segmentIndex, segmentTable);
        assert segmentRecord.isPresent();
        return segmentRecord.get().getSegmentNumber() + 1;
    }

    /**
     * Current active segments correspond to last "complete" entry in the history table.
     * Until segment number is written to the history table it is not exposed to outside world
     * (e.g. callers - producers and consumers)
     *
     * @param historyIndex history index
     * @param historyTable history table
     * @return list of active segment numbers in current active epoch. This ignores partial epochs if scale operation
     * is ongoing and returns the latest completed epoch.
     */
    public static List<Long> getActiveSegments(final byte[] historyIndex, final byte[] historyTable) {
        HistoryRecord record = getActiveEpoch(historyIndex, historyTable);
        return record.getSegments();
    }

    /**
     * Get active segments at given timestamp.
     * Perform binary search on index table to find the record corresponding to timestamp.
     * Once we find the segments, compare them to truncationRecord and take the more recent of the two.
     *
     * @param timestamp        timestamp
     * @param historyIndex     history index
     * @param historyTable     history table
     * @param segmentIndex     segment index
     * @param segmentTable     segment table
     * @param truncationRecord truncation record
     * @return list of active segments.
     */
    public static List<Long> getActiveSegments(final long timestamp, final byte[] historyIndex, final byte[] historyTable,
                                               final byte[] segmentIndex, final byte[] segmentTable,
                                               final StreamTruncationRecord truncationRecord) {
        final HistoryRecord record = findRecordInHistoryTable(timestamp, historyIndex, historyTable);

        List<Long> segments;
        if (truncationRecord == null) {
            segments = record.getSegments();
        } else {
            // case 1: if record.epoch is before truncation, simply pick the truncation stream cut
            if (record.getEpoch() < truncationRecord.getTruncationEpochLow()) {
                segments = Lists.newArrayList(truncationRecord.getStreamCut().keySet());
            } else if (record.getEpoch() > truncationRecord.getTruncationEpochHigh()) {
                // case 2: if record.epoch is after truncation, simply use the record epoch
                segments = record.getSegments();
            } else {
                // case 3: overlap between requested epoch and stream cut.
                // take segments from stream cut that are from or after this epoch.
                // take remaining segments from this epoch.
                segments = new ArrayList<>();
                // all segments from stream cut that have epoch >= this epoch
                List<Long> fromStreamCut = truncationRecord.getCutEpochMap().entrySet().stream()
                        .filter(x -> x.getValue() >= record.getEpoch())
                        .map(Map.Entry::getKey)
                        .collect(Collectors.toList());

                segments.addAll(fromStreamCut);
                // put remaining segments as those that dont overlap with ones taken from streamCut.
                record.getSegments().stream().filter(x -> fromStreamCut.stream().noneMatch(y ->
                        getSegment(x, segmentIndex, segmentTable, historyIndex, historyTable)
                                .overlaps(getSegment(y, segmentIndex, segmentTable, historyIndex, historyTable))))
                        .forEach(segments::add);
            }
        }
        return segments;
    }

    /**
     * Method to validate a given stream Cut.
     * A stream cut is valid if it covers the entire key space without any overlaps in ranges for segments that form the
     * streamcut. It throws {@link IllegalArgumentException} if the supplied stream cut does not satisfy the invariants.
     *
     * @param streamCut supplied stream cut.
     */
    public static void validateStreamCut(List<AbstractMap.SimpleEntry<Double, Double>> streamCut) {
        // verify that stream cut covers the entire range of 0.0 to 1.0 keyspace without overlaps.
        List<AbstractMap.SimpleEntry<Double, Double>> reduced = reduce(streamCut);
        Exceptions.checkArgument(reduced.size() == 1 && reduced.get(0).getKey().equals(0.0) &&
                        reduced.get(0).getValue().equals(1.0), "streamCut",
                " Invalid input, Stream Cut does not cover full key range.");
    }

    /**
     * Method to compute new truncation record by applying supplied streamCut on previous truncation record.
     *
     * @param historyIndex             history index
     * @param historyTable             history table
     * @param segmentIndex             segment index
     * @param segmentTable             segment table
     * @param streamCut                stream cut to truncate at.
     * @param previousTruncationRecord the current truncation record that identifies truncation point.
     * @return Returns new truncation record with updating flag set to true.
     */
    public static StreamTruncationRecord computeTruncationRecord(final byte[] historyIndex, final byte[] historyTable,
                                                                 final byte[] segmentIndex, final byte[] segmentTable,
                                                                 final Map<Long, Long> streamCut,
                                                                 final StreamTruncationRecord previousTruncationRecord) {
        Preconditions.checkNotNull(streamCut);
        Preconditions.checkNotNull(historyIndex);
        Preconditions.checkNotNull(historyTable);
        Preconditions.checkNotNull(segmentIndex);
        Preconditions.checkNotNull(segmentTable);
        Preconditions.checkArgument(!streamCut.isEmpty());

        Map<Long, Integer> epochCutMap = computeEpochCutMap(historyIndex, historyTable, segmentIndex, segmentTable, streamCut);
        Map<Segment, Integer> cutMapSegments = transform(segmentIndex, segmentTable, historyIndex, historyTable, epochCutMap);

        Map<Segment, Integer> previousCutMapSegment = transform(segmentIndex, segmentTable, historyIndex, historyTable, previousTruncationRecord.getCutEpochMap());

        Exceptions.checkArgument(greaterThan(cutMapSegments, previousCutMapSegment, streamCut, previousTruncationRecord.getStreamCut()),
                "streamCut", "stream cut has to be strictly ahead of previous stream cut");

        Set<Long> toDelete = computeToDelete(cutMapSegments, historyIndex, historyTable, segmentIndex, segmentTable,
                previousTruncationRecord.getDeletedSegments());
        return new StreamTruncationRecord(ImmutableMap.copyOf(streamCut), ImmutableMap.copyOf(epochCutMap),
                previousTruncationRecord.getDeletedSegments(), ImmutableSet.copyOf(toDelete), true);
    }

    /**
     * Method to find all segments between given from and to stream cuts.
     * @param historyIndex             history index
     * @param historyTable             history table
     * @param segmentIndex             segment index
     * @param segmentTable             segment table
     * @param from                     stream cut to truncate at.
     * @param to                       stream cut to truncate at.
     * @return returns segments that fall between given stream cuts
     */
    public static List<Segment> findSegmentsBetweenStreamCuts(final byte[] historyIndex, final byte[] historyTable,
                                                                 final byte[] segmentIndex, final byte[] segmentTable,
                                                                 final Map<Long, Long> from,
                                                                 final Map<Long, Long> to) {
        Preconditions.checkArgument(!(from.isEmpty() && to.isEmpty()));
        // 1. compute epoch cut map for from and to
        Map<Segment, Integer> fromEpochCutMap = from.isEmpty() ? Collections.emptyMap() :
                computeEpochCutMapWithSegment(historyIndex, historyTable, segmentIndex, segmentTable, from);
        Map<Segment, Integer> toEpochCutMap = to.isEmpty() ? Collections.emptyMap() :
                computeEpochCutMapWithSegment(historyIndex, historyTable, segmentIndex, segmentTable, to);
        Preconditions.checkArgument(greaterThan(toEpochCutMap, fromEpochCutMap, to, from));

        Set<Long> segments = new HashSet<>();

        // if from is empty, lower bound becomes lowest possible epoch = 0
        final int fromLowEpoch = fromEpochCutMap.values().stream().min(Comparator.naturalOrder()).orElse(0);
        final int fromHighEpoch = fromEpochCutMap.values().stream().max(Comparator.naturalOrder()).orElse(0);

        // if to is empty, upper bound becomes highest epoch
        final int highestEpoch = HistoryRecord.readLatestRecord(historyIndex, historyTable, true).get().getEpoch();
        final int toLowEpoch = toEpochCutMap.values().stream().min(Comparator.naturalOrder()).orElse(highestEpoch);
        final int toHighEpoch = toEpochCutMap.values().stream().max(Comparator.naturalOrder()).orElse(highestEpoch);

        // 2. loop from.lowestEpoch till to.highestEpoch
        for (int epoch = fromLowEpoch; epoch <= toHighEpoch; epoch++) {
            HistoryRecord epochRecord = HistoryRecord.readRecord(epoch, historyIndex, historyTable, false).get();

            // for epochs that cleanly lie between from.high and to.low epochs we can include all segments present in them
            // because they are guaranteed to be greater than `from` and less than `to` stream cuts.
            if (epoch >= fromHighEpoch && epoch <= toLowEpoch) {
                segments.addAll(epochRecord.getSegments());
            } else {
                // 3. for each segment in epoch.segments, find overlaps in from and to
                epochRecord.getSegments().stream().filter(x -> !segments.contains(x)).forEach(segmentId -> {
                    // 4. if segment.number >= from.segmentNumber && segment.number <= to.segmentNumber include segment.number
                    Segment epochSegment = getSegment(segmentId, segmentIndex, segmentTable, historyIndex, historyTable);
                    boolean greatThanFrom = fromEpochCutMap.keySet().stream().filter(x -> x.overlaps(epochSegment))
                            .allMatch(x -> x.getSegmentId() <= epochSegment.getSegmentId());
                    boolean lessThanTo = toEpochCutMap.keySet().stream().filter(x -> x.overlaps(epochSegment))
                            .allMatch(x -> epochSegment.getSegmentId() <= x.getSegmentId());
                    if (greatThanFrom && lessThanTo) {
                        segments.add(epochSegment.getSegmentId());
                    }
                });
            }
        }

        return segments.stream().map(segmentId -> getSegment(segmentId, segmentIndex, segmentTable, historyIndex, historyTable))
                .collect(Collectors.toList());
    }

    /**
     * A method to compute size of stream in bytes from start till given stream cut.
     * Note: this computed size is absolute size and even if the stream has been truncated, this size is computed for the
     * entire amount of data that was written into the stream.
     *
     * @param historyIndex history index for the stream
     * @param historyTable history table for the stream
     * @param segmentIndex segment index for the stream
     * @param segmentTable segment table for the stream
     * @param streamCut stream cut to compute size till
     * @param sealedSegmentsRecord record for all the sealed segments for the given stream.
     * @return size (in bytes) of stream till the given stream cut.
     */
    public static long getSizeTillStreamCut(final byte[] historyIndex, final byte[] historyTable, final byte[] segmentIndex,
                                            final byte[] segmentTable, final Map<Long, Long> streamCut,
                                            final SealedSegmentsRecord sealedSegmentsRecord) {
        Preconditions.checkNotNull(streamCut);
        Preconditions.checkNotNull(historyIndex);
        Preconditions.checkNotNull(historyTable);
        Preconditions.checkNotNull(sealedSegmentsRecord);
        Preconditions.checkNotNull(segmentTable);
        Preconditions.checkArgument(!streamCut.isEmpty());
        Map<Segment, Integer> epochCutMap = computeEpochCutMapWithSegment(historyIndex, historyTable, segmentIndex, segmentTable, streamCut);
        AtomicLong size = new AtomicLong();
        Map<Long, Long> sealedSegmentSizeMap = sealedSegmentsRecord.getSealedSegmentsSizeMap();

        // add sizes for segments in stream cut
        streamCut.forEach((key, value) -> size.addAndGet(value));

        int highestEpoch = epochCutMap.values().stream().max(Comparator.naturalOrder()).orElse(Integer.MIN_VALUE);
        Optional<HistoryRecord> historyRecordOpt = HistoryRecord.readRecord(0, historyIndex, historyTable, true);

        // start with epoch 0 and go all the way upto epochCutMap.highEpoch
        while (historyRecordOpt.isPresent() && historyRecordOpt.get().getEpoch() <= highestEpoch) {
            HistoryRecord historyRecord = historyRecordOpt.get();
            int epoch = historyRecord.getEpoch();

            size.addAndGet(historyRecord.getSegments().stream().filter(epochSegmentNumber -> {
                Segment epochSegment = getSegment(epochSegmentNumber, segmentIndex, segmentTable, historyIndex, historyTable);
                return epochCutMap.entrySet().stream().noneMatch(cutSegment -> cutSegment.getKey().getSegmentId() == epochSegment.getSegmentId() ||
                        (cutSegment.getKey().overlaps(epochSegment) && cutSegment.getValue() <= epoch));
            }).map(sealedSegmentSizeMap::get).reduce((x, y) -> x + y).orElse(0L));
            historyRecordOpt = HistoryRecord.fetchNext(historyRecord, historyIndex, historyTable, true);
        }

        return size.get();
    }

    /**
     * Method to return all the epochs metadata.
     * @param historyIndex history index
     * @param historyTable history table
     * @return List of pairs of epoch and segments in the epoch.
     */
    public static List<Pair<Long, List<Long>>> getScaleMetadata(final byte[] historyIndex, final byte[] historyTable) {
        return HistoryRecord.readAllRecords(historyIndex, historyTable);
    }

    /**
     * Find segments from the candidate set that have overlapping key ranges with current segment.
     *
     * @param current    current segment number
     * @param candidates candidates for overlap
     * @return overlapping segments with current segment
     */
    public static List<Long> getOverlaps(
            final Segment current,
            final List<Segment> candidates) {
        return candidates.stream().filter(x -> x.overlaps(current)).map(Segment::getSegmentId).collect(Collectors.toList());
    }

    /**
     * Find history record from the time when the given segment was sealed.
     * If segment is never sealed this method returns an empty list.
     * If segment is yet to be created, this method still returns empty list.
     *
     * Find index that corresponds to segment start event.
     * Perform binary search on index+history records to find segment seal event.
     *
     * If index table is not up to date we may have two cases:
     * 1. Segment create time > highest event time in index
     * 2. Segment seal time > highest event time in index
     *
     * For 1 we cant have any searches in index and will need to fall through
     * History table starting from last indexed record.
     *
     * For 2, fall through History Table starting from last indexed record
     * to find segment sealed event in history table.
     *
     * @param segment      segment
     * @param historyIndex   index table
     * @param historyTable history table
     * @return list of segments that belong to epoch where given segment was sealed
     */
    public static List<Long> findSegmentSuccessorCandidates(
            final Segment segment,
            final byte[] historyIndex,
            final byte[] historyTable) {
        // find segment creation epoch.
        // find latest epoch from history table.
        final int creationEpoch = segment.getEpoch();
        final Optional<HistoryRecord> creationRecordOpt = HistoryRecord.readRecord(creationEpoch, historyIndex,
                historyTable, true);

        // segment information not in history table
        if (!creationRecordOpt.isPresent()) {
            return Collections.emptyList();
        }

        final HistoryRecord latest = HistoryRecord.readLatestRecord(historyIndex, historyTable, false).get();

        if (latest.getSegments().contains(segment.getSegmentId())) {
            // Segment is not sealed yet so there cannot be a successor.
            return Collections.emptyList();
        } else {
            // segment is definitely sealed, we should be able to find it by doing binary search to find the respective epoch.
            return findSegmentSealedEvent(
                    creationEpoch,
                    latest.getEpoch(),
                    segment.getSegmentId(),
                    historyIndex,
                    historyTable).map(HistoryRecord::getSegments).get();
        }
    }

    /**
     * Method to find candidates for predecessors.
     * If segment was created at the time of creation of stream (= no predecessors)
     * it returns an empty list.
     *
     * First find the segment start time entry in the history table by using a binary
     * search on index followed by fall through History table if index is not up to date.
     *
     * Fetch the record in history table that immediately preceeds segment created entry.
     *
     * @param segment      segment
     * @param historyIndex   index table
     * @param historyTable history table
     * @return List of predecessor candidates.
     */
    public static List<Long> findSegmentPredecessorCandidates(
            final Segment segment,
            final byte[] historyIndex,
            final byte[] historyTable) {
        Optional<HistoryRecord> historyRecordOpt = HistoryRecord.readRecord(segment.getEpoch(), historyIndex, historyTable, false);
        if (!historyRecordOpt.isPresent()) {
            // cant compute predecessors because the segment creation entry is not present in history table yet.
            return Collections.emptyList();
        }

        final HistoryRecord record = historyRecordOpt.get();

        final Optional<HistoryRecord> previous = HistoryRecord.fetchPrevious(record, historyIndex, historyTable);

        if (!previous.isPresent()) {
            return Collections.emptyList();
        } else {
            assert !previous.get().getSegments().contains(segment.getSegmentId());
            return previous.get().getSegments();
        }
    }

    /**
     * Add new segments to the segment table.
     * It takes the newRanges and creates corresponding entries in segment table.
     *
     * @param newRanges             ranges
     * @param timeStamp             timestamp
     * @return pair of serialized segment index and segment table.
     */
    public static Pair<byte[], byte[]> createSegmentTableAndIndex(
            final List<AbstractMap.SimpleEntry<Double, Double>> newRanges,
            final long timeStamp) {
        final ByteArrayOutputStream segmentStream = new ByteArrayOutputStream();
        final ByteArrayOutputStream segmentIndex = new ByteArrayOutputStream();
        writeToSegmentTableAndIndex(0, 0, newRanges, timeStamp, segmentStream, segmentIndex);

        return new ImmutablePair<>(segmentIndex.toByteArray(), segmentStream.toByteArray());
    }

    /**
     * Add new segments to the segment table.
     * It takes starting segment number and newRanges and it computes toCreate entries from the end of newranges.
     *
     * @param startingSegmentNumber starting segment number
     * @param newEpoch                 epoch in which segment is created
     * @param segmentTable          segment table
     * @param segmentIndex          segment index
     * @param newRanges             ranges
     * @param timeStamp             timestamp
     * @return pair of serialized segment index and segment table.
     */
    @SneakyThrows
    public static Pair<byte[], byte[]> addNewSegmentsToSegmentTableAndIndex(final int startingSegmentNumber,
                                                                            final int newEpoch,
                                                                            final byte[] segmentIndex,
                                                                            final byte[] segmentTable,
                                                                            final List<AbstractMap.SimpleEntry<Double, Double>> newRanges,
                                                                            final long timeStamp) {

        // if startingSegmentNumber was already previously indexed, overwrite the index
        int segmentIndexOffset = SegmentIndexRecord.readRecord(segmentIndex, startingSegmentNumber)
                .map(index -> index.getIndexOffset()).orElse(segmentIndex.length);
        final ByteArrayOutputStream segmentStream = new ByteArrayOutputStream();
        final ByteArrayOutputStream indexStream = new ByteArrayOutputStream();
        indexStream.write(segmentIndex, 0, segmentIndexOffset);
        segmentStream.write(segmentTable);
        writeToSegmentTableAndIndex(startingSegmentNumber, newEpoch, newRanges, timeStamp, segmentStream, indexStream);
        return new ImmutablePair<>(indexStream.toByteArray(), segmentStream.toByteArray());
    }

    @SneakyThrows
    private static void writeToSegmentTableAndIndex(int startingSegmentNumber, int newEpoch,
                                                    List<AbstractMap.SimpleEntry<Double, Double>> newRanges,
                                                    long timeStamp,
                                                    ByteArrayOutputStream segmentStream,
                                                    ByteArrayOutputStream indexStream) {
        IntStream.range(0, newRanges.size())
                .forEach(
                        x -> {
                            try {
                                int offset = segmentStream.size();
                                ArrayView arrayView = new SegmentRecord(startingSegmentNumber + x,
                                        timeStamp, newEpoch, newRanges.get(x).getKey(), newRanges.get(x).getValue())
                                        .toArrayView();
                                segmentStream.write(arrayView.array(), arrayView.arrayOffset(), arrayView.getLength());
                                indexStream.write(new SegmentIndexRecord(startingSegmentNumber + x,
                                        offset).toByteArray());
                            } catch (IOException e) {
                                throw Lombok.sneakyThrow(e);
                            }
                        }
                );
    }

    /**
     * This method takes a reference epoch, seals the active epoch, creates a duplicate entry for referenced epoch.
     * Follows it up with creating a partial duplicate entry for active epoch.
     *
     * @param historyIndex      history index
     * @param historyTable      history table
     * @param referenceEpoch    reference epoch to duplicate
     * @param timestamp         timestamp to add to duplicate of the referenced epoch
     * @return serialized history index and table as byte array
     */
    @SneakyThrows
    public static Pair<byte[], byte[]> insertDuplicateRecordsInHistoryTable(final byte[] historyIndex, final byte[] historyTable,
                                                           int referenceEpoch, long timestamp) {
        HistoryRecord activeRecord = HistoryRecord.readLatestRecord(historyIndex, historyTable, false).get();
        int nextEpoch = activeRecord.getEpoch() + 1;
        // if nextepoch was already previously indexed, overwrite the index
        int startingOffset = HistoryIndexRecord.readRecord(historyIndex, nextEpoch)
                .map(index -> index.getIndexOffset()).orElse(historyIndex.length);

        final ByteArrayOutputStream indexStream = new ByteArrayOutputStream();
        indexStream.write(historyIndex, 0, startingOffset);

        final ByteArrayOutputStream historyStream = new ByteArrayOutputStream();
        historyStream.write(historyTable);
        int historyOffset = historyTable.length;

        // duplicate the reference epoch
        HistoryRecord referenceRecord = HistoryRecord.readRecord(referenceEpoch, historyIndex, historyTable, true).get();
        List<Long> newSegments = referenceRecord.getSegments().stream().map(segmentId -> computeSegmentId(getPrimaryId(segmentId),
                nextEpoch)).collect(Collectors.toList());
        HistoryRecord record = new HistoryRecord(nextEpoch, referenceRecord.getReferenceEpoch(), newSegments, timestamp);
        ArrayView arrayView = record.toArrayView();
        // add to history table and index
        indexStream.write(new HistoryIndexRecord(nextEpoch, historyOffset).toByteArray());
        historyStream.write(arrayView.array(), arrayView.arrayOffset(), arrayView.getLength());

        historyOffset = historyStream.size();

        // duplicate active epoch as a partial record. no time added here
        int newEpoch = nextEpoch + 1;
        newSegments = activeRecord.getSegments().stream().map(segmentId -> computeSegmentId(getPrimaryId(segmentId), newEpoch)).collect(Collectors.toList());
        record = new HistoryRecord(newEpoch, activeRecord.getReferenceEpoch(), newSegments);
        arrayView = record.toArrayView();
        historyStream.write(arrayView.array(), arrayView.arrayOffset(), arrayView.getLength());
        indexStream.write(new HistoryIndexRecord(newEpoch, historyOffset).toByteArray());

        byte[] updatedHistoryTable = historyStream.toByteArray();
        byte[] updatedIndex = indexStream.toByteArray();
        return new ImmutablePair<>(updatedIndex, updatedHistoryTable);
    }

    /**
     * Add a new row to the history table. This row is only partial as it only contains list of segments.
     * Timestamp is added using completeHistoryRecord method.
     *
     * @param historyTable      history table
     * @param historyIndex      history index
     * @param newActiveSegments new active segments
     * @return serialized history table as byte array
     */
    @SneakyThrows
    public static byte[] addPartialRecordToHistoryTable(final byte[] historyIndex, final byte[] historyTable,
                                                        final List<Long> newActiveSegments) {
        final ByteArrayOutputStream historyStream = new ByteArrayOutputStream();
        Optional<HistoryRecord> last = HistoryRecord.readLatestRecord(historyIndex, historyTable, false);
        assert last.isPresent() && !(last.get().isPartial());

        historyStream.write(historyTable);
        HistoryRecord record = new HistoryRecord(last.get().getEpoch() + 1, newActiveSegments);
        ArrayView arrayView = record.toArrayView();
        historyStream.write(arrayView.array(), arrayView.arrayOffset(), arrayView.getLength());
        return historyStream.toByteArray();
    }

    /**
     * Adds timestamp to the last record in the history table.
     *
     * @param historyTable         history table
     * @param historyIndex         history index
     * @param partialHistoryRecord partial history record
     * @param timestamp            scale timestamp
     * @return serialized updated history table
     */
    @SneakyThrows
    public static byte[] completePartialRecordInHistoryTable(final byte[] historyIndex, final byte[] historyTable,
                                                             final HistoryRecord partialHistoryRecord,
                                                             final long timestamp) {
        Optional<HistoryRecord> record = HistoryRecord.readLatestRecord(historyIndex, historyTable, false);
        assert record.isPresent() && record.get().isPartial() && record.get().getEpoch() == partialHistoryRecord.getEpoch();

        HistoryIndexRecord indexRecord = HistoryIndexRecord.readLatestRecord(historyIndex).get();
        final ByteArrayOutputStream historyStream = new ByteArrayOutputStream();

        historyStream.write(historyTable, 0, indexRecord.getHistoryOffset());
        HistoryRecord historyRecord = new HistoryRecord(partialHistoryRecord.getEpoch(), partialHistoryRecord.getReferenceEpoch(),
                partialHistoryRecord.getSegments(), timestamp);
        ArrayView arrayView = historyRecord.toArrayView();
        historyStream.write(arrayView.array(), arrayView.arrayOffset(), arrayView.getLength());
        return historyStream.toByteArray();
    }

    /**
     * Add a new row to the history table.
     *
     * @param timestamp         timestamp
     * @param newActiveSegments new active segments
     * @return serialized history table
     */
    @SneakyThrows
    public static byte[] createHistoryTable(final long timestamp,
                                            final List<Long> newActiveSegments) {
        final ByteArrayOutputStream historyStream = new ByteArrayOutputStream();

        ArrayView arrayView = new HistoryRecord(0, newActiveSegments, timestamp).toArrayView();
        historyStream.write(arrayView.array(), arrayView.arrayOffset(), arrayView.getLength());
        return historyStream.toByteArray();
    }

    /**
     * Add a new row to index table.
     *
     * @return serialized index table
     */
    @SneakyThrows
    public static byte[] createHistoryIndex() {
        final ByteArrayOutputStream indexStream = new ByteArrayOutputStream();

        indexStream.write(new HistoryIndexRecord(0, 0).toByteArray());
        return indexStream.toByteArray();
    }

    /**
     * Add a new row to index table.
     *
     * @param historyIndex    index table
     * @param historyOffset history table offset
     * @return serialized index table
     */
    @SneakyThrows
    public static byte[] updateHistoryIndex(final byte[] historyIndex,
                                            final int historyOffset) {
        final ByteArrayOutputStream indexStream = new ByteArrayOutputStream();
        int epoch = HistoryIndexRecord.readLatestRecord(historyIndex).get().getEpoch();
        indexStream.write(historyIndex);
        indexStream.write(new HistoryIndexRecord(epoch, historyOffset).toByteArray());
        return indexStream.toByteArray();
    }

    /**
     * Method to check scale operation can be performed with given input.
     * @param segmentsToSeal segments to seal
     * @param historyTable history table
     * @param historyIndex history index
     * @return true if a scale operation can be performed, false otherwise
     */
    public static boolean canScaleFor(final List<Long> segmentsToSeal, final byte[] historyIndex, final byte[] historyTable) {
        return getActiveEpoch(historyIndex, historyTable).getSegments().containsAll(segmentsToSeal);
    }

    /**
     * Method that looks at the supplied epoch transition record and compares it with partial state in metadata store to determine
     * if the partial state corresponds to supplied input.
     *
     * @param epochTransitionRecord epoch transition record
     * @param historyIndex history index
     * @param historyTable history table
     * @param segmentIndex segment index
     * @param segmentTable segment table
     * @return true if input matches partial state, false otherwise
     */
    public static boolean isEpochTransitionConsistent(final EpochTransitionRecord epochTransitionRecord,
                                                      final byte[] historyIndex,
                                                      final byte[] historyTable,
                                                      final byte[] segmentIndex,
                                                      final byte[] segmentTable) {
        AtomicBoolean isConsistent = new AtomicBoolean(true);
        SegmentRecord latest = SegmentRecord.readLatest(segmentIndex, segmentTable).get();
        // verify that epoch transition record is consistent with segment table
        if (latest.getCreationEpoch() == epochTransitionRecord.getNewEpoch()) { // if segment table is updated
            epochTransitionRecord.newSegmentsWithRange.entrySet().forEach(segmentWithRange -> {
                Optional<SegmentRecord> segmentOpt = SegmentRecord.readRecord(segmentIndex, segmentTable, getSegmentNumber(segmentWithRange.getKey()));
                isConsistent.compareAndSet(true, segmentOpt.isPresent() &&
<<<<<<< HEAD
=======
                        // TODO: shivesh this check will break after rolling transaction, getSegmentId
>>>>>>> e3f4d79d
                        segmentOpt.get().getCreationEpoch() == epochTransitionRecord.getNewEpoch() &&
                        segmentOpt.get().getRoutingKeyStart() == segmentWithRange.getValue().getKey() &&
                        segmentOpt.get().getRoutingKeyEnd() == segmentWithRange.getValue().getValue());
            });
        } else { // if segment table is not updated
            isConsistent.compareAndSet(true, latest.getCreationEpoch() == epochTransitionRecord.getActiveEpoch());
        }

        // verify that epoch transition record is consistent with history table
        HistoryRecord latestHistoryRecord = HistoryRecord.readLatestRecord(historyIndex, historyTable, false).get();
        // if history table is not updated
        if (latestHistoryRecord.getEpoch() == epochTransitionRecord.activeEpoch) {
            isConsistent.compareAndSet(true,
                    !latestHistoryRecord.isPartial() &&
                            latestHistoryRecord.getSegments().containsAll(epochTransitionRecord.segmentsToSeal));
        } else if (latestHistoryRecord.getEpoch() == epochTransitionRecord.getNewEpoch()) {
            // if history table is updated
            boolean check = latestHistoryRecord.getSegments().containsAll(epochTransitionRecord.newSegmentsWithRange.keySet()) &&
                    epochTransitionRecord.segmentsToSeal.stream().noneMatch(x -> latestHistoryRecord.getSegments().contains(x));

            isConsistent.compareAndSet(true, check);
        } else {
            isConsistent.set(false);
        }

        return isConsistent.get();
    }

    /**
     * Return the active epoch. The active epoch is the one whose segments are not sealed yet.
     * It is typically the latest epoch. However, if the latest epoch is "partial" then it is one of the previous epochs.
     * During scale we only add one new epoch at a time, so active epoch becomes epoch that is previous to partial epoch.
     * However, during commit, it will always be behind by two.
     *
     * @param historyTable history table
     * @param historyIndex history index
     * @return active epoch
     */
    public static HistoryRecord getActiveEpoch(final byte[] historyIndex, final byte[] historyTable) {
        HistoryRecord historyRecord = HistoryRecord.readLatestRecord(historyIndex, historyTable, true).get();
        // if the record is created as a sealed epoch, the previous epoch may not have been sealed yet and hence that will be active.
        if (historyRecord.isPartial()) {
            // Scale creates new fresh epochs. So if latest epoch is partial and a duplicate, then its previous epoch
            // is created by rolling txn workflow.
            // So for partial epochs created by scale, go back one epoch from latest to get active epoch. For rolling txn
            // go back by two epochs.
            if (historyRecord.isDuplicate()) {
                historyRecord = HistoryRecord.readRecord(historyRecord.getEpoch() - 2, historyIndex, historyTable, true).get();
            } else {
                historyRecord = HistoryRecord.fetchPrevious(historyRecord, historyIndex, historyTable).get();
            }
        }

        return historyRecord;
    }

    /**
     * Return segments in the epoch.
     *
     * @param historyTable history table
     * @param historyIndex history index
     * @param epoch            epoch
     *
     * @return segments in the epoch
     */
    public static List<Long> getSegmentsInEpoch(final byte[] historyIndex, final byte[] historyTable, final int epoch) {
        Optional<HistoryRecord> record = HistoryRecord.readRecord(epoch, historyIndex, historyTable, false);

        return record.orElseThrow(() -> StoreException.create(StoreException.Type.DATA_NOT_FOUND,
                "Epoch: " + epoch + " not found in history table")).getSegments();
    }

    /**
     * Method to fetch history record corresponding to the given epoch.
     *
     * @param historyTable history table
     * @param historyIndex history index
     * @param epoch            epoch
     *
     * @return History record corresponding to the epoch
     */
    public static HistoryRecord getEpoch(final byte[] historyIndex, final byte[] historyTable, final int epoch) {
        Optional<HistoryRecord> record = HistoryRecord.readRecord(epoch, historyIndex, historyTable, false);

        return record.orElseThrow(() -> StoreException.create(StoreException.Type.DATA_NOT_FOUND,
                "Epoch: " + epoch + " not found in history table"));
    }

    /**
     * Method to compute segments created and deleted in latest scale event.
     *
     * @param historyTable history table
     * @param historyIndex history index
     * @return pair of segments sealed and segments created in last scale event.
     */
    public static Pair<List<Long>, List<Long>> getLatestScaleData(final byte[] historyIndex, final byte[] historyTable) {
        final Optional<HistoryRecord> current = HistoryRecord.readLatestRecord(historyIndex, historyTable, false);
        ImmutablePair<List<Long>, List<Long>> result;
        if (current.isPresent()) {
            final Optional<HistoryRecord> previous = HistoryRecord.fetchPrevious(current.get(), historyIndex, historyTable);
            result = previous.map(historyRecord ->
                    new ImmutablePair<>(diff(historyRecord.getSegments(), current.get().getSegments()),
                            diff(current.get().getSegments(), historyRecord.getSegments())))
                    .orElseGet(() -> new ImmutablePair<>(Collections.emptyList(), current.get().getSegments()));
        } else {
            result = new ImmutablePair<>(Collections.emptyList(), Collections.emptyList());
        }
        return result;
    }

    private static List<Long> diff(List<Long> list1, List<Long> list2) {
        return list1.stream().filter(z -> !list2.contains(z)).collect(Collectors.toList());
    }

    private static HistoryRecord findRecordInHistoryTable(long timestamp, byte[] historyIndex, byte[] historyTable) {
        int latestEpoch = HistoryIndexRecord.readLatestRecord(historyIndex).get().getEpoch();

        final Optional<HistoryRecord> historyRecord = binarySearchHistory(0, latestEpoch, timestamp, historyIndex,
                historyTable);
        return historyRecord.orElseGet(() -> HistoryRecord.readRecord(0, historyIndex, historyTable, true).get());
    }

    private static Optional<HistoryRecord> binarySearchHistory(final int lowerEpoch,
                                                   final int upperEpoch,
                                                   final long timestamp,
                                                   final byte[] historyIndex,
                                                   final byte[] historyTable) {
        if (upperEpoch < lowerEpoch) {
            return Optional.empty();
        }

        final int middle = (lowerEpoch + upperEpoch) / 2;

        final Optional<HistoryRecord> record = HistoryRecord.readRecord(middle, historyIndex, historyTable, false);

        if (record.get().getScaleTime() <= timestamp) {
            Optional<HistoryRecord> next = HistoryRecord.fetchNext(record.get(), historyIndex, historyTable, false);
            if (!next.isPresent() || (next.get().getScaleTime() > timestamp)) {
                return record;
            } else {
                return binarySearchHistory(middle + 1, upperEpoch, timestamp,
                        historyIndex, historyTable);
            }
        } else {
            return binarySearchHistory(lowerEpoch, middle - 1, timestamp, historyIndex, historyTable);
        }
    }

    /**
     * It finds the segment sealed event between lower and upper where 'lower' offset is guaranteed to be greater than or
     * equal to segment creation epoch
     * @param lowerEpoch starting record number in index table from where to search
     * @param upperEpoch last record number in index table till where to search
     * @param segmentId segment number to find sealed event
     * @param historyIndex index table
     * @param historyTable history table
     * @return returns history record where segment was sealed
     */
    private static Optional<HistoryRecord> findSegmentSealedEvent(final int lowerEpoch,
                                                                  final int upperEpoch,
                                                                  final long segmentId,
                                                                  final byte[] historyIndex,
                                                                  final byte[] historyTable) {
        if (lowerEpoch > upperEpoch || historyTable.length == 0) {
            return Optional.empty();
        }

        final int middle = (lowerEpoch + upperEpoch) / 2;

        final Optional<HistoryRecord> record = HistoryRecord.readRecord(middle, historyIndex, historyTable, false);
        assert record.isPresent();
        // if segment is not present in history record, check if it is present in previous
        // if yes, we have found the segment sealed event
        // else repeat binary searchIndex
        if (!record.get().getSegments().contains(segmentId)) {
            final Optional<HistoryRecord> previousRecord = HistoryRecord.readRecord(middle - 1, historyIndex, historyTable,
                    false);
            assert previousRecord.isPresent();
            if (previousRecord.get().getSegments().contains(segmentId)) {
                return record; // search complete
            } else { // binary search lower
                return findSegmentSealedEvent(lowerEpoch,
                        (lowerEpoch + upperEpoch) / 2 - 1,
                        segmentId,
                        historyIndex,
                        historyTable);
            }
        } else { // binary search upper
            // not sealed in the current location: look in second half
            return findSegmentSealedEvent((lowerEpoch + upperEpoch) / 2 + 1,
                    upperEpoch,
                    segmentId,
                    historyIndex,
                    historyTable);
        }
    }

    /**
     * Method to validate supplied scale input. It performs a check that new ranges are identical to sealed ranges.
     *
     * @param segmentsToSeal segments to seal
     * @param newRanges      new ranges to create
     * @param segmentTable   segment table
     * @param segmentIndex   segment index
     * @return true if scale input is valid, false otherwise.
     */
    public static boolean isScaleInputValid(final List<Long> segmentsToSeal,
                                            final List<AbstractMap.SimpleEntry<Double, Double>> newRanges,
                                            final byte[] segmentIndex,
                                            final byte[] segmentTable) {
        boolean newRangesPredicate = newRanges.stream().noneMatch(x -> x.getKey() >= x.getValue() &&
                x.getKey() >= 0 && x.getValue() > 0);

        List<AbstractMap.SimpleEntry<Double, Double>> oldRanges = segmentsToSeal.stream()
                .map(segmentId -> SegmentRecord.readRecord(segmentIndex, segmentTable, getSegmentNumber(segmentId)).map(x ->
                        new AbstractMap.SimpleEntry<>(x.getRoutingKeyStart(), x.getRoutingKeyEnd())))
                .filter(Optional::isPresent)
                .map(Optional::get)
                .collect(Collectors.toList());

        return newRangesPredicate && reduce(oldRanges).equals(reduce(newRanges));
    }

    /**
     * Method to transform epoch cut map with segment id to epoch cut map with Segment object.
     */
    private static Map<Segment, Integer> transform(byte[] segmentIndex, byte[] segmentTable, byte[] historyIndex, byte[] historyTable, Map<Long, Integer> epochStreamCutMap) {
        return epochStreamCutMap.entrySet().stream()
                .collect(Collectors.toMap(entry -> getSegment(entry.getKey(), segmentIndex, segmentTable, historyIndex, historyTable),
                        Map.Entry::getValue));
    }

    /**
     * Method to compute epoch transition record. It takes segments to seal and new ranges and all the tables and
     * computes the next epoch transition record.
     * @param historyIndex history index
     * @param historyTable history table
     * @param segmentIndex segment index
     * @param segmentTable segment table
     * @param segmentsToSeal segments to seal
     * @param newRanges new ranges
     * @param scaleTimestamp scale time
     * @return new epoch transition record based on supplied input
     */
    public static EpochTransitionRecord computeEpochTransition(byte[] historyIndex, byte[] historyTable, byte[] segmentIndex,
                                                               byte[] segmentTable, List<Long> segmentsToSeal,
                                                               List<AbstractMap.SimpleEntry<Double, Double>> newRanges, long scaleTimestamp) {
        HistoryRecord activeEpoch = getActiveEpoch(historyIndex, historyTable);
        Preconditions.checkState(activeEpoch.getSegments().containsAll(segmentsToSeal), "Invalid epoch transition request");

        int newEpoch = activeEpoch.getEpoch() + 1;
        int segmentCount = getSegmentCount(segmentIndex, segmentTable);
        Map<Long, AbstractMap.SimpleEntry<Double, Double>> newSegments = new HashMap<>();
        IntStream.range(0, newRanges.size()).forEach(x -> {
            newSegments.put(computeSegmentId(segmentCount + x, newEpoch), newRanges.get(x));
        });
        return new EpochTransitionRecord(activeEpoch.getEpoch(), scaleTimestamp, ImmutableSet.copyOf(segmentsToSeal),
                ImmutableMap.copyOf(newSegments));
    }

    private static Map<Segment, Integer> computeEpochCutMapWithSegment(byte[] historyIndex, byte[] historyTable, byte[] segmentIndex,
                                                                              byte[] segmentTable, Map<Long, Long> streamCut) {
        Map<Long, Integer> epochCutMap = computeEpochCutMap(historyIndex, historyTable, segmentIndex, segmentTable, streamCut);
        return transform(segmentIndex, segmentTable, historyIndex, historyTable, epochCutMap);
    }

    /**
     * If a stream cut spans across multiple epochs then this map captures mapping of segments from the stream cut to
     * epochs they were found in closest to truncation point.
     * This data structure is used to find active segments wrt a stream cut.
     * So for example:
     * epoch 0: 0, 1
     * epoch 1: 0, 2, 3
     * epoch 2: 0, 2, 4, 5
     * epoch 3: 0, 4, 5, 6, 7
     *
     * Following is a valid stream cut {0/offset, 3/offset, 6/offset, 7/offset}
     * This spans from epoch 1 till epoch 3. Any request for segments at epoch 1 or 2 or 3 will need to have this stream cut
     * applied on it to find segments that are available for consumption.
     *
     * This method takes a stream cut and maps it to highest epochs per segment in the stream cut.
     * So in the above example, the map produced for {0/offset, 3/offset, 6/offset, 7/offset} will be
     * {0/3, 3/1, 6/3, 7/3}
     */
    private static Map<Long, Integer> computeEpochCutMap(byte[] historyIndex, byte[] historyTable, byte[] segmentIndex,
                                                                              byte[] segmentTable, Map<Long, Long> streamCut) {
        Map<Long, Integer> epochStreamCutMap = new HashMap<>();

        Long mostRecent = streamCut.keySet().stream().max(Comparator.naturalOrder()).get();
        Segment mostRecentSegment = getSegment(mostRecent, segmentIndex, segmentTable, historyIndex, historyTable);

        final Optional<HistoryRecord> highEpochRecord = HistoryRecord.readRecord(mostRecentSegment.getEpoch(), historyIndex,
                historyTable, false);

        List<Long> toFind = new ArrayList<>(streamCut.keySet());
        Optional<HistoryRecord> epochRecord = highEpochRecord;

        while (epochRecord.isPresent() && !toFind.isEmpty()) {
            List<Long> epochSegments = epochRecord.get().getSegments();
            Map<Boolean, List<Long>> group = toFind.stream().collect(Collectors.groupingBy(epochSegments::contains));
            toFind = Optional.ofNullable(group.get(false)).orElse(Collections.emptyList());
            int epoch = epochRecord.get().getEpoch();
            List<Long> found = Optional.ofNullable(group.get(true)).orElse(Collections.emptyList());
            found.forEach(x -> epochStreamCutMap.put(x, epoch));
            epochRecord = HistoryRecord.fetchPrevious(epochRecord.get(), historyIndex, historyTable);
        }

        return epochStreamCutMap;
    }

    private static Set<Long> computeToDelete(Map<Segment, Integer> epochCutMap, byte[] historyIndex, byte[] historyTable,
                                                                  byte[] segmentIndex, byte[] segmentTable, Set<Long> deletedSegments) {
        Set<Long> toDelete = new HashSet<>();
        int highestEpoch = epochCutMap.values().stream().max(Comparator.naturalOrder()).orElse(Integer.MIN_VALUE);

        Optional<HistoryRecord> historyRecordOpt = HistoryRecord.readRecord(0, historyIndex, historyTable, true);

        // start with epoch 0 and go all the way upto epochCutMap.highEpoch
        while (historyRecordOpt.isPresent() && historyRecordOpt.get().getEpoch() <= highestEpoch) {
            HistoryRecord historyRecord = historyRecordOpt.get();
            int epoch = historyRecord.getEpoch();

            toDelete.addAll(historyRecord.getSegments().stream().filter(epochSegmentNumber -> {
                Segment epochSegment = getSegment(epochSegmentNumber, segmentIndex, segmentTable, historyIndex, historyTable);
                // ignore already deleted segments from todelete
                // toDelete.add(epoch.segment overlaps cut.segment && epoch < cut.segment.epoch)
                return !deletedSegments.contains(epochSegmentNumber) &&
                        epochCutMap.entrySet().stream().noneMatch(cutSegment -> cutSegment.getKey().getSegmentId() == epochSegment.getSegmentId() ||
                                (cutSegment.getKey().overlaps(epochSegment) && cutSegment.getValue() <= epoch));
            }).collect(Collectors.toSet()));
            historyRecordOpt = HistoryRecord.fetchNext(historyRecord, historyIndex, historyTable, true);
        }
        return toDelete;
    }

    private static boolean greaterThan(Map<Segment, Integer> map1, Map<Segment, Integer> map2, Map<Long, Long> cut1,
                                       Map<Long, Long> cut2) {
        // find overlapping segments in map2 for all segments in map1
        // compare epochs. map1 should have epochs gt or eq its overlapping segments in map2
        return map1.entrySet().stream().allMatch(e1 ->
                map2.entrySet().stream().noneMatch(e2 ->
                        (e2.getKey().getSegmentId() == e1.getKey().getSegmentId() &&
                                cut1.get(e1.getKey().getSegmentId()) < cut2.get(e2.getKey().getSegmentId()))
                                || (e2.getKey().overlaps(e1.getKey()) && e1.getValue() < e2.getValue())));
    }

    /**
     * Helper method to compute list of continuous ranges. For example, two neighbouring key ranges where,
     * range1.high == range2.low then they are considered neighbours.
     * This method reduces input range into distinct continuous blocks.
     * @param input list of key ranges.
     * @return reduced list of key ranges.
     */
    private static List<AbstractMap.SimpleEntry<Double, Double>> reduce(List<AbstractMap.SimpleEntry<Double, Double>> input) {
        List<AbstractMap.SimpleEntry<Double, Double>> ranges = new ArrayList<>(input);
        ranges.sort(Comparator.comparingDouble(AbstractMap.SimpleEntry::getKey));
        List<AbstractMap.SimpleEntry<Double, Double>> result = new ArrayList<>();
        double low = -1.0;
        double high = -1.0;
        for (AbstractMap.SimpleEntry<Double, Double> range : ranges) {
            if (high < range.getKey()) {
                // add previous result and start a new result if prev.high is less than next.low
                if (low != -1.0 && high != -1.0) {
                    result.add(new AbstractMap.SimpleEntry<>(low, high));
                }
                low = range.getKey();
                high = range.getValue();
            } else if (high == range.getKey()) {
                // if adjacent (prev.high == next.low) then update only high
                high = range.getValue();
            } else {
                // if prev.high > next.low.
                // [Note: next.low cannot be less than 0] which means prev.high > 0
                assert low >= 0;
                assert high > 0;
                result.add(new AbstractMap.SimpleEntry<>(low, high));
                low = range.getKey();
                high = range.getValue();
            }
        }
        // add the last range
        if (low != -1.0 && high != -1.0) {
            result.add(new AbstractMap.SimpleEntry<>(low, high));
        }
        return result;
    }

    public static long getEpochScaleTime(int epoch, byte[] historyIndex, byte[] historyTable) {
        return HistoryRecord.readRecord(epoch, historyIndex, historyTable, true)
                .map(HistoryRecord::getScaleTime).orElse(0L);
    }
}<|MERGE_RESOLUTION|>--- conflicted
+++ resolved
@@ -17,6 +17,7 @@
 import io.pravega.common.util.ArrayView;
 import io.pravega.controller.store.stream.Segment;
 import io.pravega.controller.store.stream.StoreException;
+import io.pravega.shared.segment.StreamSegmentNameUtils;
 import lombok.Lombok;
 import lombok.SneakyThrows;
 import org.apache.commons.lang3.tuple.ImmutablePair;
@@ -41,7 +42,6 @@
 
 import static io.pravega.shared.segment.StreamSegmentNameUtils.computeSegmentId;
 import static io.pravega.shared.segment.StreamSegmentNameUtils.getSegmentNumber;
-import static io.pravega.shared.segment.StreamSegmentNameUtils.getEpoch;
 
 /**
  * Helper class for operations pertaining to segment store tables (segment, history, index).
@@ -66,7 +66,7 @@
         if (recordOpt.isPresent()) {
             SegmentRecord record = recordOpt.get();
             long creationTime;
-            int epoch = getEpoch(segmentId);
+            int epoch = StreamSegmentNameUtils.getEpoch(segmentId);
 
             if (epoch == record.getCreationEpoch()) {
                 creationTime = record.getStartTime();
@@ -547,7 +547,7 @@
 
         // duplicate the reference epoch
         HistoryRecord referenceRecord = HistoryRecord.readRecord(referenceEpoch, historyIndex, historyTable, true).get();
-        List<Long> newSegments = referenceRecord.getSegments().stream().map(segmentId -> computeSegmentId(getPrimaryId(segmentId),
+        List<Long> newSegments = referenceRecord.getSegments().stream().map(segmentId -> computeSegmentId(getSegmentNumber(segmentId),
                 nextEpoch)).collect(Collectors.toList());
         HistoryRecord record = new HistoryRecord(nextEpoch, referenceRecord.getReferenceEpoch(), newSegments, timestamp);
         ArrayView arrayView = record.toArrayView();
@@ -559,7 +559,7 @@
 
         // duplicate active epoch as a partial record. no time added here
         int newEpoch = nextEpoch + 1;
-        newSegments = activeRecord.getSegments().stream().map(segmentId -> computeSegmentId(getPrimaryId(segmentId), newEpoch)).collect(Collectors.toList());
+        newSegments = activeRecord.getSegments().stream().map(segmentId -> computeSegmentId(getSegmentNumber(segmentId), newEpoch)).collect(Collectors.toList());
         record = new HistoryRecord(newEpoch, activeRecord.getReferenceEpoch(), newSegments);
         arrayView = record.toArrayView();
         historyStream.write(arrayView.array(), arrayView.arrayOffset(), arrayView.getLength());
@@ -701,10 +701,6 @@
             epochTransitionRecord.newSegmentsWithRange.entrySet().forEach(segmentWithRange -> {
                 Optional<SegmentRecord> segmentOpt = SegmentRecord.readRecord(segmentIndex, segmentTable, getSegmentNumber(segmentWithRange.getKey()));
                 isConsistent.compareAndSet(true, segmentOpt.isPresent() &&
-<<<<<<< HEAD
-=======
-                        // TODO: shivesh this check will break after rolling transaction, getSegmentId
->>>>>>> e3f4d79d
                         segmentOpt.get().getCreationEpoch() == epochTransitionRecord.getNewEpoch() &&
                         segmentOpt.get().getRoutingKeyStart() == segmentWithRange.getValue().getKey() &&
                         segmentOpt.get().getRoutingKeyEnd() == segmentWithRange.getValue().getValue());
