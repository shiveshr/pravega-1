/**
 * Copyright (c) 2017 Dell Inc., or its subsidiaries. All Rights Reserved.
 *
 * Licensed under the Apache License, Version 2.0 (the "License");
 * you may not use this file except in compliance with the License.
 * You may obtain a copy of the License at
 *
 *     http://www.apache.org/licenses/LICENSE-2.0
 */
package io.pravega.controller.store.stream.tables;

import com.google.common.base.Preconditions;
import com.google.common.collect.ImmutableMap;
import com.google.common.collect.ImmutableSet;
import com.google.common.collect.Lists;
import io.pravega.common.Exceptions;
import io.pravega.controller.store.stream.Segment;
import io.pravega.controller.store.stream.StoreException;
import lombok.Lombok;
import lombok.SneakyThrows;
import org.apache.commons.lang3.tuple.ImmutablePair;
import org.apache.commons.lang3.tuple.Pair;

import java.io.ByteArrayOutputStream;
import java.io.IOException;
import java.util.AbstractMap;
import java.util.ArrayList;
import java.util.Collections;
import java.util.Comparator;
import java.util.HashMap;
import java.util.HashSet;
import java.util.List;
import java.util.Map;
import java.util.Optional;
import java.util.Set;
import java.util.concurrent.atomic.AtomicBoolean;
import java.util.concurrent.atomic.AtomicLong;
import java.util.stream.Collectors;
import java.util.stream.IntStream;

/**
 * Helper class for operations pertaining to segment store tables (segment, history, index).
 * All the processing is done locally and this class does not make any network calls.
 * All methods are synchronous and blocking.
 */
public class TableHelper {
    /**
<<<<<<< HEAD
     * Segment Table records are indexed and and it is O(constant) operation to get segment offset given segmentIndex.
=======
     * Segment Table records are of fixed size. So its O(constant) operation to read the segment record given the segment
     * number.
>>>>>>> eff92392
     *
     * @param number       segment number
     * @param segmentIndex segment table index
     * @param segmentTable segment table
     * @return Segment
     */
    public static Segment getSegment(final int number, final byte[] segmentIndex, final byte[] segmentTable) {

        Optional<SegmentRecord> recordOpt = SegmentRecord.readRecord(segmentIndex, segmentTable, number);
        if (recordOpt.isPresent()) {
            SegmentRecord record = recordOpt.get();
            return new Segment(record.getSegmentNumber(),
                    record.getCreationEpoch(),
                    record.getStartTime(),
                    record.getRoutingKeyStart(),
                    record.getRoutingKeyEnd());
        } else {
            throw StoreException.create(StoreException.Type.DATA_NOT_FOUND,
                    "Segment number: " + String.valueOf(number));
        }
    }

    /**
     * This method reads segment table and returns total number of segments in the table.
     *
<<<<<<< HEAD
     * @param segmentIndex segment table index
     * @param segmentTable segment table
=======
     * @param segmentTable segment table.
>>>>>>> eff92392
     * @return total number of segments in the stream.
     */
    public static int getSegmentCount(final byte[] segmentIndex, final byte[] segmentTable) {
        Optional<SegmentRecord> segmentRecord = SegmentRecord.readLatest(segmentIndex, segmentTable);
        assert segmentRecord.isPresent();
        return segmentRecord.get().getSegmentNumber() + 1;
    }

    /**
     * Current active segments correspond to last "complete" entry in the history table.
     * Until segment number is written to the history table it is not exposed to outside world
     * (e.g. callers - producers and consumers)
     *
     * @param historyIndex history index
     * @param historyTable history table
     * @return list of active segment numbers in current active epoch. This ignores partial epochs if scale operation
     * is ongoing and returns the latest completed epoch.
     */
    public static List<Integer> getActiveSegments(final byte[] historyIndex, final byte[] historyTable) {
        final Optional<HistoryRecord> record = HistoryRecord.readLatestRecord(historyIndex, historyTable, true);

        return record.isPresent() ? record.get().getSegments() : new ArrayList<>();
    }

    /**
     * Get active segments at given timestamp.
     * Perform binary search on index table to find the record corresponding to timestamp.
     * Once we find the segments, compare them to truncationRecord and take the more recent of the two.
     * @param timestamp        timestamp
     * @param historyIndex     history index
     * @param historyTable     history table
     * @param segmentIndex     segment index
     * @param segmentTable     segment table
     * @param truncationRecord truncation record
     * @return list of active segments.
     */
    public static List<Integer> getActiveSegments(final long timestamp, final byte[] historyIndex, final byte[] historyTable,
                                                  final byte[] segmentIndex, final byte[] segmentTable,
                                                  final StreamTruncationRecord truncationRecord) {
        final HistoryRecord record = findRecordInHistoryTable(timestamp, historyIndex, historyTable);

        List<Integer> segments;
        if (truncationRecord == null) {
            segments = record.getSegments();
        } else {
            // case 1: if record.epoch is before truncation, simply pick the truncation stream cut
            if (record.getEpoch() < truncationRecord.getTruncationEpochLow()) {
                segments = Lists.newArrayList(truncationRecord.getStreamCut().keySet());
            } else if (record.getEpoch() > truncationRecord.getTruncationEpochHigh()) {
                // case 2: if record.epoch is after truncation, simply use the record epoch
                segments = record.getSegments();
            } else {
                // case 3: overlap between requested epoch and stream cut.
                // take segments from stream cut that are from or aftergit re this epoch.
                // take remaining segments from this epoch.
                segments = new ArrayList<>();
                // all segments from stream cut that have epoch >= this epoch
                List<Integer> fromStreamCut = truncationRecord.getCutEpochMap().entrySet().stream()
                        .filter(x -> x.getValue() >= record.getEpoch())
                        .map(Map.Entry::getKey)
                        .collect(Collectors.toList());

                segments.addAll(fromStreamCut);
                // put remaining segments as those that dont overlap with ones taken from streamCut.
                segments.addAll(record.getSegments().stream().filter(x -> fromStreamCut.stream().noneMatch(y ->
                        getSegment(x, segmentIndex, segmentTable).overlaps(getSegment(y, segmentIndex, segmentTable))))
                        .collect(Collectors.toList()));
            }
        }
        return segments;
    }

    /**
     * Method to validate a given stream Cut.
     * A stream cut is valid if it covers the entire key space without any overlaps in ranges for segments that form the
     * streamcut. It throws Invalid argument exception if the supplied stream cut does not satisfy the invariants.
     *
     * @param streamCut supplied stream cut.
     */
    public static void validateStreamCut(List<AbstractMap.SimpleEntry<Double, Double>> streamCut) {
        // verify that stream cut covers the entire range of 0.0 to 1.0 keyspace without overlaps.
        List<AbstractMap.SimpleEntry<Double, Double>> reduced = reduce(streamCut);
        Exceptions.checkArgument(reduced.size() == 1 && reduced.get(0).getKey().equals(0.0) &&
                        reduced.get(0).getValue().equals(1.0), "streamCut",
                " Invalid input, Stream Cut does not cover full key range.");
    }

    /**
     * Method to compute new truncation record by applying supplied streamCut on previous truncation record.
     * @param historyIndex             history index
     * @param historyTable             history table
     * @param segmentIndex             segment index
     * @param segmentTable             segment table
     * @param streamCut                stream cut to truncate at.
     * @param previousTruncationRecord the current truncation record that identifies truncation point.
     * @return Returns new truncation record with updating flag set to true.
     */
    public static StreamTruncationRecord computeTruncationRecord(final byte[] historyIndex, final byte[] historyTable,
                                                                 final byte[] segmentIndex, final byte[] segmentTable,
                                                                 final Map<Integer, Long> streamCut,
                                                                 final StreamTruncationRecord previousTruncationRecord) {
        Preconditions.checkNotNull(streamCut);
        Preconditions.checkNotNull(historyIndex);
        Preconditions.checkNotNull(historyTable);
        Preconditions.checkNotNull(segmentIndex);
        Preconditions.checkNotNull(segmentTable);
        Preconditions.checkArgument(!streamCut.isEmpty());

        Map<Integer, Integer> epochCutMap = computeEpochCutMap(historyIndex, historyTable, segmentIndex, segmentTable, streamCut);
        Map<Segment, Integer> cutMapSegments = transform(segmentIndex, segmentTable, epochCutMap);

        Map<Segment, Integer> previousCutMapSegment = transform(segmentIndex, segmentTable, previousTruncationRecord.getCutEpochMap());

        Exceptions.checkArgument(greaterThan(cutMapSegments, previousCutMapSegment, streamCut, previousTruncationRecord.getStreamCut()),
                "streamCut", "stream cut has to be strictly ahead of previous stream cut");

        Set<Integer> toDelete = computeToDelete(cutMapSegments, historyIndex, historyTable, segmentIndex, segmentTable,
                previousTruncationRecord.getDeletedSegments());
        return new StreamTruncationRecord(ImmutableMap.copyOf(streamCut), ImmutableMap.copyOf(epochCutMap),
                previousTruncationRecord.getDeletedSegments(), ImmutableSet.copyOf(toDelete));
    }

    /**
     * A method to compute size of stream in bytes from start till given stream cut.
     * Note: this computed size is absolute size and even if the stream has been truncated, this size is computed for the
     * entire amount of data that was written into the stream.
     *
     * @param historyIndex history index for the stream
     * @param historyTable history table for the stream
     * @param segmentIndex segment index for the stream
     * @param segmentTable segment table for the stream
     * @param streamCut stream cut to compute size till
     * @param sealedSegmentsRecord record for all the sealed segments for the given stream.
     * @return size (in bytes) of stream till the given stream cut.
     */
    public static long getSizeTillStreamCut(final byte[] historyIndex, final byte[] historyTable, final byte[] segmentIndex,
                                            final byte[] segmentTable, final Map<Integer, Long> streamCut,
                                            final SealedSegmentsRecord sealedSegmentsRecord) {
        Preconditions.checkNotNull(streamCut);
        Preconditions.checkNotNull(historyIndex);
        Preconditions.checkNotNull(historyTable);
        Preconditions.checkNotNull(sealedSegmentsRecord);
        Preconditions.checkNotNull(segmentTable);
        Preconditions.checkArgument(!streamCut.isEmpty());
        Map<Integer, Integer> epochCutMap = computeEpochCutMap(historyIndex, historyTable, segmentIndex, segmentTable, streamCut);
        Map<Segment, Integer> cutMapSegments = transform(segmentIndex, segmentTable, epochCutMap);
        AtomicLong size = new AtomicLong();
        Map<Integer, Long> sealedSegmentSizeMap = sealedSegmentsRecord.getSealedSegmentsSizeMap();

        // add sizes for segments in stream cut
        streamCut.forEach((key, value) -> size.addAndGet(value));

        int highestEpoch = epochCutMap.values().stream().max(Comparator.naturalOrder()).orElse(Integer.MIN_VALUE);
        Optional<HistoryRecord> historyRecordOpt = HistoryRecord.readRecord(0, historyIndex, historyTable, true);

        // start with epoch 0 and go all the way upto epochCutMap.highEpoch
        while (historyRecordOpt.isPresent() && historyRecordOpt.get().getEpoch() <= highestEpoch) {
            HistoryRecord historyRecord = historyRecordOpt.get();
            int epoch = historyRecord.getEpoch();

            size.addAndGet(historyRecord.getSegments().stream().filter(epochSegmentNumber -> {
                Segment epochSegment = getSegment(epochSegmentNumber, segmentIndex, segmentTable);
                return cutMapSegments.entrySet().stream().noneMatch(cutSegment -> cutSegment.getKey().getNumber() == epochSegment.getNumber() ||
                        (cutSegment.getKey().overlaps(epochSegment) && cutSegment.getValue() <= epoch));
            }).map(sealedSegmentSizeMap::get).reduce((x, y) -> x + y).orElse(0L));
            historyRecordOpt = HistoryRecord.fetchNext(historyRecord, historyIndex, historyTable, true);
        }

        return size.get();
    }

    /**
     * Method to return all the epochs metadata.
     * @param historyIndex history index
     * @param historyTable history table
     * @return List of pairs of epoch and segments in the epoch.
     */
    public static List<Pair<Long, List<Integer>>> getScaleMetadata(final byte[] historyIndex, final byte[] historyTable) {
        return HistoryRecord.readAllRecords(historyIndex, historyTable);
    }

    /**
     * Find segments from the candidate set that have overlapping key ranges with current segment.
     *
     * @param current    current segment number
     * @param candidates candidates for overlap
     * @return overlapping segments with current segment
     */
    public static List<Integer> getOverlaps(
            final Segment current,
            final List<Segment> candidates) {
        return candidates.stream().filter(x -> x.overlaps(current)).map(Segment::getNumber).collect(Collectors.toList());
    }

    /**
     * Find history record from the time when the given segment was sealed.
     * If segment is never sealed this method returns an empty list.
     * If segment is yet to be created, this method still returns empty list.
     *
     * Find index that corresponds to segment start event.
     * Perform binary search on index+history records to find segment seal event.
     *
     * If index table is not up to date we may have two cases:
     * 1. Segment create time > highest event time in index
     * 2. Segment seal time > highest event time in index
     *
     * For 1 we cant have any searches in index and will need to fall through
     * History table starting from last indexed record.
     *
     * For 2, fall through History Table starting from last indexed record
     * to find segment sealed event in history table.
     *
     * @param segment      segment
     * @param historyIndex   index table
     * @param historyTable history table
     * @return list of segments that belong to epoch where given segment was sealed
     */
    public static List<Integer> findSegmentSuccessorCandidates(
            final Segment segment,
            final byte[] historyIndex,
            final byte[] historyTable) {
        // find segment creation epoch.
        // find latest epoch from history table.
        final int creationEpoch = segment.getEpoch();
        final Optional<HistoryRecord> creationRecordOpt = HistoryRecord.readRecord(creationEpoch, historyIndex,
                historyTable, true);

        // segment information not in history table
        if (!creationRecordOpt.isPresent()) {
            return new ArrayList<>();
        }

        final HistoryRecord latest = HistoryRecord.readLatestRecord(historyIndex, historyTable, false).get();

        if (latest.getSegments().contains(segment.getNumber())) {
            // Segment is not sealed yet so there cannot be a successor.
            return new ArrayList<>();
        } else {
            // segment is definitely sealed, we should be able to find it by doing binary search to find the respective epoch.
            return findSegmentSealedEvent(
                    creationEpoch,
                    latest.getEpoch(),
                    segment.getNumber(),
                    historyIndex,
                    historyTable).map(HistoryRecord::getSegments).get();
        }
    }

    /**
     * Method to find candidates for predecessors.
     * If segment was created at the time of creation of stream (= no predecessors)
     * it returns an empty list.
     *
     * First find the segment start time entry in the history table by using a binary
     * search on index followed by fall through History table if index is not up to date.
     *
     * Fetch the record in history table that immediately preceeds segment created entry.
     *
     * @param segment      segment
     * @param historyIndex   index table
     * @param historyTable history table
     * @return List of predecessor candidates.
     */
    public static List<Integer> findSegmentPredecessorCandidates(
            final Segment segment,
            final byte[] historyIndex,
            final byte[] historyTable) {
        Optional<HistoryRecord> historyRecordOpt = HistoryRecord.readRecord(segment.getEpoch(), historyIndex, historyTable, false);
        if (!historyRecordOpt.isPresent()) {
            // cant compute predecessors because the segment creation entry is not present in history table yet.
            return new ArrayList<>();
        }

        final HistoryRecord record = historyRecordOpt.get();

        final Optional<HistoryRecord> previous = HistoryRecord.fetchPrevious(record, historyIndex, historyTable);

        if (!previous.isPresent()) {
            return new ArrayList<>();
        } else {
            assert !previous.get().getSegments().contains(segment.getNumber());
            return previous.get().getSegments();
        }
    }

    /**
     * Add new segments to the segment table.
     * It takes the newRanges and creates corresponding entries in segment table.
     *
     * @param newRanges             ranges
     * @param timeStamp             timestamp
     * @return pair of serialized segment index and segment table.
     */
<<<<<<< HEAD
    public static Pair<byte[], byte[]> createSegmentTableAndIndex(
            final List<AbstractMap.SimpleEntry<Double, Double>> newRanges,
            final long timeStamp) {
        final ByteArrayOutputStream segmentStream = new ByteArrayOutputStream();
        final ByteArrayOutputStream segmentIndex = new ByteArrayOutputStream();
        writeToSegmentTableAndIndex(0, 0, newRanges, timeStamp, segmentStream, segmentIndex);
=======
    @SneakyThrows
    public static byte[] createSegmentTable(final List<AbstractMap.SimpleEntry<Double, Double>> newRanges, final long timeStamp) {
        final ByteArrayOutputStream segmentStream = new ByteArrayOutputStream();
        writeSegmentsToSegmentTable(0, 0, newRanges, timeStamp, segmentStream);
>>>>>>> eff92392

        return new ImmutablePair<>(segmentStream.toByteArray(), segmentIndex.toByteArray());
    }

    /**
     * Add new segments to the segment table.
     * It takes starting segment number and newRanges and it computes toCreate entries from the end of newranges.
     *
     * @param startingSegmentNumber starting segment number
     * @param newEpoch                 epoch in which segment is created
     * @param segmentTable          segment table
     * @param segmentIndex          segment index
     * @param newRanges             ranges
     * @param timeStamp             timestamp
     * @return pair of serialized segment index and segment table.
     */
<<<<<<< HEAD
    public static Pair<byte[], byte[]> addNewSegmentsToSegmentTableAndIndex(final int startingSegmentNumber,
                                                                            final int newEpoch,
                                                                            final byte[] segmentIndex,
                                                                            final byte[] segmentTable,
                                                                            final List<AbstractMap.SimpleEntry<Double, Double>> newRanges,
                                                                            final long timeStamp) {

        // if startingSegmentNumber was already previously indexed, overwrite the index
        int segmentIndexOffset = SegmentIndexRecord.readRecord(segmentIndex, startingSegmentNumber)
                .map(index -> index.getIndexOffset()).orElse(segmentIndex.length);
        final ByteArrayOutputStream segmentStream = new ByteArrayOutputStream();
        final ByteArrayOutputStream indexStream = new ByteArrayOutputStream();
        try {
            indexStream.write(segmentIndex, 0, segmentIndexOffset);
            segmentStream.write(segmentTable);
        } catch (IOException e) {
            throw Lombok.sneakyThrow(e);
        }
        writeToSegmentTableAndIndex(startingSegmentNumber, newEpoch, newRanges, timeStamp, segmentStream, indexStream);
        return new ImmutablePair<>(segmentStream.toByteArray(), indexStream.toByteArray());
    }

    private static void writeToSegmentTableAndIndex(int startingSegmentNumber, int newEpoch,
                                                    List<AbstractMap.SimpleEntry<Double, Double>> newRanges,
                                                    long timeStamp,
                                                    ByteArrayOutputStream segmentStream,
                                                    ByteArrayOutputStream indexStream) {
        try {
            IntStream.range(0, newRanges.size())
                    .forEach(
                            x -> {
                                try {
                                    int offset = segmentStream.size();
                                    segmentStream.write(new SegmentRecord(startingSegmentNumber + x,
                                            timeStamp, newEpoch, newRanges.get(x).getKey(), newRanges.get(x).getValue())
                                            .toByteArray());
                                    indexStream.write(new SegmentIndexRecord(startingSegmentNumber + x,
                                            offset).toByteArray());
                                } catch (Exception e) {
                                    throw Lombok.sneakyThrow(e);
                                }
=======
    @SneakyThrows
    public static byte[] updateSegmentTable(final int startingSegmentNumber,
                                            final int creationEpoch,
                                            final byte[] segmentTable,
                                            final List<AbstractMap.SimpleEntry<Double, Double>> newRanges,
                                            final long timeStamp) {
        final ByteArrayOutputStream segmentStream = new ByteArrayOutputStream();
        segmentStream.write(segmentTable);

        writeSegmentsToSegmentTable(startingSegmentNumber, creationEpoch, newRanges, timeStamp, segmentStream);

        return segmentStream.toByteArray();
    }

    private static void writeSegmentsToSegmentTable(int startingSegmentNumber, int creationEpoch, List<AbstractMap.SimpleEntry<Double, Double>> newRanges, long timeStamp, ByteArrayOutputStream segmentStream) {
        IntStream.range(0, newRanges.size())
                .forEach(
                        newRange -> {
                            try {
                                segmentStream.write(new SegmentRecord(startingSegmentNumber + newRange,
                                        creationEpoch, timeStamp, newRanges.get(newRange).getKey(), newRanges.get(newRange).getValue())
                                        .toByteArray());
                            } catch (IOException e) {
                                throw Lombok.sneakyThrow(e);
>>>>>>> eff92392
                            }
                    );
        } catch (Exception e) {
            throw Lombok.sneakyThrow(e);
        }
    }

    /**
     * Add a new row to the history table. This row is only partial as it only contains list of segments.
     * Timestamp is added using completeHistoryRecord method.
     *
     * @param historyTable      history table
     * @param historyIndex      history index
     * @param newActiveSegments new active segments
     * @return serialized history table as byte array
     */
<<<<<<< HEAD
    public static byte[] addPartialRecordToHistoryTable(final byte[] historyIndex, final byte[] historyTable,
=======
    @SneakyThrows
    public static byte[] addPartialRecordToHistoryTable(final byte[] historyTable,
>>>>>>> eff92392
                                                        final List<Integer> newActiveSegments) {
        final ByteArrayOutputStream historyStream = new ByteArrayOutputStream();
        Optional<HistoryRecord> last = HistoryRecord.readLatestRecord(historyIndex, historyTable, false);
        assert last.isPresent() && !(last.get().isPartial());

<<<<<<< HEAD
        try {
            historyStream.write(historyTable);
            HistoryRecord record = new HistoryRecord(last.get().getEpoch() + 1, newActiveSegments);
            historyStream.write(record.toByteArray());
        } catch (Exception e) {
            throw Lombok.sneakyThrow(e);
        }
=======
        historyStream.write(historyTable);
        historyStream.write(new HistoryRecord(last.get().getEpoch() + 1, newActiveSegments, historyTable.length).toBytePartial());
>>>>>>> eff92392
        return historyStream.toByteArray();
    }

    /**
     * Adds timestamp to the last record in the history table.
     *
     * @param historyTable         history table
     * @param historyIndex         history index
     * @param partialHistoryRecord partial history record
     * @param timestamp            scale timestamp
     * @return serialized updated history table
     */
<<<<<<< HEAD
    public static byte[] completePartialRecordInHistoryTable(final byte[] historyIndex, final byte[] historyTable,
=======
    @SneakyThrows
    public static byte[] completePartialRecordInHistoryTable(final byte[] historyTable,
>>>>>>> eff92392
                                                             final HistoryRecord partialHistoryRecord,
                                                             final long timestamp) {
        Optional<HistoryRecord> record = HistoryRecord.readLatestRecord(historyIndex, historyTable, false);
        assert record.isPresent() && record.get().isPartial() && record.get().getEpoch() == partialHistoryRecord.getEpoch();

        HistoryRecord previous = HistoryRecord.fetchPrevious(record.get(), historyIndex, historyTable).get();
        HistoryIndexRecord indexRecord = HistoryIndexRecord.readLatestRecord(historyIndex).get();
        final ByteArrayOutputStream historyStream = new ByteArrayOutputStream();

<<<<<<< HEAD
        try {
            historyStream.write(historyTable, 0, indexRecord.getHistoryOffset());
            historyStream.write(new HistoryRecord(partialHistoryRecord.getEpoch(), partialHistoryRecord.getSegments(),
                    timestamp).toByteArray());
        } catch (Exception e) {
            throw Lombok.sneakyThrow(e);
        }
=======
        historyStream.write(historyTable);

        historyStream.write(new HistoryRecord(partialHistoryRecord.getSegments(),
                partialHistoryRecord.getEpoch(), timestamp, partialHistoryRecord.getOffset()).remainingByteArray());
>>>>>>> eff92392
        return historyStream.toByteArray();
    }

    /**
     * Add a new row to the history table.
     *
     * @param timestamp         timestamp
     * @param newActiveSegments new active segments
     * @return serialized history table
     */
    @SneakyThrows
    public static byte[] createHistoryTable(final long timestamp,
                                            final List<Integer> newActiveSegments) {
        final ByteArrayOutputStream historyStream = new ByteArrayOutputStream();

<<<<<<< HEAD
        try {
            historyStream.write(new HistoryRecord(0, newActiveSegments, timestamp).toByteArray());
        } catch (Exception e) {
            throw Lombok.sneakyThrow(e);
        }
=======
        historyStream.write(new HistoryRecord(
                newActiveSegments,
                0,
                timestamp,
                0)
                .toByteArray());
>>>>>>> eff92392
        return historyStream.toByteArray();
    }

    /**
     * Add a new row to index table.
     *
     * @param timestamp     timestamp
     * @return serialized index table
     */
<<<<<<< HEAD
    public static byte[] createHistoryIndex(final long timestamp) {
        final ByteArrayOutputStream indexStream = new ByteArrayOutputStream();

        try {
            indexStream.write(new HistoryIndexRecord(0, 0).toByteArray());
        } catch (Exception e) {
            throw Lombok.sneakyThrow(e);
        }
=======
    @SneakyThrows
    public static byte[] createIndexTable(final long timestamp) {
        final ByteArrayOutputStream indexStream = new ByteArrayOutputStream();

        indexStream.write(new IndexRecord(timestamp, 0, 0).toByteArray());
>>>>>>> eff92392
        return indexStream.toByteArray();
    }

    /**
     * Add a new row to index table.
     *
     * @param historyIndex    index table
     * @param historyOffset history table offset
     * @return serialized index table
     */
<<<<<<< HEAD
    public static byte[] updateHistoryIndex(final byte[] historyIndex,
                                            final int historyOffset) {
        final ByteArrayOutputStream indexStream = new ByteArrayOutputStream();
        int epoch = HistoryIndexRecord.readLatestRecord(historyIndex).get().getEpoch();
        try {
            indexStream.write(historyIndex);
            indexStream.write(new HistoryIndexRecord(epoch, historyOffset).toByteArray());
        } catch (Exception e) {
            throw Lombok.sneakyThrow(e);
        }
=======
    @SneakyThrows
    public static byte[] updateIndexTable(final byte[] indexTable,
                                          final long timestamp,
                                          final int historyOffset) {
        final ByteArrayOutputStream indexStream = new ByteArrayOutputStream();

        indexStream.write(indexTable);
        indexStream.write(new IndexRecord(
                timestamp,
                indexTable.length / IndexRecord.INDEX_RECORD_SIZE,
                historyOffset)
                .toByteArray());
>>>>>>> eff92392
        return indexStream.toByteArray();
    }

    /**
     * Method to check if a scale operation is currently ongoing and has created a new epoch (presence of partial record).
     * @param historyTable history table
     * @param historyIndex history index
     * @return true if a scale operation is ongoing, false otherwise
     */
    public static boolean isNewEpochCreated(final byte[] historyIndex, final byte[] historyTable) {
        HistoryRecord latestHistoryRecord = HistoryRecord.readLatestRecord(historyIndex, historyTable, false).get();
        return latestHistoryRecord.isPartial();
    }

    /**
     * Method to check scale operation can be performed with given input.
     * @param segmentsToSeal segments to seal
     * @param historyTable history table
     * @param historyIndex history index
     * @return true if a scale operation can be performed, false otherwise
     */
    public static boolean canScaleFor(final List<Integer> segmentsToSeal, final byte[] historyIndex, final byte[] historyTable) {
        return getActiveEpoch(historyIndex, historyTable).getValue().containsAll(segmentsToSeal);
    }

    /**
     * Method that looks at the supplied epoch transition record and compares it with partial state in metadata store to determine
     * if the partial state corresponds to supplied input.
     * @param epochTransitionRecord epoch transition record
     * @param historyTable history table
     * @param segmentTable segment table
     * @return true if input matches partial state, false otherwise
     */
    public static boolean isEpochTransitionConsistent(final EpochTransitionRecord epochTransitionRecord,
                    final byte[] historyTable,
                    final byte[] segmentTable) {
        AtomicBoolean isConsistent = new AtomicBoolean(true);
        SegmentRecord latest = SegmentRecord.readRecord(segmentTable, getSegmentCount(segmentTable) - 1).get();
        // verify that epoch transition record is consistent with segment table
        if (latest.getEpoch() == epochTransitionRecord.newEpoch) { // if segment table is updated
            epochTransitionRecord.newSegmentsWithRange.entrySet().forEach(segmentWithRange -> {
                Optional<SegmentRecord> segmentOpt = SegmentRecord.readRecord(segmentTable, segmentWithRange.getKey());
                isConsistent.compareAndSet(true, segmentOpt.isPresent() &&
                        segmentOpt.get().getEpoch() == epochTransitionRecord.getNewEpoch() &&
                        segmentOpt.get().getRoutingKeyStart() == segmentWithRange.getValue().getKey() &&
                        segmentOpt.get().getRoutingKeyEnd() == segmentWithRange.getValue().getValue());
            });
        } else { // if segment table is not updated
            isConsistent.compareAndSet(true, latest.getEpoch() == epochTransitionRecord.getActiveEpoch());
        }

        // verify that epoch transition record is consistent with history table
        HistoryRecord latestHistoryRecord = HistoryRecord.readLatestRecord(historyTable, false).get();
        // if history table is not updated
        if (latestHistoryRecord.getEpoch() == epochTransitionRecord.activeEpoch) {
            isConsistent.compareAndSet(true,
                    !latestHistoryRecord.isPartial() &&
                    latestHistoryRecord.getSegments().containsAll(epochTransitionRecord.segmentsToSeal));
        } else if (latestHistoryRecord.getEpoch() == epochTransitionRecord.newEpoch) {
            // if history table is updated
            boolean check = latestHistoryRecord.getSegments().containsAll(epochTransitionRecord.newSegmentsWithRange.keySet()) &&
            epochTransitionRecord.segmentsToSeal.stream().noneMatch(x -> latestHistoryRecord.getSegments().contains(x));

            isConsistent.compareAndSet(true, check);
        } else {
            isConsistent.set(false);
        }

        return isConsistent.get();
    }

    /**
     * Return the active epoch.
     * @param historyTable history table
     * @param historyIndex history index
     * @return active epoch
     */
    public static Pair<Integer, List<Integer>> getActiveEpoch(final byte[] historyIndex, final byte[] historyTable) {
        HistoryRecord historyRecord = HistoryRecord.readLatestRecord(historyIndex, historyTable, true).get();
        return new ImmutablePair<>(historyRecord.getEpoch(), historyRecord.getSegments());
    }

    /**
     * Return segments in the epoch.
     * @param historyTable history table
     * @param historyIndex history index
     * @param epoch            epoch
     *
     * @return segments in the epoch
     */
    public static List<Integer> getSegmentsInEpoch(final byte[] historyIndex, final byte[] historyTable, final int epoch) {
        Optional<HistoryRecord> record = HistoryRecord.readRecord(epoch, historyIndex, historyTable, false);

        return record.orElseThrow(() -> StoreException.create(StoreException.Type.DATA_NOT_FOUND,
                "Epoch: " + epoch + " not found in history table")).getSegments();
    }

    /**
     * Return the active epoch.
     * @param historyTable history table
     * @param historyIndex history index
     * @return active epoch
     */
    public static HistoryRecord getLatestEpoch(byte[] historyIndex, byte[] historyTable) {
        return HistoryRecord.readLatestRecord(historyIndex, historyTable, false).get();
    }

    /**
     * Method to compute segments created and deleted in latest scale event.
     *
     * @param historyTable history table
     * @param historyIndex history index
     * @return pair of segments sealed and segments created in last scale event.
     */
    public static Pair<List<Integer>, List<Integer>> getLatestScaleData(final byte[] historyIndex, final byte[] historyTable) {
        final Optional<HistoryRecord> current = HistoryRecord.readLatestRecord(historyIndex, historyTable, false);
        ImmutablePair<List<Integer>, List<Integer>> result;
        if (current.isPresent()) {
            final Optional<HistoryRecord> previous = HistoryRecord.fetchPrevious(current.get(), historyIndex, historyTable);
            result = previous.map(historyRecord ->
                    new ImmutablePair<>(diff(historyRecord.getSegments(), current.get().getSegments()),
                            diff(current.get().getSegments(), historyRecord.getSegments())))
                    .orElseGet(() -> new ImmutablePair<>(Collections.emptyList(), current.get().getSegments()));
        } else {
            result = new ImmutablePair<>(Collections.emptyList(), Collections.emptyList());
        }
        return result;
    }

    private static List<Integer> diff(List<Integer> list1, List<Integer> list2) {
        return list1.stream().filter(z -> !list2.contains(z)).collect(Collectors.toList());
    }

    private static HistoryRecord findRecordInHistoryTable(long timestamp, byte[] historyIndex, byte[] historyTable) {
        int latestEpoch = HistoryIndexRecord.readLatestRecord(historyIndex).get().getEpoch();

        final Optional<HistoryRecord> historyRecord = binarySearchHistory(0, latestEpoch, timestamp, historyIndex,
                historyTable);
        return historyRecord.orElseGet(() -> HistoryRecord.readRecord(0, historyIndex, historyTable, true).get());
    }

    private static Optional<HistoryRecord> binarySearchHistory(final int lowerEpoch,
                                                   final int upperEpoch,
                                                   final long timestamp,
                                                   final byte[] historyIndex,
                                                   final byte[] historyTable) {
        if (upperEpoch < lowerEpoch) {
            return Optional.empty();
        }

        final int middle = (lowerEpoch + upperEpoch) / 2;

        final Optional<HistoryRecord> record = HistoryRecord.readRecord(middle, historyIndex, historyTable, false);

        if (record.get().getScaleTime() <= timestamp) {
            Optional<HistoryRecord> next = HistoryRecord.fetchNext(record.get(), historyIndex, historyTable, false);
            if (!next.isPresent() || (next.get().getScaleTime() > timestamp)) {
                return record;
            } else {
                return binarySearchHistory(middle + 1, upperEpoch, timestamp,
                        historyIndex, historyTable);
            }
        } else {
            return binarySearchHistory(lowerEpoch, middle - 1, timestamp, historyIndex, historyTable);
        }
    }

    /**
     * It finds the segment sealed event between lower and upper where 'lower' offset is guaranteed to be greater than or
     * equal to segment creation epoch
     * @param lowerEpoch starting record number in index table from where to search
     * @param upperEpoch last record number in index table till where to search
     * @param segmentNumber segment number to find sealed event
     * @param historyIndex index table
     * @param historyTable history table
     * @return returns history record where segment was sealed
     */
    private static Optional<HistoryRecord> findSegmentSealedEvent(final int lowerEpoch,
                                                                  final int upperEpoch,
                                                                  final int segmentNumber,
                                                                  final byte[] historyIndex,
                                                                  final byte[] historyTable) {
        if (lowerEpoch > upperEpoch || historyTable.length == 0) {
            return Optional.empty();
        }

        final int middle = (lowerEpoch + upperEpoch) / 2;

        final Optional<HistoryRecord> record = HistoryRecord.readRecord(middle, historyIndex, historyTable, false);
        assert record.isPresent();
        // if segment is not present in history record, check if it is present in previous
        // if yes, we have found the segment sealed event
        // else repeat binary searchIndex
        if (!record.get().getSegments().contains(segmentNumber)) {
            final Optional<HistoryRecord> previousRecord = HistoryRecord.readRecord(middle - 1, historyIndex, historyTable,
                    false);
            assert previousRecord.isPresent();
            if (previousRecord.get().getSegments().contains(segmentNumber)) {
                return record; // search complete
            } else { // binary search lower
                return findSegmentSealedEvent(lowerEpoch,
                        (lowerEpoch + upperEpoch) / 2 - 1,
                        segmentNumber,
                        historyIndex,
                        historyTable);
            }
        } else { // binary search upper
            // not sealed in the current location: look in second half
            return findSegmentSealedEvent((lowerEpoch + upperEpoch) / 2 + 1,
                    upperEpoch,
                    segmentNumber,
                    historyIndex,
                    historyTable);
        }
    }

    /**
     * Method to validate supplied scale input. It performs two checks
     * 1. if segments to seal are active in the current epoch.
     * 2. new ranges are identical to sealed ranges.
     * @param segmentsToSeal segments to seal
     * @param newRanges      new ranges to create
     * @param segmentTable   segment table
     * @param segmentIndex   segment index
     * @return true if scale input is valid, false otherwise.
     */
    public static boolean isScaleInputValid(final List<Integer> segmentsToSeal,
                                            final List<AbstractMap.SimpleEntry<Double, Double>> newRanges,
                                            final byte[] segmentIndex,
                                            final byte[] segmentTable) {
        boolean newRangesPredicate = newRanges.stream().noneMatch(x -> x.getKey() >= x.getValue() &&
                x.getKey() >= 0 && x.getValue() > 0);

        List<AbstractMap.SimpleEntry<Double, Double>> oldRanges = segmentsToSeal.stream()
                .map(segment -> SegmentRecord.readRecord(segmentIndex, segmentTable, segment).map(x ->
                        new AbstractMap.SimpleEntry<>(x.getRoutingKeyStart(), x.getRoutingKeyEnd())))
                .filter(Optional::isPresent)
                .map(Optional::get)
                .collect(Collectors.toList());

        return newRangesPredicate && reduce(oldRanges).equals(reduce(newRanges));
    }

    private static Map<Segment, Integer> transform(byte[] segmentIndex, byte[] segmentTable, Map<Integer, Integer> epochStreamCutMap) {
        return epochStreamCutMap.entrySet().stream()
                .collect(Collectors.toMap(entry -> getSegment(entry.getKey(), segmentIndex, segmentTable),
                        Map.Entry::getValue));
    }

    /**
     * Method to compute epoch transition record. It takes segments to seal and new ranges and all the tables and
     * computes the next epoch transition record.
     * @param historyIndex history index.
     * @param historyTable history table.
     * @param segmentIndex segment index
     * @param segmentTable segment table
     * @param segmentsToSeal segments to seal
     * @param newRanges new ranges
     * @param scaleTimestamp scale time
     * @return new epoch transition record based on supplied input
     */
    public static EpochTransitionRecord computeEpochTransition(byte[] historyIndex, byte[] historyTable, byte[] segmentIndex,
                                                               byte[] segmentTable, List<Integer> segmentsToSeal,
                                                               List<AbstractMap.SimpleEntry<Double, Double>> newRanges, long scaleTimestamp) {
        Pair<Integer, List<Integer>> activeEpoch = getActiveEpoch(historyIndex, historyTable);
        Preconditions.checkState(activeEpoch.getValue().containsAll(segmentsToSeal), "Invalid epoch transition request");

        int newEpoch = activeEpoch.getKey() + 1;
        int segmentCount = getSegmentCount(segmentIndex, segmentTable);
        Map<Integer, AbstractMap.SimpleEntry<Double, Double>> newSegments = new HashMap<>();
        IntStream.range(0, newRanges.size()).forEach(x -> {
            newSegments.put(segmentCount + x, newRanges.get(x));
        });
        return new EpochTransitionRecord(activeEpoch.getKey(), newEpoch, scaleTimestamp, ImmutableSet.copyOf(segmentsToSeal),
                ImmutableMap.copyOf(newSegments));
    }

    private static Map<Integer, Integer> computeEpochCutMap(byte[] historyIndex, byte[] historyTable, byte[] segmentIndex,
                                                            byte[] segmentTable, Map<Integer, Long> streamCut) {
        Map<Integer, Integer> epochStreamCutMap = new HashMap<>();

        int mostRecent = streamCut.keySet().stream().max(Comparator.naturalOrder()).get();
        Segment mostRecentSegment = getSegment(mostRecent, segmentIndex, segmentTable);

        final Optional<HistoryRecord> highEpochRecord = HistoryRecord.readRecord(mostRecentSegment.getEpoch(), historyIndex,
                historyTable, false);

        List<Integer> toFind = new ArrayList<>(streamCut.keySet());
        Optional<HistoryRecord> epochRecord = highEpochRecord;

        while (epochRecord.isPresent() && !toFind.isEmpty()) {
            List<Integer> epochSegments = epochRecord.get().getSegments();
            Map<Boolean, List<Integer>> group = toFind.stream().collect(Collectors.groupingBy(epochSegments::contains));
            toFind = Optional.ofNullable(group.get(false)).orElse(Collections.emptyList());
            int epoch = epochRecord.get().getEpoch();
            List<Integer> found = Optional.ofNullable(group.get(true)).orElse(Collections.emptyList());
            found.forEach(x -> epochStreamCutMap.put(x, epoch));
            epochRecord = HistoryRecord.fetchPrevious(epochRecord.get(), historyIndex, historyTable);
        }

        return epochStreamCutMap;
    }
    
    private static Set<Integer> computeToDelete(Map<Segment, Integer> epochCutMap, byte[] historyIndex, byte[] historyTable,
                                                byte[] segmentIndex, byte[] segmentTable, Set<Integer> deletedSegments) {
        Set<Integer> toDelete = new HashSet<>();
        int highestEpoch = epochCutMap.values().stream().max(Comparator.naturalOrder()).orElse(Integer.MIN_VALUE);

        Optional<HistoryRecord> historyRecordOpt = HistoryRecord.readRecord(0, historyIndex, historyTable, true);

        // start with epoch 0 and go all the way upto epochCutMap.highEpoch
        while (historyRecordOpt.isPresent() && historyRecordOpt.get().getEpoch() <= highestEpoch) {
            HistoryRecord historyRecord = historyRecordOpt.get();
            int epoch = historyRecord.getEpoch();

            toDelete.addAll(historyRecord.getSegments().stream().filter(epochSegmentNumber -> {
                Segment epochSegment = getSegment(epochSegmentNumber, segmentIndex, segmentTable);
                // ignore already deleted segments from todelete
                // toDelete.add(epoch.segment overlaps cut.segment && epoch < cut.segment.epoch)
                return !deletedSegments.contains(epochSegmentNumber) &&
                        epochCutMap.entrySet().stream().noneMatch(cutSegment -> cutSegment.getKey().getNumber() == epochSegment.getNumber() ||
                                (cutSegment.getKey().overlaps(epochSegment) && cutSegment.getValue() <= epoch));
            }).collect(Collectors.toSet()));
            historyRecordOpt = HistoryRecord.fetchNext(historyRecord, historyIndex, historyTable, true);
        }
        return toDelete;
    }

    private static boolean greaterThan(Map<Segment, Integer> map1, Map<Segment, Integer> map2, Map<Integer, Long> cut1,
                                       Map<Integer, Long> cut2) {
        // find overlapping segments in map2 for all segments in map1
        // compare epochs. map1 should have epochs gt or eq its overlapping segments in map2
        return map1.entrySet().stream().allMatch(e1 ->
                map2.entrySet().stream().noneMatch(e2 ->
                        (e2.getKey().getNumber() == e1.getKey().getNumber() &&
                                cut1.get(e1.getKey().getNumber()) < cut2.get(e2.getKey().getNumber()))
                                || (e2.getKey().overlaps(e1.getKey()) && e1.getValue() < e2.getValue())));
    }

    /**
     * Helper method to compute list of continuous ranges. For example, two neighbouring key ranges where,
     * range1.high == range2.low then they are considered neighbours.
     * This method reduces input range into distinct continuous blocks.
     * @param input list of key ranges.
     * @return reduced list of key ranges.
     */
    private static List<AbstractMap.SimpleEntry<Double, Double>> reduce(List<AbstractMap.SimpleEntry<Double, Double>> input) {
        List<AbstractMap.SimpleEntry<Double, Double>> ranges = new ArrayList<>(input);
        ranges.sort(Comparator.comparingDouble(AbstractMap.SimpleEntry::getKey));
        List<AbstractMap.SimpleEntry<Double, Double>> result = new ArrayList<>();
        double low = -1.0;
        double high = -1.0;
        for (AbstractMap.SimpleEntry<Double, Double> range : ranges) {
            if (high < range.getKey()) {
                // add previous result and start a new result if prev.high is less than next.low
                if (low != -1.0 && high != -1.0) {
                    result.add(new AbstractMap.SimpleEntry<>(low, high));
                }
                low = range.getKey();
                high = range.getValue();
            } else if (high == range.getKey()) {
                // if adjacent (prev.high == next.low) then update only high
                high = range.getValue();
            } else {
                // if prev.high > next.low.
                // [Note: next.low cannot be less than 0] which means prev.high > 0
                assert low >= 0;
                assert high > 0;
                result.add(new AbstractMap.SimpleEntry<>(low, high));
                low = range.getKey();
                high = range.getValue();
            }
        }
        // add the last range
        if (low != -1.0 && high != -1.0) {
            result.add(new AbstractMap.SimpleEntry<>(low, high));
        }
        return result;
    }

    public static long getEpochScaleTime(int epoch, byte[] historyIndex, byte[] historyTable) {
        return HistoryRecord.readRecord(epoch, historyIndex, historyTable, true)
                .map(HistoryRecord::getScaleTime).orElse(0L);
    }
}<|MERGE_RESOLUTION|>--- conflicted
+++ resolved
@@ -45,17 +45,12 @@
  */
 public class TableHelper {
     /**
-<<<<<<< HEAD
      * Segment Table records are indexed and and it is O(constant) operation to get segment offset given segmentIndex.
-=======
-     * Segment Table records are of fixed size. So its O(constant) operation to read the segment record given the segment
-     * number.
->>>>>>> eff92392
      *
      * @param number       segment number
      * @param segmentIndex segment table index
      * @param segmentTable segment table
-     * @return Segment
+     * @return Segment object
      */
     public static Segment getSegment(final int number, final byte[] segmentIndex, final byte[] segmentTable) {
 
@@ -76,12 +71,8 @@
     /**
      * This method reads segment table and returns total number of segments in the table.
      *
-<<<<<<< HEAD
      * @param segmentIndex segment table index
      * @param segmentTable segment table
-=======
-     * @param segmentTable segment table.
->>>>>>> eff92392
      * @return total number of segments in the stream.
      */
     public static int getSegmentCount(final byte[] segmentIndex, final byte[] segmentTable) {
@@ -375,21 +366,14 @@
      * @param timeStamp             timestamp
      * @return pair of serialized segment index and segment table.
      */
-<<<<<<< HEAD
     public static Pair<byte[], byte[]> createSegmentTableAndIndex(
             final List<AbstractMap.SimpleEntry<Double, Double>> newRanges,
             final long timeStamp) {
         final ByteArrayOutputStream segmentStream = new ByteArrayOutputStream();
         final ByteArrayOutputStream segmentIndex = new ByteArrayOutputStream();
         writeToSegmentTableAndIndex(0, 0, newRanges, timeStamp, segmentStream, segmentIndex);
-=======
-    @SneakyThrows
-    public static byte[] createSegmentTable(final List<AbstractMap.SimpleEntry<Double, Double>> newRanges, final long timeStamp) {
-        final ByteArrayOutputStream segmentStream = new ByteArrayOutputStream();
-        writeSegmentsToSegmentTable(0, 0, newRanges, timeStamp, segmentStream);
->>>>>>> eff92392
-
-        return new ImmutablePair<>(segmentStream.toByteArray(), segmentIndex.toByteArray());
+
+        return new ImmutablePair<>(segmentIndex.toByteArray(), segmentStream.toByteArray());
     }
 
     /**
@@ -404,7 +388,7 @@
      * @param timeStamp             timestamp
      * @return pair of serialized segment index and segment table.
      */
-<<<<<<< HEAD
+    @SneakyThrows
     public static Pair<byte[], byte[]> addNewSegmentsToSegmentTableAndIndex(final int startingSegmentNumber,
                                                                             final int newEpoch,
                                                                             final byte[] segmentIndex,
@@ -417,66 +401,33 @@
                 .map(index -> index.getIndexOffset()).orElse(segmentIndex.length);
         final ByteArrayOutputStream segmentStream = new ByteArrayOutputStream();
         final ByteArrayOutputStream indexStream = new ByteArrayOutputStream();
-        try {
-            indexStream.write(segmentIndex, 0, segmentIndexOffset);
-            segmentStream.write(segmentTable);
-        } catch (IOException e) {
-            throw Lombok.sneakyThrow(e);
-        }
+        indexStream.write(segmentIndex, 0, segmentIndexOffset);
+        segmentStream.write(segmentTable);
         writeToSegmentTableAndIndex(startingSegmentNumber, newEpoch, newRanges, timeStamp, segmentStream, indexStream);
-        return new ImmutablePair<>(segmentStream.toByteArray(), indexStream.toByteArray());
-    }
-
+        return new ImmutablePair<>(indexStream.toByteArray(), segmentStream.toByteArray());
+    }
+
+    @SneakyThrows
     private static void writeToSegmentTableAndIndex(int startingSegmentNumber, int newEpoch,
                                                     List<AbstractMap.SimpleEntry<Double, Double>> newRanges,
                                                     long timeStamp,
                                                     ByteArrayOutputStream segmentStream,
                                                     ByteArrayOutputStream indexStream) {
-        try {
-            IntStream.range(0, newRanges.size())
-                    .forEach(
-                            x -> {
-                                try {
-                                    int offset = segmentStream.size();
-                                    segmentStream.write(new SegmentRecord(startingSegmentNumber + x,
-                                            timeStamp, newEpoch, newRanges.get(x).getKey(), newRanges.get(x).getValue())
-                                            .toByteArray());
-                                    indexStream.write(new SegmentIndexRecord(startingSegmentNumber + x,
-                                            offset).toByteArray());
-                                } catch (Exception e) {
-                                    throw Lombok.sneakyThrow(e);
-                                }
-=======
-    @SneakyThrows
-    public static byte[] updateSegmentTable(final int startingSegmentNumber,
-                                            final int creationEpoch,
-                                            final byte[] segmentTable,
-                                            final List<AbstractMap.SimpleEntry<Double, Double>> newRanges,
-                                            final long timeStamp) {
-        final ByteArrayOutputStream segmentStream = new ByteArrayOutputStream();
-        segmentStream.write(segmentTable);
-
-        writeSegmentsToSegmentTable(startingSegmentNumber, creationEpoch, newRanges, timeStamp, segmentStream);
-
-        return segmentStream.toByteArray();
-    }
-
-    private static void writeSegmentsToSegmentTable(int startingSegmentNumber, int creationEpoch, List<AbstractMap.SimpleEntry<Double, Double>> newRanges, long timeStamp, ByteArrayOutputStream segmentStream) {
         IntStream.range(0, newRanges.size())
                 .forEach(
-                        newRange -> {
+                        x -> {
                             try {
-                                segmentStream.write(new SegmentRecord(startingSegmentNumber + newRange,
-                                        creationEpoch, timeStamp, newRanges.get(newRange).getKey(), newRanges.get(newRange).getValue())
+                                int offset = segmentStream.size();
+                                segmentStream.write(new SegmentRecord(startingSegmentNumber + x,
+                                        timeStamp, newEpoch, newRanges.get(x).getKey(), newRanges.get(x).getValue())
                                         .toByteArray());
+                                indexStream.write(new SegmentIndexRecord(startingSegmentNumber + x,
+                                        offset).toByteArray());
                             } catch (IOException e) {
                                 throw Lombok.sneakyThrow(e);
->>>>>>> eff92392
                             }
-                    );
-        } catch (Exception e) {
-            throw Lombok.sneakyThrow(e);
-        }
+                        }
+                );
     }
 
     /**
@@ -488,29 +439,16 @@
      * @param newActiveSegments new active segments
      * @return serialized history table as byte array
      */
-<<<<<<< HEAD
+    @SneakyThrows
     public static byte[] addPartialRecordToHistoryTable(final byte[] historyIndex, final byte[] historyTable,
-=======
-    @SneakyThrows
-    public static byte[] addPartialRecordToHistoryTable(final byte[] historyTable,
->>>>>>> eff92392
                                                         final List<Integer> newActiveSegments) {
         final ByteArrayOutputStream historyStream = new ByteArrayOutputStream();
         Optional<HistoryRecord> last = HistoryRecord.readLatestRecord(historyIndex, historyTable, false);
         assert last.isPresent() && !(last.get().isPartial());
 
-<<<<<<< HEAD
-        try {
-            historyStream.write(historyTable);
-            HistoryRecord record = new HistoryRecord(last.get().getEpoch() + 1, newActiveSegments);
-            historyStream.write(record.toByteArray());
-        } catch (Exception e) {
-            throw Lombok.sneakyThrow(e);
-        }
-=======
         historyStream.write(historyTable);
-        historyStream.write(new HistoryRecord(last.get().getEpoch() + 1, newActiveSegments, historyTable.length).toBytePartial());
->>>>>>> eff92392
+        HistoryRecord record = new HistoryRecord(last.get().getEpoch() + 1, newActiveSegments);
+        historyStream.write(record.toByteArray());
         return historyStream.toByteArray();
     }
 
@@ -523,12 +461,8 @@
      * @param timestamp            scale timestamp
      * @return serialized updated history table
      */
-<<<<<<< HEAD
+    @SneakyThrows
     public static byte[] completePartialRecordInHistoryTable(final byte[] historyIndex, final byte[] historyTable,
-=======
-    @SneakyThrows
-    public static byte[] completePartialRecordInHistoryTable(final byte[] historyTable,
->>>>>>> eff92392
                                                              final HistoryRecord partialHistoryRecord,
                                                              final long timestamp) {
         Optional<HistoryRecord> record = HistoryRecord.readLatestRecord(historyIndex, historyTable, false);
@@ -538,20 +472,9 @@
         HistoryIndexRecord indexRecord = HistoryIndexRecord.readLatestRecord(historyIndex).get();
         final ByteArrayOutputStream historyStream = new ByteArrayOutputStream();
 
-<<<<<<< HEAD
-        try {
-            historyStream.write(historyTable, 0, indexRecord.getHistoryOffset());
-            historyStream.write(new HistoryRecord(partialHistoryRecord.getEpoch(), partialHistoryRecord.getSegments(),
-                    timestamp).toByteArray());
-        } catch (Exception e) {
-            throw Lombok.sneakyThrow(e);
-        }
-=======
-        historyStream.write(historyTable);
-
-        historyStream.write(new HistoryRecord(partialHistoryRecord.getSegments(),
-                partialHistoryRecord.getEpoch(), timestamp, partialHistoryRecord.getOffset()).remainingByteArray());
->>>>>>> eff92392
+        historyStream.write(historyTable, 0, indexRecord.getHistoryOffset());
+        historyStream.write(new HistoryRecord(partialHistoryRecord.getEpoch(), partialHistoryRecord.getSegments(),
+                timestamp).toByteArray());
         return historyStream.toByteArray();
     }
 
@@ -567,20 +490,7 @@
                                             final List<Integer> newActiveSegments) {
         final ByteArrayOutputStream historyStream = new ByteArrayOutputStream();
 
-<<<<<<< HEAD
-        try {
-            historyStream.write(new HistoryRecord(0, newActiveSegments, timestamp).toByteArray());
-        } catch (Exception e) {
-            throw Lombok.sneakyThrow(e);
-        }
-=======
-        historyStream.write(new HistoryRecord(
-                newActiveSegments,
-                0,
-                timestamp,
-                0)
-                .toByteArray());
->>>>>>> eff92392
+        historyStream.write(new HistoryRecord(0, newActiveSegments, timestamp).toByteArray());
         return historyStream.toByteArray();
     }
 
@@ -590,22 +500,11 @@
      * @param timestamp     timestamp
      * @return serialized index table
      */
-<<<<<<< HEAD
+    @SneakyThrows
     public static byte[] createHistoryIndex(final long timestamp) {
         final ByteArrayOutputStream indexStream = new ByteArrayOutputStream();
 
-        try {
-            indexStream.write(new HistoryIndexRecord(0, 0).toByteArray());
-        } catch (Exception e) {
-            throw Lombok.sneakyThrow(e);
-        }
-=======
-    @SneakyThrows
-    public static byte[] createIndexTable(final long timestamp) {
-        final ByteArrayOutputStream indexStream = new ByteArrayOutputStream();
-
-        indexStream.write(new IndexRecord(timestamp, 0, 0).toByteArray());
->>>>>>> eff92392
+        indexStream.write(new HistoryIndexRecord(0, 0).toByteArray());
         return indexStream.toByteArray();
     }
 
@@ -616,31 +515,13 @@
      * @param historyOffset history table offset
      * @return serialized index table
      */
-<<<<<<< HEAD
+    @SneakyThrows
     public static byte[] updateHistoryIndex(final byte[] historyIndex,
                                             final int historyOffset) {
         final ByteArrayOutputStream indexStream = new ByteArrayOutputStream();
         int epoch = HistoryIndexRecord.readLatestRecord(historyIndex).get().getEpoch();
-        try {
-            indexStream.write(historyIndex);
-            indexStream.write(new HistoryIndexRecord(epoch, historyOffset).toByteArray());
-        } catch (Exception e) {
-            throw Lombok.sneakyThrow(e);
-        }
-=======
-    @SneakyThrows
-    public static byte[] updateIndexTable(final byte[] indexTable,
-                                          final long timestamp,
-                                          final int historyOffset) {
-        final ByteArrayOutputStream indexStream = new ByteArrayOutputStream();
-
-        indexStream.write(indexTable);
-        indexStream.write(new IndexRecord(
-                timestamp,
-                indexTable.length / IndexRecord.INDEX_RECORD_SIZE,
-                historyOffset)
-                .toByteArray());
->>>>>>> eff92392
+        indexStream.write(historyIndex);
+        indexStream.write(new HistoryIndexRecord(epoch, historyOffset).toByteArray());
         return indexStream.toByteArray();
     }
 
@@ -670,30 +551,34 @@
      * Method that looks at the supplied epoch transition record and compares it with partial state in metadata store to determine
      * if the partial state corresponds to supplied input.
      * @param epochTransitionRecord epoch transition record
-     * @param historyTable history table
+     * @param historyIndex history index
+     * @param historyTable history table
+     * @param segmentIndex segment index
      * @param segmentTable segment table
      * @return true if input matches partial state, false otherwise
      */
     public static boolean isEpochTransitionConsistent(final EpochTransitionRecord epochTransitionRecord,
+                    final byte[] historyIndex,
                     final byte[] historyTable,
+                    final byte[] segmentIndex,
                     final byte[] segmentTable) {
         AtomicBoolean isConsistent = new AtomicBoolean(true);
-        SegmentRecord latest = SegmentRecord.readRecord(segmentTable, getSegmentCount(segmentTable) - 1).get();
+        SegmentRecord latest = SegmentRecord.readLatest(segmentIndex, segmentTable).get();
         // verify that epoch transition record is consistent with segment table
-        if (latest.getEpoch() == epochTransitionRecord.newEpoch) { // if segment table is updated
+        if (latest.getCreationEpoch() == epochTransitionRecord.newEpoch) { // if segment table is updated
             epochTransitionRecord.newSegmentsWithRange.entrySet().forEach(segmentWithRange -> {
-                Optional<SegmentRecord> segmentOpt = SegmentRecord.readRecord(segmentTable, segmentWithRange.getKey());
+                Optional<SegmentRecord> segmentOpt = SegmentRecord.readRecord(segmentIndex, segmentTable, segmentWithRange.getKey());
                 isConsistent.compareAndSet(true, segmentOpt.isPresent() &&
-                        segmentOpt.get().getEpoch() == epochTransitionRecord.getNewEpoch() &&
+                        segmentOpt.get().getCreationEpoch() == epochTransitionRecord.getNewEpoch() &&
                         segmentOpt.get().getRoutingKeyStart() == segmentWithRange.getValue().getKey() &&
                         segmentOpt.get().getRoutingKeyEnd() == segmentWithRange.getValue().getValue());
             });
         } else { // if segment table is not updated
-            isConsistent.compareAndSet(true, latest.getEpoch() == epochTransitionRecord.getActiveEpoch());
+            isConsistent.compareAndSet(true, latest.getCreationEpoch() == epochTransitionRecord.getActiveEpoch());
         }
 
         // verify that epoch transition record is consistent with history table
-        HistoryRecord latestHistoryRecord = HistoryRecord.readLatestRecord(historyTable, false).get();
+        HistoryRecord latestHistoryRecord = HistoryRecord.readLatestRecord(historyIndex, historyTable, false).get();
         // if history table is not updated
         if (latestHistoryRecord.getEpoch() == epochTransitionRecord.activeEpoch) {
             isConsistent.compareAndSet(true,
