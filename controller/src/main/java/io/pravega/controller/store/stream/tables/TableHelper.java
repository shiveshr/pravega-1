--- conflicted
+++ resolved
@@ -40,13 +40,8 @@
 import java.util.stream.IntStream;
 
 import static io.pravega.shared.segment.StreamSegmentNameUtils.computeSegmentId;
-<<<<<<< HEAD
-import static io.pravega.shared.segment.StreamSegmentNameUtils.getPrimaryId;
-import static io.pravega.shared.segment.StreamSegmentNameUtils.getSecondaryId;
-=======
 import static io.pravega.shared.segment.StreamSegmentNameUtils.getSegmentNumber;
 import static io.pravega.shared.segment.StreamSegmentNameUtils.getEpoch;
->>>>>>> 7d145638
 
 /**
  * Helper class for operations pertaining to segment store tables (segment, history, index).
@@ -66,20 +61,12 @@
      */
     public static Segment getSegment(final long segmentId, final byte[] segmentIndex, final byte[] segmentTable,
                                      final byte[] historyIndex, final byte[] historyTable) {
-<<<<<<< HEAD
-        int primaryId = getPrimaryId(segmentId);
-=======
         int primaryId = getSegmentNumber(segmentId);
->>>>>>> 7d145638
         Optional<SegmentRecord> recordOpt = SegmentRecord.readRecord(segmentIndex, segmentTable, primaryId);
         if (recordOpt.isPresent()) {
             SegmentRecord record = recordOpt.get();
             long creationTime;
-<<<<<<< HEAD
-            int epoch = getSecondaryId(segmentId);
-=======
             int epoch = getEpoch(segmentId);
->>>>>>> 7d145638
 
             if (epoch == record.getCreationEpoch()) {
                 creationTime = record.getStartTime();
@@ -683,15 +670,9 @@
         // verify that epoch transition record is consistent with segment table
         if (latest.getCreationEpoch() == epochTransitionRecord.newEpoch) { // if segment table is updated
             epochTransitionRecord.newSegmentsWithRange.entrySet().forEach(segmentWithRange -> {
-<<<<<<< HEAD
-                Optional<SegmentRecord> segmentOpt = SegmentRecord.readRecord(segmentIndex, segmentTable, getPrimaryId(segmentWithRange.getKey()));
-                isConsistent.compareAndSet(true, segmentOpt.isPresent() &&
-                        // TODO: shivesh this check will break after rolling transaction, getPrimaryId
-=======
                 Optional<SegmentRecord> segmentOpt = SegmentRecord.readRecord(segmentIndex, segmentTable, getSegmentNumber(segmentWithRange.getKey()));
                 isConsistent.compareAndSet(true, segmentOpt.isPresent() &&
                         // TODO: shivesh this check will break after rolling transaction, getSegmentId
->>>>>>> 7d145638
                         segmentOpt.get().getCreationEpoch() == epochTransitionRecord.getNewEpoch() &&
                         segmentOpt.get().getRoutingKeyStart() == segmentWithRange.getValue().getKey() &&
                         segmentOpt.get().getRoutingKeyEnd() == segmentWithRange.getValue().getValue());
@@ -883,11 +864,7 @@
                 x.getKey() >= 0 && x.getValue() > 0);
 
         List<AbstractMap.SimpleEntry<Double, Double>> oldRanges = segmentsToSeal.stream()
-<<<<<<< HEAD
-                .map(segmentId -> SegmentRecord.readRecord(segmentIndex, segmentTable, getPrimaryId(segmentId)).map(x ->
-=======
                 .map(segmentId -> SegmentRecord.readRecord(segmentIndex, segmentTable, getSegmentNumber(segmentId)).map(x ->
->>>>>>> 7d145638
                         new AbstractMap.SimpleEntry<>(x.getRoutingKeyStart(), x.getRoutingKeyEnd())))
                 .filter(Optional::isPresent)
                 .map(Optional::get)
