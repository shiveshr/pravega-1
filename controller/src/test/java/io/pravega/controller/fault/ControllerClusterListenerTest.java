/**
 * Copyright (c) 2017 Dell Inc., or its subsidiaries. All Rights Reserved.
 *
 * Licensed under the Apache License, Version 2.0 (the "License");
 * you may not use this file except in compliance with the License.
 * You may obtain a copy of the License at
 *
 *     http://www.apache.org/licenses/LICENSE-2.0
 */
package io.pravega.controller.fault;

import com.google.common.collect.Lists;
import io.pravega.common.cluster.ClusterType;
import io.pravega.common.cluster.Host;
import io.pravega.common.cluster.zkImpl.ClusterZKImpl;
import io.pravega.common.concurrent.ExecutorServiceHelpers;
import io.pravega.common.concurrent.Futures;
import io.pravega.common.tracing.RequestTracker;
import io.pravega.controller.mocks.EventStreamWriterMock;
import io.pravega.controller.mocks.SegmentHelperMock;
import io.pravega.controller.server.SegmentHelper;
import io.pravega.controller.server.rpc.auth.AuthHelper;
<<<<<<< HEAD
import io.pravega.controller.store.host.HostControllerStore;
import io.pravega.controller.store.host.HostStoreFactory;
import io.pravega.controller.store.host.impl.HostMonitorConfigImpl;
=======
>>>>>>> d58e983d
import io.pravega.controller.store.stream.BucketStore;
import io.pravega.controller.store.stream.StreamMetadataStore;
import io.pravega.controller.store.stream.StreamStoreFactory;
import io.pravega.controller.store.task.TaskMetadataStore;
import io.pravega.controller.store.task.TaskStoreFactory;
import io.pravega.controller.task.Stream.RequestSweeper;
import io.pravega.controller.task.Stream.StreamMetadataTasks;
import io.pravega.controller.task.Stream.StreamTransactionMetadataTasks;
import io.pravega.controller.task.Stream.TestTasks;
import io.pravega.controller.task.Stream.TxnSweeper;
import io.pravega.controller.task.TaskSweeper;
import io.pravega.test.common.TestingServerStarter;
import java.time.Duration;
import java.util.concurrent.CompletableFuture;
import java.util.concurrent.ExecutionException;
import java.util.concurrent.Executors;
import java.util.concurrent.LinkedBlockingQueue;
import java.util.concurrent.ScheduledExecutorService;
import java.util.concurrent.TimeUnit;
import java.util.function.Supplier;

import lombok.Cleanup;
import lombok.extern.slf4j.Slf4j;
import org.apache.curator.framework.CuratorFramework;
import org.apache.curator.framework.CuratorFrameworkFactory;
import org.apache.curator.retry.ExponentialBackoffRetry;
import org.apache.curator.test.TestingServer;
import org.junit.After;
import org.junit.Before;
import org.junit.Test;

import static org.junit.Assert.assertEquals;
import static org.junit.Assert.assertTrue;
import static org.mockito.ArgumentMatchers.any;
import static org.mockito.ArgumentMatchers.anyString;
import static org.mockito.Mockito.atLeast;
import static org.mockito.Mockito.doAnswer;
import static org.mockito.Mockito.doCallRealMethod;
import static org.mockito.Mockito.mock;
import static org.mockito.Mockito.spy;
import static org.mockito.Mockito.times;
import static org.mockito.Mockito.verify;
import static org.mockito.Mockito.when;

/**
 * ControllerClusterListener tests.
 */
@Slf4j
public class ControllerClusterListenerTest {

    private TestingServer zkServer;
    private CuratorFramework curatorClient;
    private ScheduledExecutorService executor;
    private ClusterZKImpl clusterZK;

    private LinkedBlockingQueue<String> nodeAddedQueue = new LinkedBlockingQueue<>();
    private LinkedBlockingQueue<String> nodeRemovedQueue = new LinkedBlockingQueue<>();


    @Before
    public void setup() throws Exception {
        // 1. Start ZK server.
        zkServer = new TestingServerStarter().start();

        // 2. Start ZK client.
        curatorClient = CuratorFrameworkFactory.newClient(zkServer.getConnectString(),
                new ExponentialBackoffRetry(200, 10, 5000));
        curatorClient.start();

        // 3. Start executor service.
        executor = Executors.newScheduledThreadPool(5);

        // 4. start cluster event listener
        clusterZK = new ClusterZKImpl(curatorClient, ClusterType.CONTROLLER);

        clusterZK.addListener((eventType, host) -> {
            switch (eventType) {
                case HOST_ADDED:
                    nodeAddedQueue.offer(host.getHostId());
                    break;
                case HOST_REMOVED:
                    nodeRemovedQueue.offer(host.getHostId());
                    break;
                case ERROR:
                default:
                    break;
            }
        });
    }

    @After
    public void shutdown() throws Exception {
        clusterZK.close();
        ExecutorServiceHelpers.shutdown(Duration.ofSeconds(2), executor);
        curatorClient.close();
        zkServer.close();
    }

    @Test(timeout = 60000L)
    public void clusterListenerTest() throws Exception {
        String hostName = "localhost";
        Host host = new Host(hostName, 10, "host1");

        // Create task sweeper.
        TaskMetadataStore taskStore = TaskStoreFactory.createInMemoryStore(executor);
        TaskSweeper taskSweeper = new TaskSweeper(taskStore, host.getHostId(), executor,
                new TestTasks(taskStore, executor, host.getHostId()));
        
        // Create txn sweeper.
<<<<<<< HEAD
        try (StreamMetadataStore streamStore = StreamStoreFactory.createInMemoryStore(executor)) {
            HostControllerStore hostStore = HostStoreFactory.createInMemoryStore(HostMonitorConfigImpl.dummyConfig());
            ConnectionFactory connectionFactory = mock(ConnectionFactory.class);
            SegmentHelper segmentHelper = SegmentHelperMock.getSegmentHelperMock(hostStore, connectionFactory, AuthHelper.getDisabledAuthHelper());
            StreamTransactionMetadataTasks txnTasks = new StreamTransactionMetadataTasks(streamStore, segmentHelper, executor, host.getHostId());
            txnTasks.initializeStreamWriters("commitStream", new EventStreamWriterMock<>(), "abortStream",
                    new EventStreamWriterMock<>());
            TxnSweeper txnSweeper = new TxnSweeper(streamStore, txnTasks, 100, executor);
            RequestSweeper requestSweeper = new RequestSweeper(streamStore, executor, mock(StreamMetadataTasks.class));

            // Create ControllerClusterListener.
            ControllerClusterListener clusterListener = new ControllerClusterListener(host, clusterZK, executor,
                    Lists.newArrayList(taskSweeper, txnSweeper, requestSweeper));
            clusterListener.startAsync();

            clusterListener.awaitRunning();

            validateAddedNode(host.getHostId());

            // Add a new host
            Host host1 = new Host(hostName, 20, "host2");
            clusterZK.registerHost(host1);
            validateAddedNode(host1.getHostId());

            clusterZK.deregisterHost(host1);
            validateRemovedNode(host1.getHostId());

            clusterListener.stopAsync();

            clusterListener.awaitTerminated();
            validateRemovedNode(host.getHostId());
        }
=======
        @Cleanup
        StreamMetadataStore streamStore = StreamStoreFactory.createInMemoryStore(executor);
        SegmentHelper segmentHelper = SegmentHelperMock.getSegmentHelperMock();
        StreamTransactionMetadataTasks txnTasks = new StreamTransactionMetadataTasks(streamStore,
                segmentHelper, executor, host.getHostId(), AuthHelper.getDisabledAuthHelper());
        txnTasks.initializeStreamWriters("commitStream", new EventStreamWriterMock<>(), "abortStream",
                new EventStreamWriterMock<>());
        TxnSweeper txnSweeper = new TxnSweeper(streamStore, txnTasks, 100, executor);

        // Create ControllerClusterListener.
        ControllerClusterListener clusterListener = new ControllerClusterListener(host, clusterZK, executor,
                Lists.newArrayList(taskSweeper, txnSweeper));
        clusterListener.startAsync();

        clusterListener.awaitRunning();

        validateAddedNode(host.getHostId());

        // Add a new host
        Host host1 = new Host(hostName, 20, "host2");
        clusterZK.registerHost(host1);
        validateAddedNode(host1.getHostId());

        clusterZK.deregisterHost(host1);
        validateRemovedNode(host1.getHostId());

        clusterListener.stopAsync();

        clusterListener.awaitTerminated();
        validateRemovedNode(host.getHostId());
>>>>>>> d58e983d
    }

    @Test(timeout = 60000L)
    @SuppressWarnings("unchecked")
    public void clusterListenerStarterTest() throws InterruptedException, ExecutionException {
        String hostName = "localhost";
        Host host = new Host(hostName, 10, "originalhost");
        // Following futures are used as latches. When awaitRunning a sweeper, we wait on a latch by calling
        // Futures.await across the test case.
        // Future for ensuring that task sweeper is ready and we let the sweep happen.
        CompletableFuture<Void> taskSweep = new CompletableFuture<>();
        // Future for when taskSweeper.failedHost is called once
        CompletableFuture<Void> taskHostSweep1 = new CompletableFuture<>();
        // Future for when taskSweeper.failedHost is called second time
        CompletableFuture<Void> taskHostSweep2 = new CompletableFuture<>();
        // Future for txn sweeper to get ready.
        CompletableFuture<Void> txnSweep = new CompletableFuture<>();
        // Future for txnsweeper.failedProcess to be called the first time
        CompletableFuture<Void> txnHostSweepIgnore = new CompletableFuture<>();
        CompletableFuture<Void> txnHostSweep2 = new CompletableFuture<>();
        // Create task sweeper.
        TaskMetadataStore taskStore = TaskStoreFactory.createZKStore(curatorClient, executor);
        TaskSweeper taskSweeper = spy(new TaskSweeper(taskStore, host.getHostId(), executor,
                new TestTasks(taskStore, executor, host.getHostId())));

        when(taskSweeper.sweepFailedProcesses(any(Supplier.class))).thenAnswer(invocation -> {
            if (!taskSweep.isDone()) {
                // we complete the future when this method is called for the first time.
                taskSweep.complete(null);
            }
            return CompletableFuture.completedFuture(null);
        });
        when(taskSweeper.handleFailedProcess(anyString())).thenAnswer(invocation -> {
            if (!taskHostSweep1.isDone()) {
                // we complete this future when task sweeper for a failed host is called for the first time.
                taskHostSweep1.complete(null);
            } else if (!taskHostSweep2.isDone()) {
                // we complete this future when task sweeper for a failed host is called for the second time
                taskHostSweep2.complete(null);
            }
            return CompletableFuture.completedFuture(null);
        });

        // Create txn sweeper.
        StreamMetadataStore streamStore = StreamStoreFactory.createInMemoryStore(executor);
<<<<<<< HEAD
        HostControllerStore hostStore = HostStoreFactory.createInMemoryStore(HostMonitorConfigImpl.dummyConfig());
        ConnectionFactory connectionFactory = mock(ConnectionFactory.class);
        SegmentHelper segmentHelper = SegmentHelperMock.getSegmentHelperMock(hostStore, connectionFactory, AuthHelper.getDisabledAuthHelper());
        // create streamtransactionmetadatatasks but dont initialize it with writers. this will not be
        // ready until writers are supplied.
        StreamTransactionMetadataTasks txnTasks = new StreamTransactionMetadataTasks(streamStore, segmentHelper, executor, 
                host.getHostId());
=======
        SegmentHelper segmentHelper = SegmentHelperMock.getSegmentHelperMock();
        // create streamtransactionmetadatatasks but dont initialize it with writers. this will not be
        // ready until writers are supplied.
        StreamTransactionMetadataTasks txnTasks = new StreamTransactionMetadataTasks(streamStore, 
                segmentHelper, executor, host.getHostId(), AuthHelper.getDisabledAuthHelper());
>>>>>>> d58e983d

        TxnSweeper txnSweeper = spy(new TxnSweeper(streamStore, txnTasks, 100, executor));
        // any attempt to sweep txnHost should have been ignored
        doAnswer(invocation -> {
            txnHostSweepIgnore.complete(null);
            return false;
        }).when(txnSweeper).isReady();

        when(txnSweeper.sweepFailedProcesses(any())).thenAnswer(invocation -> {
            if (!txnSweep.isDone()) {
                txnSweep.complete(null);
            }
            return CompletableFuture.completedFuture(null);
        });
        when(txnSweeper.handleFailedProcess(anyString())).thenAnswer(invocation -> {
            if (!txnHostSweep2.isDone()) {
                txnHostSweep2.complete(null);
            }
            return CompletableFuture.completedFuture(null);
        });

        // Create request sweeper.
        StreamMetadataTasks streamMetadataTasks = new StreamMetadataTasks(streamStore, mock(BucketStore.class), taskStore, segmentHelper, executor,
<<<<<<< HEAD
                host.getHostId(), new RequestTracker(true));
=======
                host.getHostId(), AuthHelper.getDisabledAuthHelper(), new RequestTracker(true));
>>>>>>> d58e983d

        RequestSweeper requestSweeper = spy(new RequestSweeper(streamStore, executor, streamMetadataTasks));
        // any attempt to sweep requests should have been ignored
        CompletableFuture<Void> requestSweep = new CompletableFuture<>();
        // Future for txnsweeper.failedProcess to be called the first time
        CompletableFuture<Void> requestHostSweepIgnore = new CompletableFuture<>();
        CompletableFuture<Void> requestHostSweep2 = new CompletableFuture<>();

        doAnswer(invocation -> {
            requestHostSweepIgnore.complete(null);
            return false;
        }).when(requestSweeper).isReady();

        when(requestSweeper.sweepFailedProcesses(any())).thenAnswer(invocation -> {
            if (!requestSweep.isDone()) {
                requestSweep.complete(null);
            }
            return CompletableFuture.completedFuture(null);
        });
        when(requestSweeper.handleFailedProcess(anyString())).thenAnswer(invocation -> {
            if (!requestHostSweep2.isDone()) {
                requestHostSweep2.complete(null);
            }
            return CompletableFuture.completedFuture(null);
        });

        // Create ControllerClusterListener.
        ControllerClusterListener clusterListener = new ControllerClusterListener(host, clusterZK, executor,
                Lists.newArrayList(taskSweeper, txnSweeper, requestSweeper));

        clusterListener.startAsync();
        clusterListener.awaitRunning();
        log.info("cluster started");
        // ensure that task sweep happens after cluster listener becomes ready.
        assertTrue(Futures.await(taskSweep, 3000));
        log.info("task sweeper completed");

        // ensure only tasks are swept
        verify(taskSweeper, times(1)).sweepFailedProcesses(any(Supplier.class));
        verify(txnSweeper, times(0)).sweepFailedProcesses(any());
        verify(requestSweeper, times(0)).sweepFailedProcesses(any());
        verify(taskSweeper, times(0)).handleFailedProcess(anyString());
        verify(txnSweeper, times(0)).handleFailedProcess(anyString());
        verify(requestSweeper, times(0)).handleFailedProcess(anyString());
        validateAddedNode(host.getHostId());

        log.info("adding new host");

        // now add and remove a new host
        Host newHost = new Host(hostName, 20, "newHost1");
        clusterZK.registerHost(newHost);
        validateAddedNode(newHost.getHostId());
        clusterZK.deregisterHost(newHost);
        validateRemovedNode(newHost.getHostId());
        log.info("deregistering new host");

        assertTrue(Futures.await(taskHostSweep1, 3000));
        assertTrue(Futures.await(txnHostSweepIgnore, 10000));

        log.info("task sweep for new host done");

        // verify that all tasks are not swept again.
        verify(taskSweeper, times(1)).sweepFailedProcesses(any(Supplier.class));
        // verify that host specific sweep happens once.
        verify(taskSweeper, atLeast(1)).handleFailedProcess(anyString());
        // verify that txns are not yet swept as txnsweeper is not yet ready.
        verify(txnSweeper, times(0)).sweepFailedProcesses(any());
        verify(txnSweeper, times(0)).handleFailedProcess(anyString());
        // verify that txn sweeper was checked to be ready. It would have found it not ready at this point
        verify(txnSweeper, atLeast(1)).isReady();

        // request sweeper 
        // verify that txns are not yet swept as txnsweeper is not yet ready.
        verify(requestSweeper, times(0)).sweepFailedProcesses(any());
        verify(requestSweeper, times(0)).handleFailedProcess(anyString());
        // verify that txn sweeper was checked to be ready. It would have found it not ready at this point
        verify(requestSweeper, atLeast(1)).isReady();

        // Reset the mock to call real method on txnsweeper.isReady.
        doCallRealMethod().when(txnSweeper).isReady();

        // Complete txn sweeper initialization by adding event writers.
        txnTasks.initializeStreamWriters("commitStream", new EventStreamWriterMock<>(), "abortStream",
                new EventStreamWriterMock<>());
        txnSweeper.awaitInitialization();

        assertTrue(Futures.await(txnSweep, 3000));

        // verify that post initialization txns are swept. And host specific txn sweep is also performed.
        verify(txnSweeper, times(1)).sweepFailedProcesses(any());

        // Reset the mock to call real method on requestSweeper.isReady.
        doCallRealMethod().when(requestSweeper).isReady();

        // Complete requestSweeper initialization by adding event writers.
        streamMetadataTasks.setRequestEventWriter(new EventStreamWriterMock<>());

        assertTrue(Futures.await(requestSweep, 3000));

        // verify that post initialization requests are swept. And host specific request sweep is also performed.
        verify(requestSweeper, times(1)).sweepFailedProcesses(any());

        // now add another host
        newHost = new Host(hostName, 20, "newHost2");
        clusterZK.registerHost(newHost);
        validateAddedNode(newHost.getHostId());
        clusterZK.deregisterHost(newHost);
        log.info("removing newhost2");

        validateRemovedNode(newHost.getHostId());
        assertTrue(Futures.await(taskHostSweep2, 3000));
        assertTrue(Futures.await(txnHostSweep2, 3000));
        assertTrue(Futures.await(requestHostSweep2, 3000));

        verify(taskSweeper, atLeast(2)).handleFailedProcess(anyString());
        verify(txnSweeper, atLeast(1)).handleFailedProcess(anyString());
        verify(requestSweeper, atLeast(1)).handleFailedProcess(anyString());

        clusterListener.stopAsync();
        clusterListener.awaitTerminated();
    }

    private void validateAddedNode(String host) throws InterruptedException {
        assertEquals(host, nodeAddedQueue.poll(2, TimeUnit.SECONDS));
    }

    private void validateRemovedNode(String host) throws InterruptedException {
        assertEquals(host, nodeRemovedQueue.poll(2, TimeUnit.SECONDS));
    }
}<|MERGE_RESOLUTION|>--- conflicted
+++ resolved
@@ -20,12 +20,6 @@
 import io.pravega.controller.mocks.SegmentHelperMock;
 import io.pravega.controller.server.SegmentHelper;
 import io.pravega.controller.server.rpc.auth.AuthHelper;
-<<<<<<< HEAD
-import io.pravega.controller.store.host.HostControllerStore;
-import io.pravega.controller.store.host.HostStoreFactory;
-import io.pravega.controller.store.host.impl.HostMonitorConfigImpl;
-=======
->>>>>>> d58e983d
 import io.pravega.controller.store.stream.BucketStore;
 import io.pravega.controller.store.stream.StreamMetadataStore;
 import io.pravega.controller.store.stream.StreamStoreFactory;
@@ -135,40 +129,6 @@
                 new TestTasks(taskStore, executor, host.getHostId()));
         
         // Create txn sweeper.
-<<<<<<< HEAD
-        try (StreamMetadataStore streamStore = StreamStoreFactory.createInMemoryStore(executor)) {
-            HostControllerStore hostStore = HostStoreFactory.createInMemoryStore(HostMonitorConfigImpl.dummyConfig());
-            ConnectionFactory connectionFactory = mock(ConnectionFactory.class);
-            SegmentHelper segmentHelper = SegmentHelperMock.getSegmentHelperMock(hostStore, connectionFactory, AuthHelper.getDisabledAuthHelper());
-            StreamTransactionMetadataTasks txnTasks = new StreamTransactionMetadataTasks(streamStore, segmentHelper, executor, host.getHostId());
-            txnTasks.initializeStreamWriters("commitStream", new EventStreamWriterMock<>(), "abortStream",
-                    new EventStreamWriterMock<>());
-            TxnSweeper txnSweeper = new TxnSweeper(streamStore, txnTasks, 100, executor);
-            RequestSweeper requestSweeper = new RequestSweeper(streamStore, executor, mock(StreamMetadataTasks.class));
-
-            // Create ControllerClusterListener.
-            ControllerClusterListener clusterListener = new ControllerClusterListener(host, clusterZK, executor,
-                    Lists.newArrayList(taskSweeper, txnSweeper, requestSweeper));
-            clusterListener.startAsync();
-
-            clusterListener.awaitRunning();
-
-            validateAddedNode(host.getHostId());
-
-            // Add a new host
-            Host host1 = new Host(hostName, 20, "host2");
-            clusterZK.registerHost(host1);
-            validateAddedNode(host1.getHostId());
-
-            clusterZK.deregisterHost(host1);
-            validateRemovedNode(host1.getHostId());
-
-            clusterListener.stopAsync();
-
-            clusterListener.awaitTerminated();
-            validateRemovedNode(host.getHostId());
-        }
-=======
         @Cleanup
         StreamMetadataStore streamStore = StreamStoreFactory.createInMemoryStore(executor);
         SegmentHelper segmentHelper = SegmentHelperMock.getSegmentHelperMock();
@@ -199,7 +159,6 @@
 
         clusterListener.awaitTerminated();
         validateRemovedNode(host.getHostId());
->>>>>>> d58e983d
     }
 
     @Test(timeout = 60000L)
@@ -245,21 +204,11 @@
 
         // Create txn sweeper.
         StreamMetadataStore streamStore = StreamStoreFactory.createInMemoryStore(executor);
-<<<<<<< HEAD
-        HostControllerStore hostStore = HostStoreFactory.createInMemoryStore(HostMonitorConfigImpl.dummyConfig());
-        ConnectionFactory connectionFactory = mock(ConnectionFactory.class);
-        SegmentHelper segmentHelper = SegmentHelperMock.getSegmentHelperMock(hostStore, connectionFactory, AuthHelper.getDisabledAuthHelper());
-        // create streamtransactionmetadatatasks but dont initialize it with writers. this will not be
-        // ready until writers are supplied.
-        StreamTransactionMetadataTasks txnTasks = new StreamTransactionMetadataTasks(streamStore, segmentHelper, executor, 
-                host.getHostId());
-=======
         SegmentHelper segmentHelper = SegmentHelperMock.getSegmentHelperMock();
         // create streamtransactionmetadatatasks but dont initialize it with writers. this will not be
         // ready until writers are supplied.
         StreamTransactionMetadataTasks txnTasks = new StreamTransactionMetadataTasks(streamStore, 
                 segmentHelper, executor, host.getHostId(), AuthHelper.getDisabledAuthHelper());
->>>>>>> d58e983d
 
         TxnSweeper txnSweeper = spy(new TxnSweeper(streamStore, txnTasks, 100, executor));
         // any attempt to sweep txnHost should have been ignored
@@ -283,11 +232,7 @@
 
         // Create request sweeper.
         StreamMetadataTasks streamMetadataTasks = new StreamMetadataTasks(streamStore, mock(BucketStore.class), taskStore, segmentHelper, executor,
-<<<<<<< HEAD
-                host.getHostId(), new RequestTracker(true));
-=======
                 host.getHostId(), AuthHelper.getDisabledAuthHelper(), new RequestTracker(true));
->>>>>>> d58e983d
 
         RequestSweeper requestSweeper = spy(new RequestSweeper(streamStore, executor, streamMetadataTasks));
         // any attempt to sweep requests should have been ignored
