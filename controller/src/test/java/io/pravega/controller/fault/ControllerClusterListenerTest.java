--- conflicted
+++ resolved
@@ -127,22 +127,14 @@
         TaskMetadataStore taskStore = TaskStoreFactory.createInMemoryStore(executor);
         TaskSweeper taskSweeper = new TaskSweeper(taskStore, host.getHostId(), executor,
                 new TestTasks(taskStore, executor, host.getHostId()));
-        
+
         // Create txn sweeper.
         @Cleanup
         StreamMetadataStore streamStore = StreamStoreFactory.createInMemoryStore(executor);
         SegmentHelper segmentHelper = SegmentHelperMock.getSegmentHelperMock();
-<<<<<<< HEAD
-        StreamTransactionMetadataTasks txnTasks = new StreamTransactionMetadataTasks(streamStore,
+        StreamTransactionMetadataTasks txnTasks = new StreamTransactionMetadataTasks(streamStore, 
                 segmentHelper, executor, host.getHostId(), AuthHelper.getDisabledAuthHelper());
-        txnTasks.initializeStreamWriters("commitStream", new EventStreamWriterMock<>(), "abortStream",
-                new EventStreamWriterMock<>());
-=======
-        ConnectionFactory connectionFactory = mock(ConnectionFactory.class);
-        StreamTransactionMetadataTasks txnTasks = new StreamTransactionMetadataTasks(streamStore, hostStore,
-                segmentHelper, executor, host.getHostId(), connectionFactory, AuthHelper.getDisabledAuthHelper());
         txnTasks.initializeStreamWriters(new EventStreamWriterMock<>(), new EventStreamWriterMock<>());
->>>>>>> 89abc94a
         TxnSweeper txnSweeper = new TxnSweeper(streamStore, txnTasks, 100, executor);
 
         // Create ControllerClusterListener.
