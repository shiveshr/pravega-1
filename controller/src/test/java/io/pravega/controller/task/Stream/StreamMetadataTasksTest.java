--- conflicted
+++ resolved
@@ -285,12 +285,8 @@
         assertTrue(configProp.getStreamConfiguration().equals(streamConfiguration1) && !configProp.isUpdating());
 
         streamStorePartialMock.setState(SCOPE, stream1, State.UPDATING, null, executor).join();
-<<<<<<< HEAD
-        UpdateStreamEvent event = new UpdateStreamEvent(SCOPE, stream1);
+        UpdateStreamEvent event = new UpdateStreamEvent(SCOPE, stream1, System.nanoTime());
         assertTrue(Futures.await(updateStreamTask.execute(event)));
-=======
-        UpdateStreamEvent event = new UpdateStreamEvent(SCOPE, stream1, System.nanoTime());
->>>>>>> 5771701c
         AssertExtensions.assertThrows("", updateStreamTask.execute(event), e -> Exceptions.unwrap(e) instanceof TaskExceptions.StartException);
         assertEquals(State.ACTIVE, streamStorePartialMock.getState(SCOPE, stream1, true, null, executor).join());
     }
@@ -404,12 +400,8 @@
 
         streamStorePartialMock.setState(SCOPE, "test", State.TRUNCATING, null, executor).join();
 
-<<<<<<< HEAD
-        TruncateStreamEvent event = new TruncateStreamEvent(SCOPE, "test");
+        TruncateStreamEvent event = new TruncateStreamEvent(SCOPE, "test", System.nanoTime());
         assertTrue(Futures.await(truncateStreamTask.execute(event)));
-=======
-        TruncateStreamEvent event = new TruncateStreamEvent(SCOPE, "test", System.nanoTime());
->>>>>>> 5771701c
         AssertExtensions.assertThrows("", truncateStreamTask.execute(event), e -> Exceptions.unwrap(e) instanceof TaskExceptions.StartException);
 
         assertEquals(State.ACTIVE, streamStorePartialMock.getState(SCOPE, "test", true, null, executor).join());
