/**
 * Copyright (c) Dell Inc., or its subsidiaries. All Rights Reserved.
 *
 * Licensed under the Apache License, Version 2.0 (the "License");
 * you may not use this file except in compliance with the License.
 * You may obtain a copy of the License at
 *
 *     http://www.apache.org/licenses/LICENSE-2.0
 */
package io.pravega.controller.task.Stream;

import com.google.common.collect.ImmutableMap;
import com.google.common.collect.Lists;
import io.pravega.client.ClientConfig;
import io.pravega.client.connection.impl.ConnectionFactory;
import io.pravega.client.connection.impl.SocketConnectionFactoryImpl;
import io.pravega.client.stream.EventStreamWriter;
import io.pravega.client.stream.EventWriterConfig;
import io.pravega.client.stream.RetentionPolicy;
import io.pravega.client.stream.ScalingPolicy;
import io.pravega.client.stream.StreamConfiguration;
import io.pravega.common.Exceptions;
import io.pravega.common.concurrent.ExecutorServiceHelpers;
import io.pravega.common.concurrent.Futures;
import io.pravega.common.tracing.RequestTracker;
import io.pravega.controller.metrics.StreamMetrics;
import io.pravega.controller.metrics.TransactionMetrics;
import io.pravega.controller.mocks.ControllerEventStreamWriterMock;
import io.pravega.controller.mocks.EventHelperMock;
import io.pravega.controller.mocks.EventStreamWriterMock;
import io.pravega.controller.mocks.SegmentHelperMock;
import io.pravega.controller.server.ControllerService;
import io.pravega.controller.server.SegmentHelper;
import io.pravega.controller.server.eventProcessor.requesthandlers.AutoScaleTask;
import io.pravega.controller.server.eventProcessor.requesthandlers.DeleteStreamTask;
import io.pravega.controller.server.eventProcessor.requesthandlers.ScaleOperationTask;
import io.pravega.controller.server.eventProcessor.requesthandlers.SealStreamTask;
import io.pravega.controller.server.eventProcessor.requesthandlers.StreamRequestHandler;
import io.pravega.controller.server.eventProcessor.requesthandlers.TaskExceptions;
import io.pravega.controller.server.eventProcessor.requesthandlers.TruncateStreamTask;
import io.pravega.controller.server.eventProcessor.requesthandlers.UpdateStreamTask;
import io.pravega.controller.server.security.auth.GrpcAuthHelper;
import io.pravega.controller.store.VersionedMetadata;
import io.pravega.controller.store.kvtable.KVTableMetadataStore;
import io.pravega.controller.store.stream.AbstractStreamMetadataStore;
import io.pravega.controller.store.stream.BucketStore;
import io.pravega.controller.store.stream.OperationContext;
import io.pravega.controller.store.stream.State;
import io.pravega.controller.store.stream.StoreException;
import io.pravega.controller.store.stream.StreamMetadataStore;
import io.pravega.controller.store.stream.StreamMetadataStoreTestHelper;
import io.pravega.controller.store.stream.StreamStoreFactory;
import io.pravega.controller.store.stream.TxnStatus;
import io.pravega.controller.store.stream.VersionedTransactionData;
import io.pravega.controller.store.stream.records.ActiveTxnRecord;
import io.pravega.controller.store.stream.records.EpochTransitionRecord;
import io.pravega.controller.store.stream.records.StreamConfigurationRecord;
import io.pravega.controller.store.stream.records.StreamCutRecord;
import io.pravega.controller.store.stream.records.StreamTruncationRecord;
import io.pravega.controller.store.task.LockFailedException;
import io.pravega.controller.store.task.TaskMetadataStore;
import io.pravega.controller.store.task.TaskStoreFactory;
import io.pravega.controller.stream.api.grpc.v1.Controller;
import io.pravega.controller.stream.api.grpc.v1.Controller.ScaleResponse;
import io.pravega.controller.stream.api.grpc.v1.Controller.ScaleResponse.ScaleStreamStatus;
import io.pravega.controller.stream.api.grpc.v1.Controller.UpdateStreamStatus;
import io.pravega.controller.stream.api.grpc.v1.Controller.DeleteSubscriberStatus;
import io.pravega.controller.stream.api.grpc.v1.Controller.AddSubscriberStatus;
import io.pravega.controller.stream.api.grpc.v1.Controller.UpdateSubscriberStatus;
import io.pravega.controller.task.EventHelper;
import io.pravega.controller.task.KeyValueTable.TableMetadataTasks;
import io.pravega.controller.util.Config;
import io.pravega.shared.NameUtils;
import io.pravega.shared.controller.event.AbortEvent;
import io.pravega.shared.controller.event.CommitEvent;
import io.pravega.shared.controller.event.ControllerEvent;
import io.pravega.shared.controller.event.DeleteStreamEvent;
import io.pravega.shared.controller.event.ScaleOpEvent;
import io.pravega.shared.controller.event.SealStreamEvent;
import io.pravega.shared.controller.event.TruncateStreamEvent;
import io.pravega.shared.controller.event.UpdateStreamEvent;
import io.pravega.test.common.AssertExtensions;
import io.pravega.test.common.TestingServerStarter;
import java.time.Duration;
import java.util.AbstractMap;
import java.util.ArrayList;
import java.util.Arrays;
import java.util.Collections;
import java.util.HashMap;
import java.util.LinkedList;
import java.util.List;
import java.util.Map;
import java.util.Optional;
import java.util.UUID;
import java.util.concurrent.CompletableFuture;
import java.util.concurrent.CompletionException;
import java.util.concurrent.ExecutionException;
import java.util.concurrent.Executors;
import java.util.concurrent.LinkedBlockingQueue;
import java.util.concurrent.ScheduledExecutorService;
import java.util.concurrent.TimeoutException;
import java.util.concurrent.atomic.AtomicBoolean;
import java.util.concurrent.atomic.AtomicLong;
import java.util.function.Supplier;
import java.util.stream.Collectors;
import lombok.Data;
import lombok.Getter;
import org.apache.commons.lang3.NotImplementedException;
import org.apache.curator.framework.CuratorFramework;
import org.apache.curator.framework.CuratorFrameworkFactory;
import org.apache.curator.retry.ExponentialBackoffRetry;
import org.apache.curator.test.TestingServer;
import org.junit.After;
import org.junit.Before;
import org.junit.Test;
import org.mockito.Mock;

import static io.pravega.shared.NameUtils.computeSegmentId;
import static org.junit.Assert.assertEquals;
import static org.junit.Assert.assertFalse;
import static org.junit.Assert.assertNotEquals;
import static org.junit.Assert.assertNull;
import static org.junit.Assert.assertTrue;
import static org.mockito.ArgumentMatchers.any;
import static org.mockito.ArgumentMatchers.anyLong;
import static org.mockito.ArgumentMatchers.anyString;
import static org.mockito.ArgumentMatchers.eq;
import static org.mockito.Mockito.doAnswer;
import static org.mockito.Mockito.doReturn;
import static org.mockito.Mockito.mock;
import static org.mockito.Mockito.reset;
import static org.mockito.Mockito.spy;
import static org.mockito.Mockito.doCallRealMethod;

public abstract class StreamMetadataTasksTest {

    private static final String SCOPE = "scope";
    protected final ScheduledExecutorService executor = Executors.newScheduledThreadPool(10);
    protected boolean authEnabled = false;
    protected CuratorFramework zkClient;
    private final String stream1 = "stream1";

    private ControllerService consumer;

    private TestingServer zkServer;

    private StreamMetadataStore streamStorePartialMock;
    private BucketStore bucketStore;
    private StreamMetadataTasks streamMetadataTasks;
    private StreamTransactionMetadataTasks streamTransactionMetadataTasks;
    private StreamRequestHandler streamRequestHandler;
    private ConnectionFactory connectionFactory;

    private RequestTracker requestTracker = new RequestTracker(true);
    private EventStreamWriterMock<CommitEvent> commitWriter;
    private EventStreamWriterMock<AbortEvent> abortWriter;
    @Mock
    private KVTableMetadataStore kvtStore;
    @Mock
    private TableMetadataTasks kvtMetadataTasks;

    @Before
    public void setup() throws Exception {
        zkServer = new TestingServerStarter().start();
        zkServer.start();
        zkClient = CuratorFrameworkFactory.newClient(zkServer.getConnectString(),
                new ExponentialBackoffRetry(200, 10, 5000));
        zkClient.start();
        StreamMetrics.initialize();
        TransactionMetrics.initialize();

        StreamMetadataStore streamStore = getStore();
        streamStorePartialMock = spy(streamStore); //create a partial mock.
        ImmutableMap<BucketStore.ServiceType, Integer> map = ImmutableMap.of(BucketStore.ServiceType.RetentionService, 1,
                BucketStore.ServiceType.WatermarkingService, 1);

        bucketStore = StreamStoreFactory.createInMemoryBucketStore(map);
        
        TaskMetadataStore taskMetadataStore = TaskStoreFactory.createZKStore(zkClient, executor);
        SegmentHelper segmentHelperMock = SegmentHelperMock.getSegmentHelperMock();
        connectionFactory = new SocketConnectionFactoryImpl(ClientConfig.builder().build());
        EventHelper helper = EventHelperMock.getEventHelperMock(executor, "host", ((AbstractStreamMetadataStore) streamStore).getHostTaskIndex());
        streamMetadataTasks = spy(new StreamMetadataTasks(streamStorePartialMock, bucketStore, taskMetadataStore, segmentHelperMock,
                executor, "host", new GrpcAuthHelper(authEnabled, "key", 300), requestTracker, helper));

        streamTransactionMetadataTasks = new StreamTransactionMetadataTasks(
                streamStorePartialMock, segmentHelperMock, executor, "host", 
                new GrpcAuthHelper(authEnabled, "key", 300));

        this.streamRequestHandler = new StreamRequestHandler(new AutoScaleTask(streamMetadataTasks, streamStorePartialMock, executor),
                new ScaleOperationTask(streamMetadataTasks, streamStorePartialMock, executor),
                new UpdateStreamTask(streamMetadataTasks, streamStorePartialMock, bucketStore, executor),
                new SealStreamTask(streamMetadataTasks, streamTransactionMetadataTasks, streamStorePartialMock, executor),
                new DeleteStreamTask(streamMetadataTasks, streamStorePartialMock, bucketStore, executor),
                new TruncateStreamTask(streamMetadataTasks, streamStorePartialMock, executor),
                streamStorePartialMock,
                executor);
        consumer = new ControllerService(kvtStore, kvtMetadataTasks, streamStorePartialMock, bucketStore, streamMetadataTasks,
                streamTransactionMetadataTasks, segmentHelperMock, executor, null);
        commitWriter = new EventStreamWriterMock<>();
        abortWriter = new EventStreamWriterMock<>();
        streamTransactionMetadataTasks.initializeStreamWriters(commitWriter, abortWriter);

        final ScalingPolicy policy1 = ScalingPolicy.fixed(2);
        final StreamConfiguration configuration1 = StreamConfiguration.builder().scalingPolicy(policy1).build();
        streamStorePartialMock.createScope(SCOPE).join();

        long start = System.currentTimeMillis();
        streamStorePartialMock.createStream(SCOPE, stream1, configuration1, start, null, executor).get();
        streamStorePartialMock.setState(SCOPE, stream1, State.ACTIVE, null, executor).get();
        AbstractMap.SimpleEntry<Double, Double> segment1 = new AbstractMap.SimpleEntry<>(0.5, 0.75);
        AbstractMap.SimpleEntry<Double, Double> segment2 = new AbstractMap.SimpleEntry<>(0.75, 1.0);
        List<Long> sealedSegments = Collections.singletonList(1L);
        VersionedMetadata<EpochTransitionRecord> response = streamStorePartialMock.submitScale(SCOPE, stream1, sealedSegments, Arrays.asList(segment1, segment2), start + 20, null, null, executor).get();
        VersionedMetadata<State> state = streamStorePartialMock.getVersionedState(SCOPE, stream1, null, executor).join();
        state = streamStorePartialMock.updateVersionedState(SCOPE, stream1, State.SCALING, state, null, executor).join();
        streamStorePartialMock.startScale(SCOPE, stream1, false, response, state, null, executor).join();
        streamStorePartialMock.scaleCreateNewEpochs(SCOPE, stream1, response, null, executor).get();
        streamStorePartialMock.scaleSegmentsSealed(SCOPE, stream1, sealedSegments.stream().collect(Collectors.toMap(x -> x, x -> 0L)), response,
                null, executor).get();
        streamStorePartialMock.completeScale(SCOPE, stream1, response, null, executor).join();
        streamStorePartialMock.updateVersionedState(SCOPE, stream1, State.ACTIVE, state, null, executor).get();
    }

    abstract StreamMetadataStore getStore();

    @After
    public void tearDown() throws Exception {
        streamMetadataTasks.close();
        streamTransactionMetadataTasks.close();
        streamStorePartialMock.close();
        streamStorePartialMock.close();
        zkClient.close();
        zkServer.close();
        connectionFactory.close();
        StreamMetrics.reset();
        TransactionMetrics.reset();
        ExecutorServiceHelpers.shutdown(executor);
    }

    @Test(timeout = 30000)
    public void updateStreamTest() throws Exception {
        OperationContext context = streamStorePartialMock.createContext(SCOPE, stream1);
        assertNotEquals(0, consumer.getCurrentSegments(SCOPE, stream1).get().size());
        WriterMock requestEventWriter = new WriterMock(streamMetadataTasks, executor);
        streamMetadataTasks.setRequestEventWriter(requestEventWriter);

        StreamConfiguration streamConfiguration = StreamConfiguration.builder()
                .scalingPolicy(ScalingPolicy.fixed(5)).build();

        StreamConfigurationRecord configProp = streamStorePartialMock.getConfigurationRecord(SCOPE, stream1, context, executor).join().getObject();
        assertFalse(configProp.isUpdating());
        // 1. happy day test
        // update.. should succeed
        CompletableFuture<UpdateStreamStatus.Status> updateOperationFuture = streamMetadataTasks.updateStream(SCOPE, 
                stream1, streamConfiguration, context);
        assertTrue(Futures.await(processEvent(requestEventWriter)));
        assertEquals(UpdateStreamStatus.Status.SUCCESS, updateOperationFuture.join());

        configProp = streamStorePartialMock.getConfigurationRecord(SCOPE, stream1, context, executor).join().getObject();
        assertTrue(configProp.getStreamConfiguration().equals(streamConfiguration));

        streamConfiguration = StreamConfiguration.builder()
                .scalingPolicy(ScalingPolicy.fixed(6)).build();

        // 2. change state to scaling
        streamStorePartialMock.setState(SCOPE, stream1, State.SCALING, context, executor).get();
        // call update should fail without posting the event
        streamMetadataTasks.updateStream(SCOPE, stream1, streamConfiguration, context);

        AtomicBoolean loop = new AtomicBoolean(false);
        Futures.loop(() -> !loop.get(),
                () -> streamStorePartialMock.getConfigurationRecord(SCOPE, stream1, context, executor)
                        .thenApply(x -> x.getObject().isUpdating())
                        .thenAccept(loop::set), executor).join();

        // event posted, first step performed. now pick the event for processing
        UpdateStreamTask updateStreamTask = new UpdateStreamTask(streamMetadataTasks, streamStorePartialMock, bucketStore, executor);
        UpdateStreamEvent taken = (UpdateStreamEvent) requestEventWriter.eventQueue.take();
        AssertExtensions.assertFutureThrows("", updateStreamTask.execute(taken),
                e -> Exceptions.unwrap(e) instanceof StoreException.OperationNotAllowedException);

        streamStorePartialMock.setState(SCOPE, stream1, State.ACTIVE, context, executor).get();

        // now with state = active, process the same event. it should succeed now.
        assertTrue(Futures.await(updateStreamTask.execute(taken)));

        // 3. multiple back to back updates.
        StreamConfiguration streamConfiguration1 = StreamConfiguration.builder()
                .scalingPolicy(ScalingPolicy.byEventRate(1, 1, 2)).build();

        CompletableFuture<UpdateStreamStatus.Status> updateOperationFuture1 = streamMetadataTasks.updateStream(SCOPE, stream1,
                streamConfiguration1, context);

        // ensure that previous updatestream has posted the event and set status to updating,
        // only then call second updateStream
        AtomicBoolean loop2 = new AtomicBoolean(false);
        Futures.loop(() -> !loop2.get(),
                () -> streamStorePartialMock.getConfigurationRecord(SCOPE, stream1, context, executor)
                        .thenApply(x -> x.getObject().isUpdating())
                        .thenAccept(loop2::set), executor).join();

        configProp = streamStorePartialMock.getConfigurationRecord(SCOPE, stream1, context, executor).join().getObject();
        assertTrue(configProp.getStreamConfiguration().equals(streamConfiguration1) && configProp.isUpdating());

        StreamConfiguration streamConfiguration2 = StreamConfiguration.builder()
                .scalingPolicy(ScalingPolicy.fixed(7)).build();

        // post the second update request. This should fail here itself as previous one has started.
        CompletableFuture<UpdateStreamStatus.Status> updateOperationFuture2 = streamMetadataTasks.updateStream(SCOPE, stream1,
                streamConfiguration2, context);
        assertEquals(UpdateStreamStatus.Status.FAILURE, updateOperationFuture2.join());

        // process event
        assertTrue(Futures.await(processEvent(requestEventWriter)));
        // verify that first request for update also completes with success.
        assertEquals(UpdateStreamStatus.Status.SUCCESS, updateOperationFuture1.join());

        configProp = streamStorePartialMock.getConfigurationRecord(SCOPE, stream1, context, executor).join().getObject();
        assertTrue(configProp.getStreamConfiguration().equals(streamConfiguration1) && !configProp.isUpdating());

        streamStorePartialMock.setState(SCOPE, stream1, State.UPDATING, context, executor).join();
        UpdateStreamEvent event = new UpdateStreamEvent(SCOPE, stream1, System.nanoTime());
        assertTrue(Futures.await(updateStreamTask.execute(event)));
        // execute the event again. It should complete without doing anything. 
        updateStreamTask.execute(event).join();
        assertEquals(State.ACTIVE, streamStorePartialMock.getState(SCOPE, stream1, true, context, executor).join());
    }

    @Test(timeout = 30000)
    public void addSubscriberTest() throws InterruptedException, ExecutionException {
        // add a new subscriber - positive case
        OperationContext context = streamStorePartialMock.createContext(SCOPE, stream1);

        String subscriber1 = "subscriber1";
        Controller.AddSubscriberStatus.Status addStatus = streamMetadataTasks.addSubscriber(SCOPE, stream1, subscriber1, 
                0L, context).get();
        assertEquals(Controller.AddSubscriberStatus.Status.SUCCESS, addStatus);

        List<String> allSubscribers = streamMetadataTasks.listSubscribers(SCOPE, stream1, context).get().getSubscribersList();
        assertEquals(1, allSubscribers.size());

        String subscriber2 = "subscriber2";
        addStatus = streamMetadataTasks.addSubscriber(SCOPE, stream1, subscriber2, 0L, context).get();
        assertEquals(Controller.AddSubscriberStatus.Status.SUCCESS, addStatus);

        String subscriber3 = "subscriber3";
        addStatus = streamMetadataTasks.addSubscriber(SCOPE, stream1, subscriber3, 0L, context).get();
        assertEquals(Controller.AddSubscriberStatus.Status.SUCCESS, addStatus);

        allSubscribers = streamMetadataTasks.listSubscribers(SCOPE, stream1, context).get().getSubscribersList();
        assertEquals(3, allSubscribers.size());
        assertTrue(allSubscribers.contains(subscriber1));
        assertTrue(allSubscribers.contains(subscriber2));
        assertTrue(allSubscribers.contains(subscriber3));

        // Add subscriber with same name, next generation idempotent operation
        addStatus = streamMetadataTasks.addSubscriber(SCOPE, stream1, subscriber2, 1L, context).get();
        assertEquals(Controller.AddSubscriberStatus.Status.SUCCESS, addStatus);

        // Add subscriber with same name, old generation
        addStatus = streamMetadataTasks.addSubscriber(SCOPE, stream1, subscriber2, 0L, context).get();
        assertEquals(Controller.AddSubscriberStatus.Status.SUCCESS, addStatus);

        // Add subscriber when stream/scope does not exist
        addStatus = streamMetadataTasks.addSubscriber(SCOPE, "nostream", "subscriber4", 0L, context).get();
        assertEquals(Controller.AddSubscriberStatus.Status.STREAM_NOT_FOUND, addStatus);
    }

    @Test(timeout = 30000)
    public void removeSubscriberTest() throws InterruptedException, ExecutionException {
        OperationContext context = streamStorePartialMock.createContext(SCOPE, stream1);
        // add a new subscriber - positive case
        String subscriber1 = "subscriber1";
        AddSubscriberStatus.Status addStatus = streamMetadataTasks.addSubscriber(SCOPE, stream1, subscriber1, 1L, context).get();
        assertEquals(Controller.AddSubscriberStatus.Status.SUCCESS, addStatus);

        String subscriber2 = "subscriber2";
        addStatus = streamMetadataTasks.addSubscriber(SCOPE, stream1, subscriber2, 0L, context).get();
        assertEquals(Controller.AddSubscriberStatus.Status.SUCCESS, addStatus);

        String subscriber3 = "subscriber3";
        addStatus = streamMetadataTasks.addSubscriber(SCOPE, stream1, subscriber3, 0L, context).get();
        assertEquals(Controller.AddSubscriberStatus.Status.SUCCESS, addStatus);

        List<String> allSubscribers = streamMetadataTasks.listSubscribers(SCOPE, stream1, context).get().getSubscribersList();
        assertEquals(3, allSubscribers.size());
        assertTrue(allSubscribers.contains(subscriber1));
        assertTrue(allSubscribers.contains(subscriber2));
        assertTrue(allSubscribers.contains(subscriber3));

        // Remove subscriber
        DeleteSubscriberStatus.Status removeStatus = streamMetadataTasks.deleteSubscriber(SCOPE, stream1, subscriber2, 1L, context).get();
        assertEquals(DeleteSubscriberStatus.Status.SUCCESS, removeStatus);

        // Remove subscriber, old generation
        removeStatus = streamMetadataTasks.deleteSubscriber(SCOPE, stream1, subscriber1, 0L, context).get();
        assertEquals(DeleteSubscriberStatus.Status.SUCCESS, removeStatus);

        allSubscribers = streamMetadataTasks.listSubscribers(SCOPE, stream1, context).get().getSubscribersList();
        assertEquals(2, allSubscribers.size());
        assertTrue(allSubscribers.contains(subscriber1));
        assertTrue(allSubscribers.contains(subscriber3));

        // Remove subscriber from non-existing stream
        removeStatus = streamMetadataTasks.deleteSubscriber(SCOPE, "nostream", subscriber3, 2L, context).get();
        assertEquals(DeleteSubscriberStatus.Status.STREAM_NOT_FOUND, removeStatus);

        // Remove non-existing subscriber from stream
        removeStatus = streamMetadataTasks.deleteSubscriber(SCOPE, stream1, "subscriber4", 2L, null).get();
        assertEquals(DeleteSubscriberStatus.Status.SUCCESS, removeStatus);
    }

    @Test(timeout = 30000)
    public void getSubscribersForStreamTest() throws InterruptedException, ExecutionException {
        // subscribers for non-existing stream
        String stream2 = "stream2";
        OperationContext context = streamStorePartialMock.createContext(SCOPE, stream2);

        List<String> allSubscribers = streamMetadataTasks.listSubscribers(SCOPE, stream2, context).get().getSubscribersList();
        assertEquals(0, allSubscribers.size());

        context = streamStorePartialMock.createContext(SCOPE, stream1);

        // no subscribers found for existing Stream
        allSubscribers = streamMetadataTasks.listSubscribers(SCOPE, stream1, context).get().getSubscribersList();
        assertEquals(0, allSubscribers.size());

        // add a new subscribers - positive case
        String subscriber1 = "subscriber1";
        AddSubscriberStatus.Status addStatus = streamMetadataTasks.addSubscriber(SCOPE, stream1, subscriber1, 0L, context).get();
        assertEquals(Controller.AddSubscriberStatus.Status.SUCCESS, addStatus);

        String subscriber2 = "subscriber2";
        addStatus = streamMetadataTasks.addSubscriber(SCOPE, stream1, subscriber2, 0L, context).get();
        assertEquals(Controller.AddSubscriberStatus.Status.SUCCESS, addStatus);

        String subscriber3 = "subscriber3";
        addStatus = streamMetadataTasks.addSubscriber(SCOPE, stream1, subscriber3, 0L, context).get();
        assertEquals(Controller.AddSubscriberStatus.Status.SUCCESS, addStatus);

        allSubscribers = streamMetadataTasks.listSubscribers(SCOPE, stream1, context).get().getSubscribersList();
        assertEquals(3, allSubscribers.size());
        assertTrue(allSubscribers.contains(subscriber1));
        assertTrue(allSubscribers.contains(subscriber2));
        assertTrue(allSubscribers.contains(subscriber3));
    }

    @Test(timeout = 30000)
    public void updateSubscriberStreamCutTest() throws InterruptedException, ExecutionException {
        OperationContext context = streamStorePartialMock.createContext(SCOPE, stream1);

        String subscriber1 = "subscriber1";
        AddSubscriberStatus.Status addStatus = streamMetadataTasks.addSubscriber(SCOPE, stream1, subscriber1, 0L, context).get();
        assertEquals(Controller.AddSubscriberStatus.Status.SUCCESS, addStatus);

        String subscriber2 = "subscriber2";
        addStatus = streamMetadataTasks.addSubscriber(SCOPE, stream1, subscriber2, 0L, context).get();
        assertEquals(Controller.AddSubscriberStatus.Status.SUCCESS, addStatus);

        List<String> allSubscribers = streamMetadataTasks.listSubscribers(SCOPE, stream1, context).get().getSubscribersList();
        assertEquals(2, allSubscribers.size());
        assertTrue(allSubscribers.contains(subscriber1));
        assertTrue(allSubscribers.contains(subscriber2));

        ImmutableMap<Long, Long> streamCut1 = ImmutableMap.of(0L, 10L, 1L, 10L);
        UpdateSubscriberStatus.Status updateStatus = streamMetadataTasks.updateSubscriberStreamCut(SCOPE, stream1, subscriber1,
                                                                                            streamCut1, context).get();
        assertEquals(UpdateSubscriberStatus.Status.SUCCESS, updateStatus);

        updateStatus = streamMetadataTasks.updateSubscriberStreamCut(SCOPE, stream1, subscriber2, streamCut1, context).get();
        assertEquals(UpdateSubscriberStatus.Status.SUCCESS, updateStatus);

        ImmutableMap<Long, Long> streamCut2 = ImmutableMap.of(0L, 20L, 1L, 30L);
        updateStatus = streamMetadataTasks.updateSubscriberStreamCut(SCOPE, stream1, subscriber2, streamCut2, context).get();
        assertEquals(UpdateSubscriberStatus.Status.SUCCESS, updateStatus);

        ImmutableMap<Long, Long> streamCut3 = ImmutableMap.of(0L, 20L, 1L, 1L);
        updateStatus = streamMetadataTasks.updateSubscriberStreamCut(SCOPE, stream1, subscriber2, streamCut3, context).get();
        assertEquals(UpdateSubscriberStatus.Status.STREAMCUT_NOT_VALID, updateStatus);

        ImmutableMap<Long, Long> streamCut4 = ImmutableMap.of(0L, 25L);
        updateStatus = streamMetadataTasks.updateSubscriberStreamCut(SCOPE, stream1, subscriber2, streamCut4, context).get();
        assertEquals(UpdateSubscriberStatus.Status.STREAMCUT_NOT_VALID, updateStatus);

        // update non-existing stream
        updateStatus = streamMetadataTasks.updateSubscriberStreamCut(SCOPE, "nostream", subscriber2, streamCut1, context).get();
        assertEquals(UpdateSubscriberStatus.Status.STREAM_NOT_FOUND, updateStatus);

        // update non-existing subscriber
        updateStatus = streamMetadataTasks.updateSubscriberStreamCut(SCOPE, stream1, "nosubscriber", streamCut1, context).get();
        assertEquals(UpdateSubscriberStatus.Status.SUBSCRIBER_NOT_FOUND, updateStatus);
    }

    @Test(timeout = 30000)
    public void truncateStreamTest() throws Exception {
        final ScalingPolicy policy = ScalingPolicy.fixed(2);

        final StreamConfiguration configuration = StreamConfiguration.builder().scalingPolicy(policy).build();

        String stream1 = "test";
        streamStorePartialMock.createStream(SCOPE, stream1, configuration, System.currentTimeMillis(), null, executor).get();
        streamStorePartialMock.setState(SCOPE, stream1, State.ACTIVE, null, executor).get();
        OperationContext context = streamStorePartialMock.createContext(SCOPE, stream1);

        assertNotEquals(0, consumer.getCurrentSegments(SCOPE, stream1).get().size());
        WriterMock requestEventWriter = new WriterMock(streamMetadataTasks, executor);
        streamMetadataTasks.setRequestEventWriter(requestEventWriter);

        List<Map.Entry<Double, Double>> newRanges = new ArrayList<>();
        newRanges.add(new AbstractMap.SimpleEntry<>(0.5, 0.75));
        newRanges.add(new AbstractMap.SimpleEntry<>(0.75, 1.0));
        ScaleResponse scaleOpResult = streamMetadataTasks.manualScale(SCOPE, stream1, Collections.singletonList(1L),
                newRanges, 30, context).get();
        assertTrue(scaleOpResult.getStatus().equals(ScaleStreamStatus.STARTED));

        ScaleOperationTask scaleTask = new ScaleOperationTask(streamMetadataTasks, streamStorePartialMock, executor);
        assertTrue(Futures.await(scaleTask.execute((ScaleOpEvent) requestEventWriter.eventQueue.take())));

        // start truncation
        StreamTruncationRecord truncProp = streamStorePartialMock.getTruncationRecord(SCOPE, stream1,
                context, executor).join().getObject();
        assertFalse(truncProp.isUpdating());
        // 1. happy day test
        // update.. should succeed
        Map<Long, Long> streamCut = new HashMap<>();
        streamCut.put(0L, 1L);
        streamCut.put(1L, 11L);
        CompletableFuture<UpdateStreamStatus.Status> truncateFuture = streamMetadataTasks.truncateStream(SCOPE, stream1,
                streamCut, context);
        assertTrue(Futures.await(processEvent(requestEventWriter)));
        assertEquals(UpdateStreamStatus.Status.SUCCESS, truncateFuture.join());

        truncProp = streamStorePartialMock.getTruncationRecord(SCOPE, stream1, context, executor).join().getObject();
        assertTrue(truncProp.getStreamCut().equals(streamCut));
        assertTrue(truncProp.getStreamCut().equals(streamCut));

        // 2. change state to scaling
        streamStorePartialMock.setState(SCOPE, stream1, State.SCALING, context, executor).get();
        // call update should fail without posting the event
        long two = NameUtils.computeSegmentId(2, 1);
        long three = NameUtils.computeSegmentId(3, 1);
        Map<Long, Long> streamCut2 = new HashMap<>();
        streamCut2.put(0L, 1L);
        streamCut2.put(two, 1L);
        streamCut2.put(three, 1L);

        streamMetadataTasks.truncateStream(SCOPE, stream1, streamCut2, context);

        AtomicBoolean loop = new AtomicBoolean(false);
        Futures.loop(() -> !loop.get(),
                () -> Futures.delayedFuture(() -> streamStorePartialMock.getTruncationRecord(SCOPE, stream1, null, executor), 1000, executor)
                        .thenApply(x -> x.getObject().isUpdating())
                        .thenAccept(loop::set), executor).join();

        // event posted, first step performed. now pick the event for processing
        TruncateStreamTask truncateStreamTask = new TruncateStreamTask(streamMetadataTasks, streamStorePartialMock, executor);
        TruncateStreamEvent taken = (TruncateStreamEvent) requestEventWriter.eventQueue.take();
        AssertExtensions.assertFutureThrows("", truncateStreamTask.execute(taken),
                e -> Exceptions.unwrap(e) instanceof StoreException.OperationNotAllowedException);

        streamStorePartialMock.setState(SCOPE, stream1, State.ACTIVE, context, executor).get();

        // now with state = active, process the same event. it should succeed now.
        assertTrue(Futures.await(truncateStreamTask.execute(taken)));

        // 3. multiple back to back updates.

        Map<Long, Long> streamCut3 = new HashMap<>();
        streamCut3.put(0L, 12L);
        streamCut3.put(two, 12L);
        streamCut3.put(three, 12L);
        CompletableFuture<UpdateStreamStatus.Status> truncateOp1 = streamMetadataTasks.truncateStream(SCOPE, stream1,
                streamCut3, context);

        // ensure that previous updatestream has posted the event and set status to updating,
        // only then call second updateStream
        AtomicBoolean loop2 = new AtomicBoolean(false);
        Futures.loop(() -> !loop2.get(),
                () -> streamStorePartialMock.getTruncationRecord(SCOPE, stream1, null, executor)
                        .thenApply(x -> x.getObject().isUpdating())
                        .thenAccept(loop2::set), executor).join();

        truncProp = streamStorePartialMock.getTruncationRecord(SCOPE, stream1, context, executor).join().getObject();
        assertTrue(truncProp.getStreamCut().equals(streamCut3) && truncProp.isUpdating());

        // post the second update request. This should fail here itself as previous one has started.
        Map<Long, Long> streamCut4 = new HashMap<>();
        streamCut4.put(0L, 14L);
        streamCut4.put(two, 14L);
        streamCut4.put(three, 14L);
        CompletableFuture<UpdateStreamStatus.Status> truncateOpFuture2 = streamMetadataTasks.truncateStream(SCOPE, stream1,
                streamCut4, context);
        assertEquals(UpdateStreamStatus.Status.FAILURE, truncateOpFuture2.join());

        // process event
        assertTrue(Futures.await(processEvent(requestEventWriter)));
        // verify that first request for update also completes with success.
        assertEquals(UpdateStreamStatus.Status.SUCCESS, truncateOp1.join());

        truncProp = streamStorePartialMock.getTruncationRecord(SCOPE, stream1, context, executor).join().getObject();
        assertTrue(truncProp.getStreamCut().equals(streamCut3) && !truncProp.isUpdating());

        streamStorePartialMock.setState(SCOPE, stream1, State.TRUNCATING, context, executor).join();

        TruncateStreamEvent event = new TruncateStreamEvent(SCOPE, stream1, System.nanoTime());
        assertTrue(Futures.await(truncateStreamTask.execute(event)));
        // execute the event again. It should complete without doing anything.
        truncateStreamTask.execute(event).join();

        assertEquals(State.ACTIVE, streamStorePartialMock.getState(SCOPE, stream1, true, context, executor).join());
    }

    @Test(timeout = 30000)
    public void timeBasedRetentionStreamTest() throws Exception {
        final ScalingPolicy policy = ScalingPolicy.fixed(2);
        final RetentionPolicy retentionPolicy = RetentionPolicy.builder()
                .retentionType(RetentionPolicy.RetentionType.TIME)
                .retentionParam(Duration.ofMinutes(60).toMillis())
                .build();

        final StreamConfiguration configuration = StreamConfiguration.builder().scalingPolicy(policy)
                .retentionPolicy(retentionPolicy).build();
        doAnswer(x -> CompletableFuture.completedFuture(Collections.emptyList())).when(streamStorePartialMock).listSubscribers(any(), any(), any(), any());

        String stream1 = "test";
        streamStorePartialMock.createStream(SCOPE, stream1, configuration, System.currentTimeMillis(), null, executor).get();
        streamStorePartialMock.setState(SCOPE, stream1, State.ACTIVE, null, executor).get();
        OperationContext context = streamStorePartialMock.createContext(SCOPE, stream1);

        assertNotEquals(0, consumer.getCurrentSegments(SCOPE, stream1).get().size());
        WriterMock requestEventWriter = new WriterMock(streamMetadataTasks, executor);
        streamMetadataTasks.setRequestEventWriter(requestEventWriter);
        AtomicLong time = new AtomicLong(System.currentTimeMillis());
        streamMetadataTasks.setRetentionClock(time::get);

        long recordingTime1 = time.get();
        Map<Long, Long> map1 = new HashMap<>();
        map1.put(0L, 1L);
        map1.put(1L, 1L);
        StreamCutRecord streamCut1 = new StreamCutRecord(recordingTime1, Long.MIN_VALUE, ImmutableMap.copyOf(map1));

        doReturn(CompletableFuture.completedFuture(streamCut1)).when(streamMetadataTasks).generateStreamCut(
                anyString(), anyString(), any(), any(), any());

        streamMetadataTasks.retention(SCOPE, stream1, retentionPolicy, recordingTime1, context, "").get();
        // verify that one streamCut is generated and added.

        List<StreamCutRecord> list =
                streamStorePartialMock.getRetentionSet(SCOPE, stream1, context, executor)
                                      .thenCompose(retentionSet -> {
                                          return Futures.allOfWithResults(retentionSet.getRetentionRecords().stream()
                                                      .map(x -> streamStorePartialMock.getStreamCutRecord(SCOPE, stream1,
                                                              x, context, executor))
                                          .collect(Collectors.toList()));
                                      }).join();
        assertTrue(list.contains(streamCut1));

        Map<Long, Long> map2 = new HashMap<>();
        map2.put(0L, 10L);
        map2.put(1L, 10L);
        long recordingTime2 = recordingTime1 + Duration.ofMinutes(5).toMillis();

        StreamCutRecord streamCut2 = new StreamCutRecord(recordingTime2, Long.MIN_VALUE, ImmutableMap.copyOf(map2));
        doReturn(CompletableFuture.completedFuture(streamCut2)).when(streamMetadataTasks).generateStreamCut(
                anyString(), anyString(), any(), any(), any()); //mock only isTransactionOngoing call.
<<<<<<< HEAD

        streamMetadataTasks.retention(SCOPE, stream1, retentionPolicy, recordingTime2, context, "").get();
        list = streamStorePartialMock.getRetentionSet(SCOPE, stream1, context, executor)
=======
        time.set(recordingTime2);
        streamMetadataTasks.retention(SCOPE, "test", retentionPolicy, recordingTime2, null, "").get();
        list = streamStorePartialMock.getRetentionSet(SCOPE, "test", null, executor)
>>>>>>> 5b461992
                                     .thenCompose(retentionSet -> {
                                         return Futures.allOfWithResults(retentionSet.getRetentionRecords().stream()
                                                                                     .map(x -> streamStorePartialMock.getStreamCutRecord(SCOPE, stream1,
                                                                                             x, context, executor))
                                                                                     .collect(Collectors.toList()));
                                     }).join();

        StreamTruncationRecord truncProp = streamStorePartialMock.getTruncationRecord(SCOPE, stream1, context, executor).get().getObject();
        // verify that only one stream cut is in retention set. streamCut2 is not added
        // verify that truncation did not happen
        assertTrue(list.contains(streamCut1));
        assertTrue(!list.contains(streamCut2));
        assertTrue(!truncProp.isUpdating());

        Map<Long, Long> map3 = new HashMap<>();
        map3.put(0L, 20L);
        map3.put(1L, 20L);
        long recordingTime3 = recordingTime1 + Duration.ofMinutes(Config.MINIMUM_RETENTION_FREQUENCY_IN_MINUTES).toMillis() + 1;
        StreamCutRecord streamCut3 = new StreamCutRecord(recordingTime3, Long.MIN_VALUE, ImmutableMap.copyOf(map3));
        doReturn(CompletableFuture.completedFuture(streamCut3)).when(streamMetadataTasks).generateStreamCut(
                anyString(), anyString(), any(), any(), any()); //mock only isTransactionOngoing call.
<<<<<<< HEAD

        streamMetadataTasks.retention(SCOPE, stream1, retentionPolicy, recordingTime3, context, "").get();
=======
        time.set(recordingTime3);
        streamMetadataTasks.retention(SCOPE, "test", retentionPolicy, recordingTime3, null, "").get();
>>>>>>> 5b461992
        // verify two stream cuts are in retention set. Cut 1 and 3.
        // verify that Truncation not not happened.
        list = streamStorePartialMock.getRetentionSet(SCOPE, stream1, context, executor)
                                     .thenCompose(retentionSet -> {
                                         return Futures.allOfWithResults(retentionSet.getRetentionRecords().stream()
                                                                                     .map(x -> streamStorePartialMock.getStreamCutRecord(SCOPE, stream1,
                                                                                             x, context, executor))
                                                                                     .collect(Collectors.toList()));
                                     }).join();
        truncProp = streamStorePartialMock.getTruncationRecord(SCOPE, stream1, context, executor).get().getObject();

        assertTrue(list.contains(streamCut1));
        assertTrue(!list.contains(streamCut2));
        assertTrue(list.contains(streamCut3));
        assertTrue(!truncProp.isUpdating());

        Map<Long, Long> map4 = new HashMap<>();
        map4.put(0L, 20L);
        map4.put(1L, 20L);
        long recordingTime4 = recordingTime1 + retentionPolicy.getRetentionParam() + 2;
        StreamCutRecord streamCut4 = new StreamCutRecord(recordingTime4, Long.MIN_VALUE, ImmutableMap.copyOf(map4));
        doReturn(CompletableFuture.completedFuture(streamCut4)).when(streamMetadataTasks).generateStreamCut(
                anyString(), anyString(), any(), any(), any());
<<<<<<< HEAD

        streamMetadataTasks.retention(SCOPE, stream1, retentionPolicy, recordingTime4, context, "").get();
=======
        time.set(recordingTime4);
        streamMetadataTasks.retention(SCOPE, "test", retentionPolicy, recordingTime4, null, "").get();
>>>>>>> 5b461992
        // verify that only two stream cut are in retention set. streamcut 3 and 4
        // verify that truncation has started. verify that streamCut1 is removed from retention set as that has been used for truncation
        list = streamStorePartialMock.getRetentionSet(SCOPE, stream1, null, executor)
                                     .thenCompose(retentionSet -> {
                                         return Futures.allOfWithResults(retentionSet.getRetentionRecords().stream()
                                                                                     .map(x -> streamStorePartialMock.getStreamCutRecord(SCOPE, stream1,
                                                                                             x, null, executor))
                                                                                     .collect(Collectors.toList()));
                                     }).join();
        truncProp = streamStorePartialMock.getTruncationRecord(SCOPE, stream1, context, executor).get().getObject();

        assertTrue(!list.contains(streamCut1));
        assertTrue(!list.contains(streamCut2));
        assertTrue(list.contains(streamCut3));
        assertTrue(list.contains(streamCut4));
        assertTrue(truncProp.isUpdating());
        assertTrue(truncProp.getStreamCut().get(0L) == 1L && truncProp.getStreamCut().get(1L) == 1L);
        doCallRealMethod().when(streamStorePartialMock).listSubscribers(any(), any(), any(), any());
    }

    @Test(timeout = 30000)
    public void sizeBasedRetentionStreamTest() throws Exception {
        final ScalingPolicy policy = ScalingPolicy.fixed(2);
        final RetentionPolicy retentionPolicy = RetentionPolicy.builder()
                .retentionType(RetentionPolicy.RetentionType.SIZE).retentionParam(100L).build();

        String streamName = "test";
        OperationContext context = streamStorePartialMock.createContext(SCOPE, streamName);

        final StreamConfiguration configuration = StreamConfiguration.builder().scalingPolicy(policy)
                .retentionPolicy(retentionPolicy).build();

        streamStorePartialMock.createStream(SCOPE, streamName, configuration, System.currentTimeMillis(), context, executor).get();
        streamStorePartialMock.setState(SCOPE, streamName, State.ACTIVE, context, executor).get();

        assertNotEquals(0, consumer.getCurrentSegments(SCOPE, streamName).get().size());
        WriterMock requestEventWriter = new WriterMock(streamMetadataTasks, executor);
        streamMetadataTasks.setRequestEventWriter(requestEventWriter);

        // region size based retention on stream cuts on epoch 0
        // region no previous streamcut
        // first retention iteration
        // streamcut1: 19 bytes(0/9,1/10)
        long recordingTime1 = System.currentTimeMillis();
        Map<Long, Long> map1 = new HashMap<>();
        map1.put(0L, 9L);
        map1.put(1L, 10L);
        long size = streamStorePartialMock.getSizeTillStreamCut(SCOPE, streamName, map1, Optional.empty(), context, executor).join();
        assertEquals(size, 19);
        StreamCutRecord streamCut1 = new StreamCutRecord(recordingTime1, size, ImmutableMap.copyOf(map1));

        doReturn(CompletableFuture.completedFuture(streamCut1)).when(streamMetadataTasks).generateStreamCut(
                anyString(), anyString(), any(), any(), any());

        streamMetadataTasks.retention(SCOPE, streamName, retentionPolicy, recordingTime1, context, "").get();
        // verify that one streamCut is generated and added.
        List<StreamCutRecord> list = streamStorePartialMock.getRetentionSet(SCOPE, streamName, context, executor)
                                                           .thenCompose(retentionSet -> {
                                                               return Futures.allOfWithResults(retentionSet.getRetentionRecords().stream()
                                                                                                           .map(x -> streamStorePartialMock.getStreamCutRecord(SCOPE, "test",
                                                                                                                   x, null, executor))
                                                                                                           .collect(Collectors.toList()));
                                                           }).join();

        assertTrue(list.contains(streamCut1));
        // endregion

        // region stream cut exists but latest - previous < retention.size
        // second retention iteration
        // streamcut2: 100 bytes(0/50, 1/50)
        Map<Long, Long> map2 = new HashMap<>();
        map2.put(0L, 50L);
        map2.put(1L, 50L);
        long recordingTime2 = recordingTime1 + Duration.ofMinutes(Config.MINIMUM_RETENTION_FREQUENCY_IN_MINUTES).toMillis() + 1;
        size = streamStorePartialMock.getSizeTillStreamCut(SCOPE, streamName, map2, Optional.empty(), context, executor).join();
        assertEquals(size, 100L);
        StreamCutRecord streamCut2 = new StreamCutRecord(recordingTime2, size, ImmutableMap.copyOf(map2));
        doReturn(CompletableFuture.completedFuture(streamCut2)).when(streamMetadataTasks).generateStreamCut(
                anyString(), anyString(), any(), any(), anyString());

        streamMetadataTasks.retention(SCOPE, streamName, retentionPolicy, recordingTime2, context, "").get();
        list = streamStorePartialMock.getRetentionSet(SCOPE, streamName, null, executor)
                                     .thenCompose(retentionSet -> {
                                         return Futures.allOfWithResults(retentionSet.getRetentionRecords().stream()
                                                                                     .map(x -> streamStorePartialMock.getStreamCutRecord(SCOPE, "test",
                                                                                             x, context, executor))
                                                                                     .collect(Collectors.toList()));
                                     }).join();
        StreamTruncationRecord truncProp = streamStorePartialMock.getTruncationRecord(SCOPE, streamName, context, executor).get().getObject();
        // verify that two stream cut is in retention set. streamCut2 is added
        // verify that truncation did not happen
        assertTrue(list.contains(streamCut1));
        assertTrue(list.contains(streamCut2));
        assertTrue(!truncProp.isUpdating());
        // endregion

        // region latest - previous > retention.size
        // third retention iteration
        // streamcut3: 120 bytes(0/60, 1/60)
        Map<Long, Long> map3 = new HashMap<>();
        map3.put(0L, 60L);
        map3.put(1L, 60L);
        size = streamStorePartialMock.getSizeTillStreamCut(SCOPE, streamName, map3, Optional.empty(), context, executor).join();
        assertEquals(size, 120L);

        long recordingTime3 = recordingTime2 + Duration.ofMinutes(Config.MINIMUM_RETENTION_FREQUENCY_IN_MINUTES).toMillis() + 1;
        StreamCutRecord streamCut3 = new StreamCutRecord(recordingTime3, size, ImmutableMap.copyOf(map3));
        doReturn(CompletableFuture.completedFuture(streamCut3)).when(streamMetadataTasks).generateStreamCut(
                anyString(), anyString(), any(), any(), anyString());

        streamMetadataTasks.retention(SCOPE, streamName, retentionPolicy, recordingTime3, context, "").get();
        // verify two stream cuts are in retention set. Cut 2 and 3.
        // verify that Truncation has happened.
        list = streamStorePartialMock.getRetentionSet(SCOPE, streamName, context, executor)
                                      .thenCompose(retentionSet -> {
                                          return Futures.allOfWithResults(retentionSet.getRetentionRecords().stream()
                                                                                      .map(x -> streamStorePartialMock.getStreamCutRecord(SCOPE, "test",
                                                                                              x, context, executor))
                                                                                      .collect(Collectors.toList()));
                                      }).join();
        truncProp = streamStorePartialMock.getTruncationRecord(SCOPE, streamName, context, executor).get().getObject();

        assertTrue(!list.contains(streamCut1));
        assertTrue(list.contains(streamCut2));
        assertTrue(list.contains(streamCut3));
        assertTrue(truncProp.isUpdating());
        assertTrue(truncProp.getStreamCut().get(0L) == 9L && truncProp.getStreamCut().get(1L) == 10L);

        assertTrue(Futures.await(processEvent(requestEventWriter)));
        truncProp = streamStorePartialMock.getTruncationRecord(SCOPE, streamName, context, executor).get().getObject();
        assertFalse(truncProp.isUpdating());
        // endregion
        // endregion

        // region test retention over multiple epochs
        // scale1 --> seal segments 0 and 1 and create 2 and 3. (0/70, 1/70)
        List<AbstractMap.SimpleEntry<Double, Double>> newRanges = new ArrayList<>();
        newRanges.add(new AbstractMap.SimpleEntry<>(0.0, 0.5));
        newRanges.add(new AbstractMap.SimpleEntry<>(0.5, 1.0));
        Map<Long, Long> sealedSegmentsWithSize = new HashMap<>();
        sealedSegmentsWithSize.put(0L, 70L);
        sealedSegmentsWithSize.put(1L, 70L);
        scale(SCOPE, streamName, sealedSegmentsWithSize, new ArrayList<>(newRanges));
        long two = computeSegmentId(2, 1);
        long three = computeSegmentId(3, 1);
        // region latest streamcut on new epoch but latest (newepoch) - previous (oldepoch) < retention.size
        // 4th retention iteration
        // streamcut4: (2/29, 3/30)
        Map<Long, Long> map4 = new HashMap<>();
        map4.put(two, 29L);
        map4.put(three, 30L);
        size = streamStorePartialMock.getSizeTillStreamCut(SCOPE, streamName, map4, Optional.empty(), context, executor).join();
        assertEquals(size, 199L);

        long recordingTime4 = recordingTime3 + Duration.ofMinutes(Config.MINIMUM_RETENTION_FREQUENCY_IN_MINUTES).toMillis() + 1;
        StreamCutRecord streamCut4 = new StreamCutRecord(recordingTime4, size, ImmutableMap.copyOf(map4));
        doReturn(CompletableFuture.completedFuture(streamCut4)).when(streamMetadataTasks).generateStreamCut(
                anyString(), anyString(), any(), any(), anyString());

        streamMetadataTasks.retention(SCOPE, streamName, retentionPolicy, recordingTime4, context, "").get();
        list = streamStorePartialMock.getRetentionSet(SCOPE, streamName, null, executor)
                                     .thenCompose(retentionSet -> {
                                         return Futures.allOfWithResults(retentionSet.getRetentionRecords().stream()
                                                                                     .map(x -> streamStorePartialMock.getStreamCutRecord(SCOPE, "test",
                                                                                             x, context, executor))
                                                                                     .collect(Collectors.toList()));
                                     }).join();
        truncProp = streamStorePartialMock.getTruncationRecord(SCOPE, streamName, context, executor).get().getObject();

        assertFalse(list.contains(streamCut1));
        assertTrue(list.contains(streamCut2));
        assertTrue(list.contains(streamCut3));
        assertTrue(list.contains(streamCut4));
        assertFalse(truncProp.isUpdating());

        // endregion

        // region latest streamcut on new epoch but latest (newepoch) - previous (oldepoch) > retention.size
        // 5th retention iteration
        // streamcut5: 221 bytes(2/41, 3/40)
        Map<Long, Long> map5 = new HashMap<>();
        map5.put(two, 41L);
        map5.put(three, 40L);
        size = streamStorePartialMock.getSizeTillStreamCut(SCOPE, streamName, map5, Optional.empty(), context, executor).join();
        assertEquals(size, 221L);

        long recordingTime5 = recordingTime4 + Duration.ofMinutes(Config.MINIMUM_RETENTION_FREQUENCY_IN_MINUTES).toMillis() + 1;
        StreamCutRecord streamCut5 = new StreamCutRecord(recordingTime5, size, ImmutableMap.copyOf(map5));
        doReturn(CompletableFuture.completedFuture(streamCut5)).when(streamMetadataTasks).generateStreamCut(
                anyString(), anyString(), any(), any(), anyString());

        streamMetadataTasks.retention(SCOPE, streamName, retentionPolicy, recordingTime5, context, "").get();
        list = streamStorePartialMock.getRetentionSet(SCOPE, streamName, context, executor)
                                     .thenCompose(retentionSet -> {
                                         return Futures.allOfWithResults(retentionSet.getRetentionRecords().stream()
                                                                                     .map(x -> streamStorePartialMock.getStreamCutRecord(SCOPE, "test",
                                                                                             x, null, executor))
                                                                                     .collect(Collectors.toList()));
                                     }).join();
        truncProp = streamStorePartialMock.getTruncationRecord(SCOPE, streamName, context, executor).get().getObject();

        assertFalse(list.contains(streamCut1));
        assertFalse(list.contains(streamCut2));
        assertFalse(list.contains(streamCut3));
        assertTrue(list.contains(streamCut4));
        assertTrue(list.contains(streamCut5));
        assertTrue(truncProp.isUpdating());
        assertTrue(truncProp.getStreamCut().get(0L) == 60L && truncProp.getStreamCut().get(1L) == 60L);

        assertTrue(Futures.await(processEvent(requestEventWriter)));
        truncProp = streamStorePartialMock.getTruncationRecord(SCOPE, streamName, context, executor).get().getObject();
        assertFalse(truncProp.isUpdating());
        // endregion

        // region test retention with external manual truncation
        // scale2 -->  split segment 2 to 4 and 5. Sealed size for segment 2 = 50
        newRanges = new ArrayList<>();
        newRanges.add(new AbstractMap.SimpleEntry<>(0.0, 0.25));
        newRanges.add(new AbstractMap.SimpleEntry<>(0.25, 0.5));
        sealedSegmentsWithSize = new HashMap<>();
        sealedSegmentsWithSize.put(two, 50L);
        scale(SCOPE, streamName, sealedSegmentsWithSize, new ArrayList<>(newRanges));
        long four = computeSegmentId(4, 2);
        long five = computeSegmentId(5, 2);
        // region add streamcut on new epoch such that latest - oldest < retention.size
        // streamcut6: 290 bytes (3/40, 4/30, 5/30)
        // verify no new truncation happens..
        Map<Long, Long> map6 = new HashMap<>();
        map6.put(three, 40L);
        map6.put(four, 30L);
        map6.put(five, 30L);
        size = streamStorePartialMock.getSizeTillStreamCut(SCOPE, streamName, map6, Optional.empty(), context, executor).join();
        assertEquals(size, 290L);

        long recordingTime6 = recordingTime5 + Duration.ofMinutes(Config.MINIMUM_RETENTION_FREQUENCY_IN_MINUTES).toMillis() + 1;
        StreamCutRecord streamCut6 = new StreamCutRecord(recordingTime6, size, ImmutableMap.copyOf(map6));
        doReturn(CompletableFuture.completedFuture(streamCut6)).when(streamMetadataTasks).generateStreamCut(
                anyString(), anyString(), any(), any(), anyString());

        streamMetadataTasks.retention(SCOPE, streamName, retentionPolicy, recordingTime6, context, "").get();
        list = streamStorePartialMock.getRetentionSet(SCOPE, streamName, context, executor)
                                     .thenCompose(retentionSet -> {
                                         return Futures.allOfWithResults(retentionSet.getRetentionRecords().stream()
                                                                                     .map(x -> streamStorePartialMock.getStreamCutRecord(SCOPE, "test",
                                                                                             x, context, executor))
                                                                                     .collect(Collectors.toList()));
                                     }).join();
        truncProp = streamStorePartialMock.getTruncationRecord(SCOPE, streamName, context, executor).get().getObject();

        assertFalse(list.contains(streamCut1));
        assertFalse(list.contains(streamCut2));
        assertFalse(list.contains(streamCut3));
        assertTrue(list.contains(streamCut4));
        assertTrue(list.contains(streamCut5));
        assertTrue(list.contains(streamCut6));
        assertFalse(truncProp.isUpdating());

        // endregion

        // truncate on manual streamcutManual: (1/65, 4/10, 5/10)
        Map<Long, Long> streamCutManual = new HashMap<>();
        streamCutManual.put(1L, 65L);
        streamCutManual.put(four, 10L);
        streamCutManual.put(five, 10L);
        CompletableFuture<UpdateStreamStatus.Status> future = streamMetadataTasks.truncateStream(SCOPE, streamName,
                streamCutManual, context);
        assertTrue(Futures.await(processEvent(requestEventWriter)));
        assertTrue(Futures.await(future));
        assertEquals(future.join(), UpdateStreamStatus.Status.SUCCESS);

        // streamcut7: 340 bytes (3/50, 4/50, 5/50)
        Map<Long, Long> map7 = new HashMap<>();
        map7.put(three, 50L);
        map7.put(four, 50L);
        map7.put(five, 50L);
        size = streamStorePartialMock.getSizeTillStreamCut(SCOPE, streamName, map7, Optional.empty(), context, executor).join();
        assertEquals(size, 340L);

        long recordingTime7 = recordingTime6 + Duration.ofMinutes(Config.MINIMUM_RETENTION_FREQUENCY_IN_MINUTES).toMillis() + 1;
        StreamCutRecord streamCut7 = new StreamCutRecord(recordingTime7, size, ImmutableMap.copyOf(map7));
        doReturn(CompletableFuture.completedFuture(streamCut7)).when(streamMetadataTasks).generateStreamCut(
                anyString(), anyString(), any(), any(), anyString());

        // verify no new truncation.. streamcut5 should be chosen but discarded because it is not strictly-ahead-of-truncationRecord
        streamMetadataTasks.retention(SCOPE, streamName, retentionPolicy, recordingTime7, context, "").join();
        list = streamStorePartialMock.getRetentionSet(SCOPE, streamName, context, executor)
                                     .thenCompose(retentionSet -> {
                                         return Futures.allOfWithResults(retentionSet.getRetentionRecords().stream()
                                                                                     .map(x -> streamStorePartialMock.getStreamCutRecord(SCOPE, "test",
                                                                                             x, context, executor))
                                                                                     .collect(Collectors.toList()));
                                     }).join();
        truncProp = streamStorePartialMock.getTruncationRecord(SCOPE, streamName, context, executor).get().getObject();

        assertFalse(list.contains(streamCut1));
        assertFalse(list.contains(streamCut2));
        assertFalse(list.contains(streamCut3));
        assertTrue(list.contains(streamCut4));
        assertTrue(list.contains(streamCut5));
        assertTrue(list.contains(streamCut6));
        assertTrue(list.contains(streamCut7));
        assertFalse(truncProp.isUpdating());

        // streamcut8: 400 bytes (3/70, 4/70, 5/70)
        Map<Long, Long> map8 = new HashMap<>();
        map8.put(three, 70L);
        map8.put(four, 70L);
        map8.put(five, 70L);
        size = streamStorePartialMock.getSizeTillStreamCut(SCOPE, streamName, map8, Optional.empty(), context, executor).join();
        assertEquals(size, 400L);

        long recordingTime8 = recordingTime7 + Duration.ofMinutes(Config.MINIMUM_RETENTION_FREQUENCY_IN_MINUTES).toMillis() + 1;
        StreamCutRecord streamCut8 = new StreamCutRecord(recordingTime8, size, ImmutableMap.copyOf(map8));
        doReturn(CompletableFuture.completedFuture(streamCut8)).when(streamMetadataTasks).generateStreamCut(
                anyString(), anyString(), any(), any(), anyString());

        streamMetadataTasks.retention(SCOPE, streamName, retentionPolicy, recordingTime8, context, "").get();
        list = streamStorePartialMock.getRetentionSet(SCOPE, streamName, context, executor)
                                     .thenCompose(retentionSet -> {
                                         return Futures.allOfWithResults(retentionSet.getRetentionRecords().stream()
                                                                                     .map(x -> streamStorePartialMock.getStreamCutRecord(SCOPE, "test",
                                                                                             x, context, executor))
                                                                                     .collect(Collectors.toList()));
                                     }).join();
        truncProp = streamStorePartialMock.getTruncationRecord(SCOPE, streamName, context, executor).get().getObject();

        // verify truncation happens at streamcut6
        assertFalse(list.contains(streamCut1));
        assertFalse(list.contains(streamCut2));
        assertFalse(list.contains(streamCut3));
        assertFalse(list.contains(streamCut4));
        assertFalse(list.contains(streamCut5));
        assertFalse(list.contains(streamCut6));
        assertTrue(list.contains(streamCut7));
        assertTrue(truncProp.isUpdating());
        assertTrue(truncProp.getStreamCut().get(three) == 40L && truncProp.getStreamCut().get(four) == 30L
                && truncProp.getStreamCut().get(five) == 30L);

        assertTrue(Futures.await(processEvent(requestEventWriter)));
        truncProp = streamStorePartialMock.getTruncationRecord(SCOPE, streamName, context, executor).get().getObject();
        assertFalse(truncProp.isUpdating());
        // endregion
        // endregion
        doCallRealMethod().when(streamStorePartialMock).listSubscribers(any(), any(), any(), any());
    }
    
    @Test(timeout = 30000)
    public void consumptionBasedRetentionSizeLimitTest() throws Exception {
        final ScalingPolicy policy = ScalingPolicy.fixed(2);
        final RetentionPolicy retentionPolicy = RetentionPolicy.bySizeBytes(2L, 10L);

        String stream1 = "consumptionSize";
        OperationContext context = streamStorePartialMock.createContext(SCOPE, stream1);

        final StreamConfiguration configuration = StreamConfiguration.builder().scalingPolicy(policy)
                .retentionPolicy(retentionPolicy).build();

        streamStorePartialMock.createStream(SCOPE, stream1, configuration, System.currentTimeMillis(), context, executor).get();
        streamStorePartialMock.setState(SCOPE, stream1, State.ACTIVE, context, executor).get();

        assertNotEquals(0, consumer.getCurrentSegments(SCOPE, stream1).get().size());
        WriterMock requestEventWriter = new WriterMock(streamMetadataTasks, executor);
        streamMetadataTasks.setRequestEventWriter(requestEventWriter);
        streamMetadataTasks.setRetentionFrequencyMillis(1L);
        // region case 1: basic retention
        // add subscriber 1
        // add subscriber 2
        String subscriber1 = "subscriber1";
        streamMetadataTasks.addSubscriber(SCOPE, stream1, subscriber1, 0L, null).join();

        String subscriber2 = "subscriber2";
        streamMetadataTasks.addSubscriber(SCOPE, stream1, subscriber2, 0L, null).join();
        
        streamMetadataTasks.updateSubscriberStreamCut(SCOPE, stream1, subscriber1, ImmutableMap.of(0L, 2L, 1L, 1L), context).join();
        streamMetadataTasks.updateSubscriberStreamCut(SCOPE, stream1, subscriber2, ImmutableMap.of(0L, 1L, 1L, 2L), context).join();

        Map<Long, Long> map1 = new HashMap<>();
        map1.put(0L, 2L);
        map1.put(1L, 2L);
        long size = streamStorePartialMock.getSizeTillStreamCut(SCOPE, stream1, map1, Optional.empty(), context, executor).join();
        doReturn(CompletableFuture.completedFuture(new StreamCutRecord(1L, size, ImmutableMap.copyOf(map1))))
                .when(streamMetadataTasks).generateStreamCut(anyString(), anyString(), any(), any(), any());

        // call retention and verify that retention policy applies
        streamMetadataTasks.retention(SCOPE, stream1, retentionPolicy, 1L, context, "").join();
        // now retention set has one stream cut 0/2, 1/2
        // subscriber lowerbound is 0/1, 1/1.. trucation should happen at lowerbound

        VersionedMetadata<StreamTruncationRecord> truncationRecord = streamStorePartialMock.getTruncationRecord(SCOPE, stream1, context, executor).join();
        assertEquals(truncationRecord.getObject().getStreamCut().get(0L).longValue(), 1L);
        assertEquals(truncationRecord.getObject().getStreamCut().get(1L).longValue(), 1L);
        assertTrue(truncationRecord.getObject().isUpdating());
        streamStorePartialMock.completeTruncation(SCOPE, stream1, truncationRecord, context, executor).join();
        // endregion
        
        // region case 2 min policy check
        // we will update the new streamcut to 0/10, 1/10
        map1.put(0L, 2L);
        map1.put(1L, 2L);
        size = streamStorePartialMock.getSizeTillStreamCut(SCOPE, stream1, map1, Optional.empty(), context, executor).join();
        doReturn(CompletableFuture.completedFuture(new StreamCutRecord(20L, size, ImmutableMap.copyOf(map1))))
                .when(streamMetadataTasks).generateStreamCut(anyString(), anyString(), any(), any(), any());

        // update both readers to make sure they have read till the latest position. we have set the min limit to 2.  
        streamMetadataTasks.updateSubscriberStreamCut(SCOPE, stream1, subscriber1, ImmutableMap.of(0L, 2L, 1L, 2L), context).join();
        streamMetadataTasks.updateSubscriberStreamCut(SCOPE, stream1, subscriber2, ImmutableMap.of(0L, 2L, 1L, 2L), context).join();

        // no new truncation should happen. 
        // verify that truncation record has not changed. 
        streamMetadataTasks.retention(SCOPE, stream1, retentionPolicy, 20L, context, "").join();
        // now retention set has two stream cut 0/2, 1/2...0/2, 1/2
        // subscriber lowerbound is 0/2, 1/2.. does not meet min bound criteria. we also do not have a max that satisfies the limit. no truncation should happen. 
        // no change:
        truncationRecord = streamStorePartialMock.getTruncationRecord(SCOPE, stream1, context, executor).join();
        assertEquals(truncationRecord.getObject().getStreamCut().get(0L).longValue(), 1L);
        assertEquals(truncationRecord.getObject().getStreamCut().get(1L).longValue(), 1L);
        assertFalse(truncationRecord.getObject().isUpdating());
        // endregion
        
        // region case 3: min criteria not met on lower bound. truncate at max. 
        map1.put(0L, 10L);
        map1.put(1L, 10L);
        size = streamStorePartialMock.getSizeTillStreamCut(SCOPE, stream1, map1, Optional.empty(), context, executor).join();
        doReturn(CompletableFuture.completedFuture(new StreamCutRecord(30L, size, ImmutableMap.copyOf(map1))))
                .when(streamMetadataTasks).generateStreamCut(anyString(), anyString(), any(), any(), any());

        // update both readers to make sure they have read till the latest position - 1. we have set the min limit to 2.  
        streamMetadataTasks.updateSubscriberStreamCut(SCOPE, stream1, subscriber1, ImmutableMap.of(0L, 10L, 1L, 9L), context).join();
        streamMetadataTasks.updateSubscriberStreamCut(SCOPE, stream1, subscriber2, ImmutableMap.of(0L, 10L, 1L, 9L), context).join();

        streamMetadataTasks.retention(SCOPE, stream1, retentionPolicy, 30L, context, "").join();
        // now retention set has three stream cut 0/2, 1/2...0/2, 1/2... 0/10, 1/10
        // subscriber lowerbound is 0/10, 1/9.. does not meet min bound criteria. but we have max bound on truncation record
        // truncation should happen at 0/2, 1/2
        truncationRecord = streamStorePartialMock.getTruncationRecord(SCOPE, stream1, context, executor).join();
        assertEquals(truncationRecord.getObject().getStreamCut().get(0L).longValue(), 2L);
        assertEquals(truncationRecord.getObject().getStreamCut().get(1L).longValue(), 2L);
        assertTrue(truncationRecord.getObject().isUpdating());
        streamStorePartialMock.completeTruncation(SCOPE, stream1, truncationRecord, context, executor).join();
        // endregion
        
        // region case 4: lowerbound behind max
        // now move the stream further ahead so that max truncation limit is crossed but lowerbound is behind max. 
        map1.put(0L, 20L);
        map1.put(1L, 20L);
        size = streamStorePartialMock.getSizeTillStreamCut(SCOPE, stream1, map1, Optional.empty(), context, executor).join();
        doReturn(CompletableFuture.completedFuture(new StreamCutRecord(40L, size, ImmutableMap.copyOf(map1))))
                .when(streamMetadataTasks).generateStreamCut(anyString(), anyString(), any(), any(), any());
        
        streamMetadataTasks.retention(SCOPE, stream1, retentionPolicy, 40L, context, "").join();
        // now retention set has three stream cut 0/2, 1/2...0/2, 1/2... 0/10, 1/10.. 0/20, 1/20
        // subscriber lowerbound is 0/10, 1/9.. meets min bound criteria. but we have max bound on truncation record
        // truncation should happen at 0/10, 1/10
        truncationRecord = streamStorePartialMock.getTruncationRecord(SCOPE, stream1, context, executor).join();
        assertEquals(truncationRecord.getObject().getStreamCut().get(0L).longValue(), 10L);
        assertEquals(truncationRecord.getObject().getStreamCut().get(1L).longValue(), 10L);
        assertTrue(truncationRecord.getObject().isUpdating());
        streamStorePartialMock.completeTruncation(SCOPE, stream1, truncationRecord, context, executor).join();
        // endregion

        // region case 5: lowerbound overlaps with max
        map1.put(0L, 30L);
        map1.put(1L, 30L);
        size = streamStorePartialMock.getSizeTillStreamCut(SCOPE, stream1, map1, Optional.empty(), context, executor).join();
        doReturn(CompletableFuture.completedFuture(new StreamCutRecord(50L, size, ImmutableMap.copyOf(map1))))
                .when(streamMetadataTasks).generateStreamCut(anyString(), anyString(), any(), any(), any());

        // update both readers to make sure they have read till the latest position - 1. we have set the min limit to 2.  
        streamMetadataTasks.updateSubscriberStreamCut(SCOPE, stream1, subscriber1, ImmutableMap.of(0L, 21L, 1L, 19L), context).join();
        streamMetadataTasks.updateSubscriberStreamCut(SCOPE, stream1, subscriber2, ImmutableMap.of(0L, 21L, 1L, 19L), context).join();

        streamMetadataTasks.retention(SCOPE, stream1, retentionPolicy, 50L, null, "").join();
        // now retention set has three stream cut 0/2, 1/2...0/2, 1/2... 0/10, 1/10.. 0/20, 1/20.. 0/30, 1/30
        // subscriber lowerbound is 0/21, 1/19.. meets min bound criteria. and its also greater than max bound. but it overlaps with max bound. 
        // truncation should happen at 0/21, 1/19
        truncationRecord = streamStorePartialMock.getTruncationRecord(SCOPE, stream1, context, executor).join();
        assertEquals(truncationRecord.getObject().getStreamCut().get(0L).longValue(), 21L);
        assertEquals(truncationRecord.getObject().getStreamCut().get(1L).longValue(), 19L);
        assertTrue(truncationRecord.getObject().isUpdating());
        streamStorePartialMock.completeTruncation(SCOPE, stream1, truncationRecord, context, executor).join();
        // endregion
    }
    
    @Test(timeout = 30000)
    public void consumptionBasedRetentionTimeLimitTest() throws Exception {
        final ScalingPolicy policy = ScalingPolicy.fixed(2);
        final RetentionPolicy retentionPolicy = RetentionPolicy.byTime(Duration.ofMillis(1L), Duration.ofMillis(10L));

        String stream1 = "consumptionTime";
        final StreamConfiguration configuration = StreamConfiguration.builder().scalingPolicy(policy)
                .retentionPolicy(retentionPolicy).build();
        OperationContext context = streamStorePartialMock.createContext(SCOPE, stream1);

        streamStorePartialMock.createStream(SCOPE, stream1, configuration, System.currentTimeMillis(), context, executor).get();
        streamStorePartialMock.setState(SCOPE, stream1, State.ACTIVE, context, executor).get();

        assertNotEquals(0, consumer.getCurrentSegments(SCOPE, stream1).get().size());
        WriterMock requestEventWriter = new WriterMock(streamMetadataTasks, executor);
        streamMetadataTasks.setRequestEventWriter(requestEventWriter);
        streamMetadataTasks.setRetentionFrequencyMillis(1L);
        AtomicLong time = new AtomicLong(0L);
        streamMetadataTasks.setRetentionClock(time::get);
        // region case 1: basic retention
        // add subscriber 1
        // add subscriber 2
        String subscriber1 = "subscriber1";
        streamMetadataTasks.addSubscriber(SCOPE, stream1, subscriber1, 0L, context).join();

        String subscriber2 = "subscriber2";
        streamMetadataTasks.addSubscriber(SCOPE, stream1, subscriber2, 0L, context).join();
        
        streamMetadataTasks.updateSubscriberStreamCut(SCOPE, stream1, subscriber1, ImmutableMap.of(0L, 2L, 1L, 1L), context).join();
        streamMetadataTasks.updateSubscriberStreamCut(SCOPE, stream1, subscriber2, ImmutableMap.of(0L, 1L, 1L, 2L), context).join();

        Map<Long, Long> map1 = new HashMap<>();
        map1.put(0L, 2L);
        map1.put(1L, 2L);
        long size = streamStorePartialMock.getSizeTillStreamCut(SCOPE, stream1, map1, Optional.empty(), context, executor).join();
        doReturn(CompletableFuture.completedFuture(new StreamCutRecord(time.get(), size, ImmutableMap.copyOf(map1))))
                .when(streamMetadataTasks).generateStreamCut(anyString(), anyString(), any(), any(), any());

        // call retention and verify that retention policy applies
        streamMetadataTasks.retention(SCOPE, stream1, retentionPolicy, time.get(), context, "").join();
        // now retention set has one stream cut 0/2, 1/2, recording time 1L
        // subscriber lowerbound is 0/1, 1/1.. trucation should not happen as this lowerbound is ahead of min retention streamcut.
        VersionedMetadata<StreamTruncationRecord> truncationRecord = streamStorePartialMock.getTruncationRecord(SCOPE, stream1, context, executor).join();
        assertFalse(truncationRecord.getObject().isUpdating());
        // endregion
        
        // region case 2 min policy check
        // subscriber streamcut > min time streamcut while
        streamStorePartialMock.addStreamCutToRetentionSet(SCOPE, stream1,
                new StreamCutRecord(2L, 4L, ImmutableMap.of(0L, 2L, 1L, 2L)), context, executor).join();

        time.set(10L);
        streamStorePartialMock.addStreamCutToRetentionSet(SCOPE, stream1,
                new StreamCutRecord(time.get(), 20L, ImmutableMap.of(0L, 10L, 1L, 10L)), context, executor).join();

        time.set(11L);
        streamStorePartialMock.addStreamCutToRetentionSet(SCOPE, stream1,
                new StreamCutRecord(time.get(), 20L, ImmutableMap.of(0L, 10L, 1L, 10L)), context, executor).join();

        // retentionset: 0L: 0L/2L, 1L/2L... 2L: 0L/2L, 1L/2L... 10L: 0/10, 1/10....11L: 0/10, 1/10. 
        // update both readers to 0/3, 1/3.  
        streamMetadataTasks.updateSubscriberStreamCut(SCOPE, stream1, subscriber1, ImmutableMap.of(0L, 3L, 1L, 3L), context).join();
        streamMetadataTasks.updateSubscriberStreamCut(SCOPE, stream1, subscriber2, ImmutableMap.of(0L, 3L, 1L, 3L), context).join();

        // new truncation should happen at subscriber lowerbound.
        streamMetadataTasks.retention(SCOPE, stream1, retentionPolicy, time.get(), context, "").join();

        truncationRecord = streamStorePartialMock.getTruncationRecord(SCOPE, stream1, context, executor).join();
        assertEquals(truncationRecord.getObject().getStreamCut().get(0L).longValue(), 3L);
        assertEquals(truncationRecord.getObject().getStreamCut().get(1L).longValue(), 3L);
        assertTrue(truncationRecord.getObject().isUpdating());
        streamStorePartialMock.completeTruncation(SCOPE, stream1, truncationRecord, context, executor).join();
        // endregion
        
        // region case 3: min criteria not met on lower bound. truncate at max.
        time.set(20L);
        streamStorePartialMock.addStreamCutToRetentionSet(SCOPE, stream1,
                new StreamCutRecord(time.get(), 22L, ImmutableMap.of(0L, 11L, 1L, 11L)), context, executor).join();

        // update both readers to make sure they have read till the latest position - 1. we have set the min limit to 2.  
        streamMetadataTasks.updateSubscriberStreamCut(SCOPE, stream1, subscriber1, ImmutableMap.of(0L, 11L, 1L, 11L), context).join();
        streamMetadataTasks.updateSubscriberStreamCut(SCOPE, stream1, subscriber2, ImmutableMap.of(0L, 11L, 1L, 11L), context).join();

        streamMetadataTasks.retention(SCOPE, stream1, retentionPolicy, time.get(), context, "").join();
        // retentionset: 0L: 0L/2L, 1L/2L... 2L: 0L/2L, 1L/2L... 10L: 0/10, 1/10....11L: 0/10, 1/10... 20: 0/11, 1/11
        // subscriber lowerbound is 0/11, 1/11 
        truncationRecord = streamStorePartialMock.getTruncationRecord(SCOPE, stream1, context, executor).join();
        // truncate at limit min
        assertEquals(truncationRecord.getObject().getStreamCut().get(0L).longValue(), 10L);
        assertEquals(truncationRecord.getObject().getStreamCut().get(1L).longValue(), 10L);
        assertTrue(truncationRecord.getObject().isUpdating());
        streamStorePartialMock.completeTruncation(SCOPE, stream1, truncationRecord, context, executor).join();
        // endregion
        
        // region case 4: lowerbound behind max
        streamStorePartialMock.addStreamCutToRetentionSet(SCOPE, stream1,
                new StreamCutRecord(30L, 40L, ImmutableMap.of(0L, 20L, 1L, 20L)), context, executor).join();
        time.set(40L);
        streamStorePartialMock.addStreamCutToRetentionSet(SCOPE, stream1,
                new StreamCutRecord(time.get(), 42L, ImmutableMap.of(0L, 21L, 1L, 21L)), context, executor).join();

        // update both readers to make sure they have read till the latest position - 1. we have set the min limit to 2.  
        streamMetadataTasks.updateSubscriberStreamCut(SCOPE, stream1, subscriber1, ImmutableMap.of(0L, 11L, 1L, 11L), context).join();
        streamMetadataTasks.updateSubscriberStreamCut(SCOPE, stream1, subscriber2, ImmutableMap.of(0L, 11L, 1L, 11L), context).join();

        streamMetadataTasks.retention(SCOPE, stream1, retentionPolicy, time.get(), context, "").join();
        // now retention set has five stream cuts 1: 0/2, 1/2...10: 0/10, 1/10... 20: 0/11, 1/11.. 30: 0/20, 1/20.. 40L: 0/21, 1/21
        // subscriber lowerbound is 0/11, 1/11 
        // max = 30. truncate at max
        truncationRecord = streamStorePartialMock.getTruncationRecord(SCOPE, stream1, context, executor).join();
        assertEquals(truncationRecord.getObject().getStreamCut().get(0L).longValue(), 20L);
        assertEquals(truncationRecord.getObject().getStreamCut().get(1L).longValue(), 20L);
        assertTrue(truncationRecord.getObject().isUpdating());
        streamStorePartialMock.completeTruncation(SCOPE, stream1, truncationRecord, context, executor).join();
        // endregion

        // region case 5: lowerbound overlaps with max
        streamStorePartialMock.addStreamCutToRetentionSet(SCOPE, stream1,
                new StreamCutRecord(50L, 43L, ImmutableMap.of(0L, 21L, 1L, 22L)), context, executor).join();
        time.set(59L);
        streamStorePartialMock.addStreamCutToRetentionSet(SCOPE, stream1,
                new StreamCutRecord(time.get(), 60L, ImmutableMap.of(0L, 30L, 1L, 30L)), context, executor).join();
        time.set(60L);
        streamStorePartialMock.addStreamCutToRetentionSet(SCOPE, stream1,
                new StreamCutRecord(time.get(), 60L, ImmutableMap.of(0L, 30L, 1L, 30L)), context, executor).join();

        // update both readers to make sure they have read till the latest position - 1. we have set the min limit to 2.  
        streamMetadataTasks.updateSubscriberStreamCut(SCOPE, stream1, subscriber1, ImmutableMap.of(0L, 22L, 1L, 21L), context).join();
        streamMetadataTasks.updateSubscriberStreamCut(SCOPE, stream1, subscriber2, ImmutableMap.of(0L, 22L, 1L, 21L), context).join();

        streamMetadataTasks.retention(SCOPE, stream1, retentionPolicy, time.get(), context, "").join();
        // now retention set has five stream cuts 1: 0/2, 1/2...10: 0/10, 1/10... 20: 0/11, 1/11.. 30: 0/20, 1/20.. 40L: 0/21, 1/21
        // 50: 0/21, 1/22 ... 59: 0/30, 1/30.. 60: 0/30, 1/30
        // subscriber lowerbound is 0/22, 1/21 
<<<<<<< HEAD
        // this overlaps with max. so truncate at streamcut
        truncationRecord = streamStorePartialMock.getTruncationRecord(SCOPE, stream1, context, executor).join();
        assertEquals(truncationRecord.getObject().getStreamCut().get(0L).longValue(), 22L);
        assertEquals(truncationRecord.getObject().getStreamCut().get(1L).longValue(), 21L);
=======
        // this overlaps with max. so truncate at max (50: 0/21, 1/22)
        truncationRecord = streamStorePartialMock.getTruncationRecord(SCOPE, stream1, null, executor).join();
        assertEquals(truncationRecord.getObject().getStreamCut().get(0L).longValue(), 21L);
        assertEquals(truncationRecord.getObject().getStreamCut().get(1L).longValue(), 22L);
>>>>>>> 5b461992
        assertTrue(truncationRecord.getObject().isUpdating());
        streamStorePartialMock.completeTruncation(SCOPE, stream1, truncationRecord, context, executor).join();
        // endregion
    }

    @Test(timeout = 30000)
    public void consumptionBasedRetentionWithNoSubscriber() throws Exception {
        final ScalingPolicy policy = ScalingPolicy.fixed(2);
        final RetentionPolicy retentionPolicy = RetentionPolicy.byTime(Duration.ofMillis(0L), Duration.ofMillis(Long.MAX_VALUE));

        String stream1 = "consumptionSize4";
        StreamConfiguration configuration = StreamConfiguration.builder().scalingPolicy(policy)
                .retentionPolicy(retentionPolicy).build();

        streamStorePartialMock.createStream(SCOPE, stream1, configuration, System.currentTimeMillis(), null, executor).get();
        streamStorePartialMock.setState(SCOPE, stream1, State.ACTIVE, null, executor).get();
        configuration = StreamConfiguration.builder().scalingPolicy(ScalingPolicy.fixed(1)).retentionPolicy(retentionPolicy).build();
        streamStorePartialMock.startUpdateConfiguration(SCOPE, stream1, configuration, null, executor).join();
        VersionedMetadata<StreamConfigurationRecord> configRecord = streamStorePartialMock.getConfigurationRecord(SCOPE, stream1, null, executor).join();
        streamStorePartialMock.completeUpdateConfiguration(SCOPE, stream1, configRecord, null, executor).join();

        // example::
        // | s0 | s2           | s7 |
        // |    |              |
        // |    |              |
        // |    |    | s4 | s6 | s8 | s10
        // | s1 | s3 | s5 |    | s9 |
        // valid stream cuts: { s0/off, s9/off, s2/-1, s8/-1}, { s1/off, s2/-1 }
        // lower bound = { s0/off, s1/off }

        long two = NameUtils.computeSegmentId(2, 1);
        long three = NameUtils.computeSegmentId(3, 1);
        long four = NameUtils.computeSegmentId(4, 2);
        long five = NameUtils.computeSegmentId(5, 2);
        long six = NameUtils.computeSegmentId(6, 3);
        long seven = NameUtils.computeSegmentId(7, 4);
        long eight = NameUtils.computeSegmentId(8, 4);
        long nine = NameUtils.computeSegmentId(9, 4);
        long ten = NameUtils.computeSegmentId(10, 5);

        // 0, 1 -> 2, 3 with different split
        scale(SCOPE, stream1, ImmutableMap.of(0L, 1L, 1L, 1L), Lists.newArrayList(new AbstractMap.SimpleEntry<>(0.0, 0.6),
                new AbstractMap.SimpleEntry<>(0.6, 1.0)));
        // s3 -> 4, 5
        scale(SCOPE, stream1, ImmutableMap.of(three, 1L),
                Lists.newArrayList(new AbstractMap.SimpleEntry<>(0.6, 0.8), new AbstractMap.SimpleEntry<>(0.8, 1.0)));
        // 4,5 -> 6
        scale(SCOPE, stream1, ImmutableMap.of(four, 1L, five, 1L),
                Lists.newArrayList(new AbstractMap.SimpleEntry<>(0.6, 1.0)));
        // 2, 6 -> 7, 8, 9
        scale(SCOPE, stream1, ImmutableMap.of(two, 1L, six, 1L),
                Lists.newArrayList(new AbstractMap.SimpleEntry<>(0.0, 0.3), new AbstractMap.SimpleEntry<>(0.3, 0.6),
                        new AbstractMap.SimpleEntry<>(0.6, 1.0)));
        // 7, 8, 9 -> 10
        scale(SCOPE, stream1, ImmutableMap.of(seven, 1L, eight, 1L, nine, 1L),
                Lists.newArrayList(new AbstractMap.SimpleEntry<>(0.0, 1.0)));

        assertNotEquals(0, consumer.getCurrentSegments(SCOPE, stream1).get().size());
        WriterMock requestEventWriter = new WriterMock(streamMetadataTasks, executor);
        streamMetadataTasks.setRequestEventWriter(requestEventWriter);
        streamMetadataTasks.setRetentionFrequencyMillis(1L);

        Map<Long, Long> map1 = new HashMap<>();
        map1.put(ten, 2L);
        long size = streamStorePartialMock.getSizeTillStreamCut(SCOPE, stream1, map1, Optional.empty(), null, executor).join();
        doReturn(CompletableFuture.completedFuture(new StreamCutRecord(1L, size, ImmutableMap.copyOf(map1))))
                .when(streamMetadataTasks).generateStreamCut(anyString(), anyString(), any(), any(), any());

        // call retention and verify that retention policy applies
        streamMetadataTasks.retention(SCOPE, stream1, retentionPolicy, 1L, null, "").join();
        // now retention set has one stream cut 10/2
        // subscriber lowerbound is 0/1, 1/1.. trucation should happen at 10/2

        VersionedMetadata<StreamTruncationRecord> truncationRecord = streamStorePartialMock.getTruncationRecord(SCOPE, stream1, null, executor).join();
        assertEquals(truncationRecord.getObject().getStreamCut().get(ten).longValue(), 2L);
        assertTrue(truncationRecord.getObject().isUpdating());
        streamStorePartialMock.completeTruncation(SCOPE, stream1, truncationRecord, null, executor).join();
    }

    @Test(timeout = 30000)
    public void consumptionBasedRetentionWithScale() throws Exception {
        final ScalingPolicy policy = ScalingPolicy.fixed(3);
        final RetentionPolicy retentionPolicy = RetentionPolicy.bySizeBytes(0L, 1000L);

        String stream1 = "consumptionSize";
        StreamConfiguration configuration = StreamConfiguration.builder().scalingPolicy(policy)
                .retentionPolicy(retentionPolicy).build();

        OperationContext context = streamStorePartialMock.createContext(SCOPE, stream1);
        streamStorePartialMock.createStream(SCOPE, stream1, configuration, System.currentTimeMillis(), context, executor).get();
        streamStorePartialMock.setState(SCOPE, stream1, State.ACTIVE, context, executor).get();
        configuration = StreamConfiguration.builder().scalingPolicy(ScalingPolicy.fixed(1)).retentionPolicy(retentionPolicy).build();
        streamStorePartialMock.startUpdateConfiguration(SCOPE, stream1, configuration, context, executor).join();
        VersionedMetadata<StreamConfigurationRecord> configRecord = streamStorePartialMock.getConfigurationRecord(SCOPE, stream1, context, executor).join();
        streamStorePartialMock.completeUpdateConfiguration(SCOPE, stream1, configRecord, context, executor).join();

        // example::
        // | s0 | s3      |
        // |    | s4 |    | s6
        // | s1      | s5 |
        // | s2      |    |
        // valid stream cuts: { s0/off, s5/-1 }, { s0/off, s2/off, s5/-1 }
        // lower bound = { s0/off, s2/off, s5/-1 }  
        // valid stream cuts: { s0/off, s5/-1 }, { s0/off, s2/off, s5/-1 }, { s0/off, s1/off, s2/off }
        // lower bound = { s0/off, s1/off, s2/off }

        long three = NameUtils.computeSegmentId(3, 1);
        long four = NameUtils.computeSegmentId(4, 1);
        long five = NameUtils.computeSegmentId(5, 2);
        long six = NameUtils.computeSegmentId(6, 3);
        // 0 split to 3 and 4
        scale(SCOPE, stream1, ImmutableMap.of(0L, 1L), Lists.newArrayList(new AbstractMap.SimpleEntry<>(0.0, 1.0 / 6), 
                new AbstractMap.SimpleEntry<>(1.0 / 6, 1.0 / 3)));
        // 4, 1, 2 merged to 5
        scale(SCOPE, stream1, ImmutableMap.of(1L, 1L, 2L, 2L, four, 1L), 
                Lists.newArrayList(new AbstractMap.SimpleEntry<>(1.0 / 6, 1.0)));
        // merge 3, 5 to 6
        scale(SCOPE, stream1, ImmutableMap.of(three, 1L, five, 2L), 
                Lists.newArrayList(new AbstractMap.SimpleEntry<>(0.0, 1.0)));

        assertNotEquals(0, consumer.getCurrentSegments(SCOPE, stream1).get().size());
        WriterMock requestEventWriter = new WriterMock(streamMetadataTasks, executor);
        streamMetadataTasks.setRequestEventWriter(requestEventWriter);
        streamMetadataTasks.setRetentionFrequencyMillis(1L);
        
        String subscriber1 = "subscriber1";
        streamMetadataTasks.addSubscriber(SCOPE, stream1, subscriber1, 0L, context).join();

        String subscriber2 = "subscriber2";
        streamMetadataTasks.addSubscriber(SCOPE, stream1, subscriber2, 0L, context).join();
        
        streamMetadataTasks.updateSubscriberStreamCut(SCOPE, stream1, subscriber1, ImmutableMap.of(0L, 1L, five, -1L), context).join();
        streamMetadataTasks.updateSubscriberStreamCut(SCOPE, stream1, subscriber2, ImmutableMap.of(0L, 1L, 2L, 1L, five, -1L), null).join();

        Map<Long, Long> map1 = new HashMap<>();
        map1.put(six, 2L);
        long size = streamStorePartialMock.getSizeTillStreamCut(SCOPE, stream1, map1, Optional.empty(), context, executor).join();
        doReturn(CompletableFuture.completedFuture(new StreamCutRecord(1L, size, ImmutableMap.copyOf(map1))))
                .when(streamMetadataTasks).generateStreamCut(anyString(), anyString(), any(), any(), any());

        // call retention and verify that retention policy applies
        streamMetadataTasks.retention(SCOPE, stream1, retentionPolicy, 1L, context, "").join();
        // now retention set has one stream cut 6/2
        // subscriber lowerbound is 0/1, 2/1, 5/-1.. trucation should happen at lowerbound

        VersionedMetadata<StreamTruncationRecord> truncationRecord = streamStorePartialMock.getTruncationRecord(SCOPE, stream1, context, executor).join();
        assertEquals(truncationRecord.getObject().getStreamCut().get(0L).longValue(), 1L);
        assertEquals(truncationRecord.getObject().getStreamCut().get(2L).longValue(), 1L);
        assertEquals(truncationRecord.getObject().getStreamCut().get(five).longValue(), -1L);
        assertTrue(truncationRecord.getObject().isUpdating());
        streamStorePartialMock.completeTruncation(SCOPE, stream1, truncationRecord, null, executor).join();
    }

    @Test(timeout = 30000)
    public void consumptionBasedRetentionWithScale2() throws Exception {
        final ScalingPolicy policy = ScalingPolicy.fixed(2);
        final RetentionPolicy retentionPolicy = RetentionPolicy.bySizeBytes(0L, 1000L);

        String stream1 = "consumptionSize2";
        OperationContext context = streamStorePartialMock.createContext(SCOPE, stream1);

        StreamConfiguration configuration = StreamConfiguration.builder().scalingPolicy(policy)
                .retentionPolicy(retentionPolicy).build();

        streamStorePartialMock.createStream(SCOPE, stream1, configuration, System.currentTimeMillis(), context, executor).get();
        streamStorePartialMock.setState(SCOPE, stream1, State.ACTIVE, null, executor).get();
        configuration = StreamConfiguration.builder().scalingPolicy(ScalingPolicy.fixed(1)).retentionPolicy(retentionPolicy).build();
        streamStorePartialMock.startUpdateConfiguration(SCOPE, stream1, configuration, context, executor).join();
        VersionedMetadata<StreamConfigurationRecord> configRecord = streamStorePartialMock.getConfigurationRecord(SCOPE, stream1, context, executor).join();
        streamStorePartialMock.completeUpdateConfiguration(SCOPE, stream1, configRecord, context, executor).join();

        // example::
        // | s0 | s2           | s7 |
        // |    |              | 
        // |    |              | 
        // |    |    | s4 | s6 | s8 | s10
        // | s1 | s3 | s5 |    | s9 |
        // valid stream cuts: { s0/off, s9/off, s2/-1, s8/-1}, { s1/off, s2/-1 }
        // lower bound = { s0/off, s1/off }  

        long two = NameUtils.computeSegmentId(2, 1);
        long three = NameUtils.computeSegmentId(3, 1);
        long four = NameUtils.computeSegmentId(4, 2);
        long five = NameUtils.computeSegmentId(5, 2);
        long six = NameUtils.computeSegmentId(6, 3);
        long seven = NameUtils.computeSegmentId(7, 4);
        long eight = NameUtils.computeSegmentId(8, 4);
        long nine = NameUtils.computeSegmentId(9, 4);
        long ten = NameUtils.computeSegmentId(10, 5);
        
        // 0, 1 -> 2, 3 with different split
        scale(SCOPE, stream1, ImmutableMap.of(0L, 1L, 1L, 1L), Lists.newArrayList(new AbstractMap.SimpleEntry<>(0.0, 0.6), 
                new AbstractMap.SimpleEntry<>(0.6, 1.0)));
        // s3 -> 4, 5
        scale(SCOPE, stream1, ImmutableMap.of(three, 1L), 
                Lists.newArrayList(new AbstractMap.SimpleEntry<>(0.6, 0.8), new AbstractMap.SimpleEntry<>(0.8, 1.0)));
        // 4,5 -> 6
        scale(SCOPE, stream1, ImmutableMap.of(four, 1L, five, 1L), 
                Lists.newArrayList(new AbstractMap.SimpleEntry<>(0.6, 1.0)));
        // 2, 6 -> 7, 8, 9
        scale(SCOPE, stream1, ImmutableMap.of(two, 1L, six, 1L), 
                Lists.newArrayList(new AbstractMap.SimpleEntry<>(0.0, 0.3), new AbstractMap.SimpleEntry<>(0.3, 0.6), 
                        new AbstractMap.SimpleEntry<>(0.6, 1.0)));
        // 7, 8, 9 -> 10
        scale(SCOPE, stream1, ImmutableMap.of(seven, 1L, eight, 1L, nine, 1L), 
                Lists.newArrayList(new AbstractMap.SimpleEntry<>(0.0, 1.0)));

        assertNotEquals(0, consumer.getCurrentSegments(SCOPE, stream1).get().size());
        WriterMock requestEventWriter = new WriterMock(streamMetadataTasks, executor);
        streamMetadataTasks.setRequestEventWriter(requestEventWriter);
        streamMetadataTasks.setRetentionFrequencyMillis(1L);
        
        String subscriber1 = "subscriber1";
        streamMetadataTasks.addSubscriber(SCOPE, stream1, subscriber1, 0L, null).join();

        String subscriber2 = "subscriber2";
        streamMetadataTasks.addSubscriber(SCOPE, stream1, subscriber2, 0L, null).join();

        // invalid streamcut should be rejected
        UpdateSubscriberStatus.Status status = streamMetadataTasks.updateSubscriberStreamCut(SCOPE, stream1, subscriber1, 
                ImmutableMap.of(0L, 1L, three, 1L), context).join();
        assertEquals(status, UpdateSubscriberStatus.Status.STREAMCUT_NOT_VALID);
        
        status = streamMetadataTasks.updateSubscriberStreamCut(SCOPE, stream1, subscriber1, 
                ImmutableMap.of(0L, 1L, two, -1L, eight, -1L, nine, 1L), null).join();
        status = streamMetadataTasks.updateSubscriberStreamCut(SCOPE, stream1, subscriber2, 
                ImmutableMap.of(1L, 1L, two, -1L), null).join();

        Map<Long, Long> map1 = new HashMap<>();
        map1.put(ten, 2L);
        long size = streamStorePartialMock.getSizeTillStreamCut(SCOPE, stream1, map1, Optional.empty(), context, executor).join();
        doReturn(CompletableFuture.completedFuture(new StreamCutRecord(1L, size, ImmutableMap.copyOf(map1))))
                .when(streamMetadataTasks).generateStreamCut(anyString(), anyString(), any(), any(), any());

        // call retention and verify that retention policy applies
        streamMetadataTasks.retention(SCOPE, stream1, retentionPolicy, 1L, context, "").join();
        // now retention set has one stream cut 10/2
        // subscriber lowerbound is 0/1, 1/1.. trucation should happen at lowerbound

        VersionedMetadata<StreamTruncationRecord> truncationRecord = streamStorePartialMock.getTruncationRecord(SCOPE, stream1, context, executor).join();
        assertEquals(truncationRecord.getObject().getStreamCut().get(0L).longValue(), 1L);
        assertEquals(truncationRecord.getObject().getStreamCut().get(1L).longValue(), 1L);
        assertTrue(truncationRecord.getObject().isUpdating());
        streamStorePartialMock.completeTruncation(SCOPE, stream1, truncationRecord, context, executor).join();
    }
    
    @Test(timeout = 30000)
    public void consumptionBasedRetentionWithNoBounds() throws Exception {
        final ScalingPolicy policy = ScalingPolicy.fixed(2);
        final RetentionPolicy retentionPolicy = RetentionPolicy.byTime(Duration.ofMillis(0L), Duration.ofMillis(Long.MAX_VALUE));

        String stream1 = "consumptionSize3";
        OperationContext context = streamStorePartialMock.createContext(SCOPE, stream1);

        StreamConfiguration configuration = StreamConfiguration.builder().scalingPolicy(policy)
                .retentionPolicy(retentionPolicy).build();

        streamStorePartialMock.createStream(SCOPE, stream1, configuration, System.currentTimeMillis(), context, executor).get();
        streamStorePartialMock.setState(SCOPE, stream1, State.ACTIVE, context, executor).get();
        configuration = StreamConfiguration.builder().scalingPolicy(ScalingPolicy.fixed(1)).retentionPolicy(retentionPolicy).build();
        streamStorePartialMock.startUpdateConfiguration(SCOPE, stream1, configuration, context, executor).join();
        VersionedMetadata<StreamConfigurationRecord> configRecord = streamStorePartialMock.getConfigurationRecord(SCOPE, stream1, context, executor).join();
        streamStorePartialMock.completeUpdateConfiguration(SCOPE, stream1, configRecord, context, executor).join();

        // example::
        // | s0 | s2           | s7 |
        // |    |              | 
        // |    |              | 
        // |    |    | s4 | s6 | s8 | s10
        // | s1 | s3 | s5 |    | s9 |
        // valid stream cuts: { s0/off, s9/off, s2/-1, s8/-1}, { s1/off, s2/-1 }
        // lower bound = { s0/off, s1/off }  

        long two = NameUtils.computeSegmentId(2, 1);
        long three = NameUtils.computeSegmentId(3, 1);
        long four = NameUtils.computeSegmentId(4, 2);
        long five = NameUtils.computeSegmentId(5, 2);
        long six = NameUtils.computeSegmentId(6, 3);
        long seven = NameUtils.computeSegmentId(7, 4);
        long eight = NameUtils.computeSegmentId(8, 4);
        long nine = NameUtils.computeSegmentId(9, 4);
        long ten = NameUtils.computeSegmentId(10, 5);
        
        // 0, 1 -> 2, 3 with different split
        scale(SCOPE, stream1, ImmutableMap.of(0L, 1L, 1L, 1L), Lists.newArrayList(new AbstractMap.SimpleEntry<>(0.0, 0.6), 
                new AbstractMap.SimpleEntry<>(0.6, 1.0)));
        // s3 -> 4, 5
        scale(SCOPE, stream1, ImmutableMap.of(three, 1L), 
                Lists.newArrayList(new AbstractMap.SimpleEntry<>(0.6, 0.8), new AbstractMap.SimpleEntry<>(0.8, 1.0)));
        // 4,5 -> 6
        scale(SCOPE, stream1, ImmutableMap.of(four, 1L, five, 1L), 
                Lists.newArrayList(new AbstractMap.SimpleEntry<>(0.6, 1.0)));
        // 2, 6 -> 7, 8, 9
        scale(SCOPE, stream1, ImmutableMap.of(two, 1L, six, 1L), 
                Lists.newArrayList(new AbstractMap.SimpleEntry<>(0.0, 0.3), new AbstractMap.SimpleEntry<>(0.3, 0.6), 
                        new AbstractMap.SimpleEntry<>(0.6, 1.0)));
        // 7, 8, 9 -> 10
        scale(SCOPE, stream1, ImmutableMap.of(seven, 1L, eight, 1L, nine, 1L), 
                Lists.newArrayList(new AbstractMap.SimpleEntry<>(0.0, 1.0)));

        assertNotEquals(0, consumer.getCurrentSegments(SCOPE, stream1).get().size());
        WriterMock requestEventWriter = new WriterMock(streamMetadataTasks, executor);
        streamMetadataTasks.setRequestEventWriter(requestEventWriter);
        streamMetadataTasks.setRetentionFrequencyMillis(1L);
        
        String subscriber1 = "subscriber1";
        streamMetadataTasks.addSubscriber(SCOPE, stream1, subscriber1, 0L, context).join();

        String subscriber2 = "subscriber2";
        streamMetadataTasks.addSubscriber(SCOPE, stream1, subscriber2, 0L, context).join();

        // invalid streamcut should be rejected
        UpdateSubscriberStatus.Status status = streamMetadataTasks.updateSubscriberStreamCut(SCOPE, stream1, subscriber1, 
                ImmutableMap.of(0L, 1L, three, 1L), context).join();
        assertEquals(status, UpdateSubscriberStatus.Status.STREAMCUT_NOT_VALID);
        
        status = streamMetadataTasks.updateSubscriberStreamCut(SCOPE, stream1, subscriber1, 
                ImmutableMap.of(0L, 1L, two, -1L, eight, -1L, nine, 1L), context).join();
        status = streamMetadataTasks.updateSubscriberStreamCut(SCOPE, stream1, subscriber2, 
                ImmutableMap.of(1L, 1L, two, -1L), context).join();

        Map<Long, Long> map1 = new HashMap<>();
        map1.put(ten, 2L);
        long size = streamStorePartialMock.getSizeTillStreamCut(SCOPE, stream1, map1, Optional.empty(), context, executor).join();
        doReturn(CompletableFuture.completedFuture(new StreamCutRecord(1L, size, ImmutableMap.copyOf(map1))))
                .when(streamMetadataTasks).generateStreamCut(anyString(), anyString(), any(), any(), any());

        // call retention and verify that retention policy applies
        streamMetadataTasks.retention(SCOPE, stream1, retentionPolicy, 1L, context, "").join();
        // now retention set has one stream cut 10/2
        // subscriber lowerbound is 0/1, 1/1.. trucation should happen at lowerbound

        VersionedMetadata<StreamTruncationRecord> truncationRecord = streamStorePartialMock.getTruncationRecord(SCOPE, stream1, context, executor).join();
        assertEquals(truncationRecord.getObject().getStreamCut().get(0L).longValue(), 1L);
        assertEquals(truncationRecord.getObject().getStreamCut().get(1L).longValue(), 1L);
        assertTrue(truncationRecord.getObject().isUpdating());
        streamStorePartialMock.completeTruncation(SCOPE, stream1, truncationRecord, context, executor).join();
    }

    private void scale(String scope, String stream, Map<Long, Long> sealedSegmentsWithSize,
                       List<Map.Entry<Double, Double>> newSegments) {
        long scaleTs = System.currentTimeMillis();

        ArrayList<Long> sealedSegments = Lists.newArrayList(sealedSegmentsWithSize.keySet());
        OperationContext context = streamStorePartialMock.createContext(scope, stream);
        VersionedMetadata<EpochTransitionRecord> response = streamStorePartialMock.submitScale(scope, stream, sealedSegments,
                newSegments, scaleTs, null, context, executor).join();
        response.getObject().getNewSegmentsWithRange();
        VersionedMetadata<State> state = streamStorePartialMock.getVersionedState(scope, stream, context, executor).join();
        state = streamStorePartialMock.updateVersionedState(scope, stream, State.SCALING, state, context, executor).join();
        streamStorePartialMock.startScale(scope, stream, false, response, state, context, executor).join();
        streamStorePartialMock.scaleCreateNewEpochs(scope, stream, response, context, executor).join();
        streamStorePartialMock.scaleSegmentsSealed(scope, stream, sealedSegmentsWithSize, response, context, executor).join();
        streamStorePartialMock.completeScale(scope, stream, response, context, executor).join();
        streamStorePartialMock.setState(scope, stream, State.ACTIVE, context, executor).join();
    }

    @Test(timeout = 30000)
    public void retentionPolicyUpdateTest() {
        final ScalingPolicy policy = ScalingPolicy.fixed(2);

        String stream = "test";
        OperationContext context = streamStorePartialMock.createContext(SCOPE, stream);
        final StreamConfiguration noRetentionConfig = StreamConfiguration.builder().scalingPolicy(policy).build();

        // add stream without retention policy
        streamMetadataTasks.createStreamBody(SCOPE, stream, noRetentionConfig, System.currentTimeMillis()).join();
        String scopedStreamName = String.format("%s/%s", SCOPE, stream);

        // verify that stream is not added to bucket
        assertTrue(!bucketStore.getStreamsForBucket(BucketStore.ServiceType.RetentionService, 0, executor).join().contains(scopedStreamName));

        UpdateStreamTask task = new UpdateStreamTask(streamMetadataTasks, streamStorePartialMock, bucketStore, executor);

        final RetentionPolicy retentionPolicy = RetentionPolicy.builder()
                .retentionType(RetentionPolicy.RetentionType.TIME)
                .retentionParam(Duration.ofMinutes(60).toMillis())
                .build();

        final StreamConfiguration withRetentionConfig = StreamConfiguration.builder().scalingPolicy(policy)
                .retentionPolicy(retentionPolicy).build();

        // now update stream with a retention policy
        streamStorePartialMock.startUpdateConfiguration(SCOPE, stream, withRetentionConfig, context, executor).join();
        UpdateStreamEvent update = new UpdateStreamEvent(SCOPE, stream, System.nanoTime());
        task.execute(update).join();

        // verify that bucket has the stream.
        assertTrue(bucketStore.getStreamsForBucket(BucketStore.ServiceType.RetentionService, 0, executor).join().contains(scopedStreamName));

        // update stream such that stream is updated with null retention policy
        streamStorePartialMock.startUpdateConfiguration(SCOPE, stream, noRetentionConfig, context, executor).join();
        task.execute(update).join();

        // verify that the stream is no longer present in the bucket
        assertTrue(!bucketStore.getStreamsForBucket(BucketStore.ServiceType.RetentionService, 0, executor).join().contains(scopedStreamName));
    }

    @Test(timeout = 30000)
    public void sealStreamTest() throws Exception {
        OperationContext context = streamStorePartialMock.createContext(SCOPE, stream1);

        assertNotEquals(0, consumer.getCurrentSegments(SCOPE, stream1).get().size());
        WriterMock requestEventWriter = new WriterMock(streamMetadataTasks, executor);
        streamMetadataTasks.setRequestEventWriter(requestEventWriter);

        SealStreamTask sealStreamTask = new SealStreamTask(streamMetadataTasks, streamTransactionMetadataTasks, streamStorePartialMock, executor);
        AssertExtensions.assertFutureThrows("Stream not sealed", sealStreamTask.execute(new SealStreamEvent(SCOPE, stream1, 0L)),
            e -> Exceptions.unwrap(e) instanceof IllegalStateException);

        //seal a stream.
        CompletableFuture<UpdateStreamStatus.Status> sealOperationResult = streamMetadataTasks.sealStream(SCOPE, stream1, context);
        assertTrue(Futures.await(processEvent(requestEventWriter)));

        assertEquals(UpdateStreamStatus.Status.SUCCESS, sealOperationResult.get());

        //a sealed stream should have zero active/current segments
        assertEquals(0, consumer.getCurrentSegments(SCOPE, stream1).get().size());
        assertTrue(streamStorePartialMock.isSealed(SCOPE, stream1, null, executor).get());

        //reseal a sealed stream.
        assertEquals(UpdateStreamStatus.Status.SUCCESS, streamMetadataTasks.sealStream(SCOPE, stream1, context).get());
        assertTrue(Futures.await(processEvent(requestEventWriter)));

        //scale operation on the sealed stream.
        AbstractMap.SimpleEntry<Double, Double> segment3 = new AbstractMap.SimpleEntry<>(0.0, 0.2);
        AbstractMap.SimpleEntry<Double, Double> segment4 = new AbstractMap.SimpleEntry<>(0.2, 0.4);
        AbstractMap.SimpleEntry<Double, Double> segment5 = new AbstractMap.SimpleEntry<>(0.4, 0.5);

        ScaleResponse scaleOpResult = streamMetadataTasks.manualScale(SCOPE, stream1, Collections.singletonList(0L),
                Arrays.asList(segment3, segment4, segment5), 30, null).get();

        // scaling operation fails once a stream is sealed.
        assertEquals(ScaleStreamStatus.FAILURE, scaleOpResult.getStatus());

        AssertExtensions.assertFutureThrows("Scale should not be allowed as stream is already sealed",
                streamStorePartialMock.submitScale(SCOPE, stream1, Collections.singletonList(0L), Arrays.asList(segment3, segment4, segment5), 30, null, null, executor),
                e -> Exceptions.unwrap(e) instanceof StoreException.IllegalStateException);
    }

    @Test(timeout = 30000)
    public void sealStreamFailing() throws Exception {
        WriterMock requestEventWriter = new WriterMock(streamMetadataTasks, executor);
        streamMetadataTasks.setRequestEventWriter(requestEventWriter);

        // attempt to seal a stream which is in creating state. This should fail and be retried. 
        // now set the stream state to active. 
        // it should be sealed.
        String creating = "creating";
        OperationContext context = streamStorePartialMock.createContext(SCOPE, creating);
        streamStorePartialMock.createStream(SCOPE, creating, StreamConfiguration.builder().scalingPolicy(ScalingPolicy.fixed(1)).build(),
                System.currentTimeMillis(), null, executor).join();
        UpdateStreamStatus.Status status = streamMetadataTasks.sealStream(SCOPE, creating, context, 1).join();
        assertEquals(status, UpdateStreamStatus.Status.FAILURE);

        streamStorePartialMock.setState(SCOPE, creating, State.ACTIVE, null, executor).join();
        CompletableFuture<UpdateStreamStatus.Status> statusFuture = streamMetadataTasks.sealStream(SCOPE, creating, context, 1);
        assertTrue(Futures.await(processEvent(requestEventWriter)));

        assertEquals(UpdateStreamStatus.Status.SUCCESS, statusFuture.join());
    }
    
    @Test(timeout = 30000)
    public void sealStreamWithTxnTest() throws Exception {
        WriterMock requestEventWriter = new WriterMock(streamMetadataTasks, executor);
        streamMetadataTasks.setRequestEventWriter(requestEventWriter);
        String streamWithTxn = "streamWithTxn";
        OperationContext context = streamStorePartialMock.createContext(SCOPE, streamWithTxn);

        // region seal a stream with transactions
        long start = System.currentTimeMillis();
        final ScalingPolicy policy = ScalingPolicy.fixed(2);
        final StreamConfiguration config = StreamConfiguration.builder().scalingPolicy(policy).build();

        streamStorePartialMock.createStream(SCOPE, streamWithTxn, config, start, null, executor).get();
        streamStorePartialMock.setState(SCOPE, streamWithTxn, State.ACTIVE, null, executor).get();

        // create txn
        VersionedTransactionData openTxn = streamTransactionMetadataTasks.createTxn(SCOPE, streamWithTxn, 10000L, context)
                .get().getKey();

        VersionedTransactionData committingTxn = streamTransactionMetadataTasks.createTxn(SCOPE, streamWithTxn, 10000L, context)
                .get().getKey();

        VersionedTransactionData abortingTxn = streamTransactionMetadataTasks.createTxn(SCOPE, streamWithTxn, 10000L, context)
                .get().getKey();
        
        // set transaction to committing
        streamStorePartialMock.sealTransaction(SCOPE, streamWithTxn, committingTxn.getId(), true, Optional.empty(), 
                "", Long.MIN_VALUE, null, executor).join();

        // set transaction to aborting
        streamStorePartialMock.sealTransaction(SCOPE, streamWithTxn, abortingTxn.getId(), false, Optional.empty(), 
                "", Long.MIN_VALUE, null, executor).join();
        
        // Mock getActiveTransactions call such that we return committing txn as OPEN txn.
        Map<UUID, ActiveTxnRecord> activeTxns = streamStorePartialMock.getActiveTxns(SCOPE, streamWithTxn, context, executor).join();

        Map<UUID, ActiveTxnRecord> retVal = activeTxns.entrySet().stream()
                .map(tx -> {
                    if (!tx.getValue().getTxnStatus().equals(TxnStatus.OPEN) && !tx.getValue().getTxnStatus().equals(TxnStatus.ABORTING)) {
                        ActiveTxnRecord txRecord = tx.getValue();
                        return new AbstractMap.SimpleEntry<>(tx.getKey(),
                                new ActiveTxnRecord(txRecord.getTxCreationTimestamp(), txRecord.getLeaseExpiryTime(),
                                        txRecord.getMaxExecutionExpiryTime(), TxnStatus.OPEN));
                    } else {
                        return tx;
                    }
                }).collect(Collectors.toMap(Map.Entry::getKey, Map.Entry::getValue));

        doReturn(CompletableFuture.completedFuture(retVal)).when(streamStorePartialMock).getActiveTxns(
                eq(SCOPE), eq(streamWithTxn), any(), any());

        List<AbortEvent> abortListBefore = abortWriter.getEventList();
        
        streamMetadataTasks.sealStream(SCOPE, streamWithTxn, context);
        AssertExtensions.assertFutureThrows("seal stream did not fail processing with correct exception",
                processEvent(requestEventWriter), e -> Exceptions.unwrap(e) instanceof StoreException.OperationNotAllowedException);
        requestEventWriter.eventQueue.take();

        reset(streamStorePartialMock);

        // verify that the txn status is set to aborting
        VersionedTransactionData txnData = streamStorePartialMock.getTransactionData(SCOPE, streamWithTxn, openTxn.getId(), context, executor).join();
        assertEquals(txnData.getStatus(), TxnStatus.ABORTING);
        assertEquals(requestEventWriter.getEventQueue().size(), 1);

        // verify that events are posted for the abort txn.
        List<AbortEvent> abortListAfter = abortWriter.getEventList();
        assertEquals(abortListAfter.size(), abortListBefore.size() + 2);
        assertTrue(abortListAfter.stream().anyMatch(x -> x.getTxid().equals(openTxn.getId())));
        assertTrue(abortListAfter.stream().anyMatch(x -> x.getTxid().equals(abortingTxn.getId())));
        
        txnData = streamStorePartialMock.getTransactionData(SCOPE, streamWithTxn, committingTxn.getId(), context, executor).join();
        assertEquals(txnData.getStatus(), TxnStatus.COMMITTING);

        // Mock getActiveTransactions call such that we return some non existent transaction id so that DataNotFound is simulated.
        // returning a random transaction with list of active txns such that when its abort is attempted, Data Not Found Exception gets thrown
        retVal = new HashMap<>();
        retVal.put(UUID.randomUUID(), new ActiveTxnRecord(1L, 1L, 1L, TxnStatus.OPEN));

        doReturn(CompletableFuture.completedFuture(retVal)).when(streamStorePartialMock).getActiveTxns(
                eq(SCOPE), eq(streamWithTxn), any(), any());

        AssertExtensions.assertFutureThrows("seal stream did not fail processing with correct exception",
                processEvent(requestEventWriter), e -> Exceptions.unwrap(e) instanceof StoreException.OperationNotAllowedException);

        reset(streamStorePartialMock);

        // Now complete all existing transactions and verify that seal completes
        streamStorePartialMock.abortTransaction(SCOPE, streamWithTxn, openTxn.getId(), context, executor).join();
        streamStorePartialMock.abortTransaction(SCOPE, streamWithTxn, abortingTxn.getId(), context, executor).join();
        ((AbstractStreamMetadataStore) streamStorePartialMock).commitTransaction(SCOPE, streamWithTxn, committingTxn.getId(), context, executor).join();
        activeTxns = streamStorePartialMock.getActiveTxns(SCOPE, streamWithTxn, context, executor).join();
        assertTrue(activeTxns.isEmpty());

        assertTrue(Futures.await(processEvent(requestEventWriter)));
        // endregion
    }

    @Test(timeout = 30000)
    public void deleteStreamTest() throws Exception {
        deleteStreamTest(stream1);
    }

    private void deleteStreamTest(String stream) throws InterruptedException, ExecutionException {
        OperationContext context = streamStorePartialMock.createContext(SCOPE, stream);

        assertNotEquals(0, consumer.getCurrentSegments(SCOPE, stream).get().size());
        WriterMock requestEventWriter = new WriterMock(streamMetadataTasks, executor);
        streamMetadataTasks.setRequestEventWriter(requestEventWriter);

        // delete before seal
        Controller.DeleteStreamStatus.Status deleteStatus = streamMetadataTasks.deleteStream(SCOPE, stream, context).get();
        assertEquals(Controller.DeleteStreamStatus.Status.STREAM_NOT_SEALED, deleteStatus);
        assertNull(requestEventWriter.getEventQueue().peek());

        //seal stream.
        CompletableFuture<UpdateStreamStatus.Status> sealOperationResult = streamMetadataTasks.sealStream(SCOPE, stream, context);

        assertTrue(Futures.await(processEvent(requestEventWriter)));

        assertTrue(streamStorePartialMock.isSealed(SCOPE, stream, context, executor).get());
        Futures.await(sealOperationResult);
        assertEquals(UpdateStreamStatus.Status.SUCCESS, sealOperationResult.get());

        // delete after seal
        CompletableFuture<Controller.DeleteStreamStatus.Status> future = streamMetadataTasks.deleteStream(SCOPE, stream, context);
        assertTrue(Futures.await(processEvent(requestEventWriter)));

        assertEquals(Controller.DeleteStreamStatus.Status.SUCCESS, future.get());

        assertFalse(streamStorePartialMock.checkStreamExists(SCOPE, stream, context).join());
    }

    @Test(timeout = 30000)
    public void deletePartiallyCreatedStreamTest() throws InterruptedException {
        WriterMock requestEventWriter = new WriterMock(streamMetadataTasks, executor);
        streamMetadataTasks.setRequestEventWriter(requestEventWriter);
        StreamMetadataStore store = streamStorePartialMock;
        
        final String scopeName = "RecreationScopePartial";
        final String streamName = "RecreatedStreamPartial";
        OperationContext context = streamStorePartialMock.createContext(scopeName, streamName);

        store.createScope(scopeName).join();
        Controller.DeleteStreamStatus.Status deleteStatus;
        
        // region case 1: only add stream to scope without any additional metadata
        StreamMetadataStoreTestHelper.addStreamToScope(store, scopeName, streamName);
        assertTrue(store.checkStreamExists(scopeName, streamName, context).join());
        deleteStatus = streamMetadataTasks.deleteStream(scopeName, streamName, context).join();
        assertEquals(Controller.DeleteStreamStatus.Status.SUCCESS, deleteStatus);
        // verify that event is not posted 
        assertTrue(requestEventWriter.eventQueue.isEmpty());
        // endregion

        // region case 2: only add creation time for the stream and then delete it. 
        StreamMetadataStoreTestHelper.partiallyCreateStream(store, scopeName, streamName, 
                Optional.of(100L), false);
        context = streamStorePartialMock.createContext(scopeName, streamName);

        assertTrue(store.checkStreamExists(scopeName, streamName, context).join());

        deleteStatus = streamMetadataTasks.deleteStream(scopeName, streamName, context).join();
        assertEquals(Controller.DeleteStreamStatus.Status.SUCCESS, deleteStatus);
        // verify that event is not posted 
        assertTrue(requestEventWriter.eventQueue.isEmpty());
        // endregion

        // region case 3: create stream again but this time create the `state` but not history record.
        // this should result in delete workflow being invoked as segments also have to be deleted. 
        StreamMetadataStoreTestHelper.partiallyCreateStream(store, scopeName, streamName, Optional.of(100L), true);
        
        context = streamStorePartialMock.createContext(scopeName, streamName);
        assertTrue(store.checkStreamExists(scopeName, streamName, context).join());

        CompletableFuture<Controller.DeleteStreamStatus.Status> future = streamMetadataTasks.deleteStream(scopeName,
                streamName, context);

        assertTrue(Futures.await(processEvent(requestEventWriter)));

        assertEquals(Controller.DeleteStreamStatus.Status.SUCCESS, future.join());
        // endregion

        // region case 4: now create full stream metadata. 
        // now create full stream metadata without setting state to active
        // since there was no active segments, so we should have segments created from segment 0.
        // configuration 2 has 3 segments. So highest segment number should be 2. 
        StreamConfiguration configuration = StreamConfiguration.builder().scalingPolicy(ScalingPolicy.fixed(3)).build();
        store.createStream(scopeName, streamName, configuration, 101L, null, executor).join();
        context = streamStorePartialMock.createContext(scopeName, streamName);
        assertTrue(store.checkStreamExists(scopeName, streamName, context).join());

        assertEquals(store.getActiveEpoch(scopeName, streamName, context, true, executor).join()
                          .getSegmentIds().stream().max(Long::compareTo).get().longValue(), 2L);

        // delete stream should succeed
        future = streamMetadataTasks.deleteStream(scopeName, streamName, context);
        assertTrue(Futures.await(processEvent(requestEventWriter)));

        assertEquals(Controller.DeleteStreamStatus.Status.SUCCESS, future.join());

        store.createStream(scopeName, streamName, configuration, 102L, null, executor).join();
        context = streamStorePartialMock.createContext(scopeName, streamName);

        assertEquals(store.getActiveEpoch(scopeName, streamName, context, true, executor).join()
                          .getSegmentIds().stream().max(Long::compareTo).get().longValue(), 5L);
        // endregion
    }
    
    @Test(timeout = 30000)
    public void eventWriterInitializationTest() throws Exception {
        final ScalingPolicy policy = ScalingPolicy.fixed(1);

        final StreamConfiguration configuration = StreamConfiguration.builder().scalingPolicy(policy).build();

        String stream = "test";
        streamStorePartialMock.createStream(SCOPE, stream, configuration, System.currentTimeMillis(), null, executor).get();
        streamStorePartialMock.setState(SCOPE, stream, State.ACTIVE, null, executor).get();
        OperationContext context = streamStorePartialMock.createContext(SCOPE, stream);

        streamMetadataTasks.setRequestEventWriter(new ControllerEventStreamWriterMock(streamRequestHandler, executor));
        List<Map.Entry<Double, Double>> newRanges = new ArrayList<>();
        newRanges.add(new AbstractMap.SimpleEntry<>(0.0, 0.5));
        newRanges.add(new AbstractMap.SimpleEntry<>(0.5, 1.0));
        ScaleResponse scaleOpResult = streamMetadataTasks.manualScale(SCOPE, stream, Collections.singletonList(0L),
                newRanges, 30, context).get();

        assertEquals(ScaleStreamStatus.STARTED, scaleOpResult.getStatus());

        Controller.ScaleStatusResponse scaleStatusResult = streamMetadataTasks.checkScale(SCOPE, "UNKNOWN", 0, null).get();
        assertEquals(Controller.ScaleStatusResponse.ScaleStatus.INVALID_INPUT, scaleStatusResult.getStatus());

        scaleStatusResult = streamMetadataTasks.checkScale("UNKNOWN", stream, 0, null).get();
        assertEquals(Controller.ScaleStatusResponse.ScaleStatus.INVALID_INPUT, scaleStatusResult.getStatus());
        
        scaleStatusResult = streamMetadataTasks.checkScale(SCOPE, stream, 0, context).get();
        assertEquals(Controller.ScaleStatusResponse.ScaleStatus.IN_PROGRESS, scaleStatusResult.getStatus());
        
        scaleStatusResult = streamMetadataTasks.checkScale(SCOPE, stream, 5, context).get();
        assertEquals(Controller.ScaleStatusResponse.ScaleStatus.INVALID_INPUT, scaleStatusResult.getStatus());
    }

    @Test(timeout = 30000)
    public void manualScaleTest() throws Exception {
        final ScalingPolicy policy = ScalingPolicy.fixed(1);

        final StreamConfiguration configuration = StreamConfiguration.builder().scalingPolicy(policy).build();

        String stream = "test";
        OperationContext context = streamStorePartialMock.createContext(SCOPE, stream);

        streamStorePartialMock.createStream(SCOPE, stream, configuration, System.currentTimeMillis(), context, executor).get();
        streamStorePartialMock.setState(SCOPE, stream, State.ACTIVE, context, executor).get();

        WriterMock requestEventWriter = new WriterMock(streamMetadataTasks, executor);
        streamMetadataTasks.setRequestEventWriter(requestEventWriter);
        List<Map.Entry<Double, Double>> newRanges = new ArrayList<>();
        newRanges.add(new AbstractMap.SimpleEntry<>(0.0, 0.5));
        newRanges.add(new AbstractMap.SimpleEntry<>(0.5, 1.0));
        ScaleResponse scaleOpResult = streamMetadataTasks.manualScale(SCOPE, stream, Collections.singletonList(0L),
                newRanges, 30, null).get();

        assertEquals(ScaleStreamStatus.STARTED, scaleOpResult.getStatus());
        assertEquals(streamStorePartialMock.getState(SCOPE, stream, false, context, executor).get(), State.ACTIVE);

        // Now when runScale runs even after that we should get the state as active.
        VersionedMetadata<EpochTransitionRecord> response = streamStorePartialMock.submitScale(SCOPE, stream, Collections.singletonList(0L),
                new LinkedList<>(newRanges), 30, null, context, executor).get();
        assertEquals(response.getObject().getActiveEpoch(), 0);
        VersionedMetadata<State> versionedState = streamStorePartialMock.getVersionedState(SCOPE, stream, context, executor).get();
        assertEquals(versionedState.getObject(), State.ACTIVE);

        // if we call start scale without scale being set to SCALING, this should throw illegal argument exception
        AssertExtensions.assertThrows("", () -> streamStorePartialMock.startScale(SCOPE, stream, true,
                response, versionedState, context, executor).get(), ex -> Exceptions.unwrap(ex) instanceof IllegalArgumentException);

        ScaleOperationTask task = new ScaleOperationTask(streamMetadataTasks, streamStorePartialMock, executor);
        task.runScale((ScaleOpEvent) requestEventWriter.getEventQueue().take(), true, context, "").get();
        Map<Long, Map.Entry<Double, Double>> segments = response.getObject().getNewSegmentsWithRange();
        assertTrue(segments.entrySet().stream()
                .anyMatch(x -> x.getKey() == computeSegmentId(1, 1)
                             && AssertExtensions.nearlyEquals(x.getValue().getKey(), 0.0, 0)
                             && AssertExtensions.nearlyEquals(x.getValue().getValue(), 0.5, 0)));
        assertTrue(segments.entrySet().stream()
                .anyMatch(x -> x.getKey() == computeSegmentId(2, 1)
                             && AssertExtensions.nearlyEquals(x.getValue().getKey(), 0.5, 0)
                             && AssertExtensions.nearlyEquals(x.getValue().getValue(), 1.0, 0)));
    }

    @Test(timeout = 10000)
    public void checkScaleCompleteTest() throws ExecutionException, InterruptedException {
        final ScalingPolicy policy = ScalingPolicy.fixed(1);

        final StreamConfiguration configuration = StreamConfiguration.builder().scalingPolicy(policy).build();

        String test = "testCheckScale";
        OperationContext context = streamStorePartialMock.createContext(SCOPE, test);
        streamStorePartialMock.createStream(SCOPE, test, configuration, System.currentTimeMillis(), context, executor).get();
        streamStorePartialMock.setState(SCOPE, test, State.ACTIVE, context, executor).get();
        List<Map.Entry<Double, Double>> newRanges = Collections.singletonList(new AbstractMap.SimpleEntry<>(0.0, 1.0));
        streamMetadataTasks.setRequestEventWriter(new EventStreamWriterMock<>());
        
        // region scale
        ScaleResponse scaleOpResult = streamMetadataTasks.manualScale(SCOPE, test, Collections.singletonList(0L),
                newRanges, 30, context).get();
        assertEquals(ScaleStreamStatus.STARTED, scaleOpResult.getStatus());

        streamStorePartialMock.setState(SCOPE, test, State.SCALING, context, executor).join();
        
        Controller.ScaleStatusResponse scaleStatusResult = streamMetadataTasks.checkScale(SCOPE, test, 0, context).get();
        assertEquals(Controller.ScaleStatusResponse.ScaleStatus.IN_PROGRESS, scaleStatusResult.getStatus());

        // perform scale steps and check scale after each step
        VersionedMetadata<EpochTransitionRecord> etr = streamStorePartialMock.getEpochTransition(SCOPE, test, context, executor).join();
        streamStorePartialMock.scaleCreateNewEpochs(SCOPE, test, etr, context, executor).join();

        scaleStatusResult = streamMetadataTasks.checkScale(SCOPE, test, 0, context).get();
        assertEquals(Controller.ScaleStatusResponse.ScaleStatus.IN_PROGRESS, scaleStatusResult.getStatus());

        streamStorePartialMock.scaleSegmentsSealed(SCOPE, test, Collections.singletonMap(0L, 0L), etr, context, executor).join();

        scaleStatusResult = streamMetadataTasks.checkScale(SCOPE, test, 0, context).get();
        assertEquals(Controller.ScaleStatusResponse.ScaleStatus.IN_PROGRESS, scaleStatusResult.getStatus());

        streamStorePartialMock.completeScale(SCOPE, test, etr, context, executor).join();

        scaleStatusResult = streamMetadataTasks.checkScale(SCOPE, test, 0, context).get();
        assertEquals(Controller.ScaleStatusResponse.ScaleStatus.IN_PROGRESS, scaleStatusResult.getStatus());

        streamStorePartialMock.setState(SCOPE, test, State.ACTIVE, context, executor).join();

        scaleStatusResult = streamMetadataTasks.checkScale(SCOPE, test, 0, context).get();
        assertEquals(Controller.ScaleStatusResponse.ScaleStatus.SUCCESS, scaleStatusResult.getStatus());

        // start another scale
        scaleOpResult = streamMetadataTasks.manualScale(SCOPE, test, 
                Collections.singletonList(NameUtils.computeSegmentId(1, 1)),
                newRanges, 30, context).get();
        assertEquals(ScaleStreamStatus.STARTED, scaleOpResult.getStatus());
        streamStorePartialMock.setState(SCOPE, test, State.SCALING, context, executor).join();

        // even now we should get success for epoch 0 
        scaleStatusResult = streamMetadataTasks.checkScale(SCOPE, test, 0, context).get();
        assertEquals(Controller.ScaleStatusResponse.ScaleStatus.SUCCESS, scaleStatusResult.getStatus());

        scaleStatusResult = streamMetadataTasks.checkScale(SCOPE, test, 1, context).get();
        assertEquals(Controller.ScaleStatusResponse.ScaleStatus.IN_PROGRESS, scaleStatusResult.getStatus());
        // endregion
    }
    
    @Test(timeout = 10000)
    public void checkUpdateCompleteTest() throws ExecutionException, InterruptedException {
        final ScalingPolicy policy = ScalingPolicy.fixed(1);

        final StreamConfiguration configuration = StreamConfiguration.builder().scalingPolicy(policy).build();

        String test = "testUpdate";
        OperationContext context = streamStorePartialMock.createContext(SCOPE, test);
        streamStorePartialMock.createStream(SCOPE, test, configuration, System.currentTimeMillis(), context, executor).get();
        streamStorePartialMock.setState(SCOPE, test, State.ACTIVE, context, executor).get();
        streamMetadataTasks.setRequestEventWriter(new EventStreamWriterMock<>());
        // region update
        
        final StreamConfiguration configuration2 = StreamConfiguration.builder().scalingPolicy(ScalingPolicy.fixed(2)).build();

        streamMetadataTasks.updateStream(SCOPE, test, configuration2, context);
        // wait till configuration is updated
        Supplier<Boolean> configUpdated = () -> !streamStorePartialMock.getConfigurationRecord(SCOPE, test, context, executor).join().getObject().isUpdating();
        Futures.loop(configUpdated, () -> Futures.delayedFuture(Duration.ofMillis(100), executor), executor).join();

        streamStorePartialMock.setState(SCOPE, test, State.UPDATING, context, executor).join();

        assertFalse(streamMetadataTasks.isUpdated(SCOPE, test, configuration2, context).get());

        VersionedMetadata<StreamConfigurationRecord> configurationRecord = streamStorePartialMock.getConfigurationRecord(SCOPE, test, context, executor).join();
        assertTrue(configurationRecord.getObject().isUpdating());
        streamStorePartialMock.completeUpdateConfiguration(SCOPE, test, configurationRecord, context, executor).join();

        assertFalse(streamMetadataTasks.isUpdated(SCOPE, test, configuration2, context).get());

        streamStorePartialMock.setState(SCOPE, test, State.ACTIVE, context, executor).join();
        assertTrue(streamMetadataTasks.isUpdated(SCOPE, test, configuration2, context).get());

        // start next update with different configuration. 
        final StreamConfiguration configuration3 = StreamConfiguration.builder().scalingPolicy(ScalingPolicy.fixed(1)).build();
        streamMetadataTasks.updateStream(SCOPE, test, configuration3, context);
        Futures.loop(configUpdated, () -> Futures.delayedFuture(Duration.ofMillis(100), executor), executor).join();

        streamStorePartialMock.setState(SCOPE, test, State.UPDATING, context, executor).join();
        // we should still get complete for previous configuration we attempted to update
        assertTrue(streamMetadataTasks.isUpdated(SCOPE, test, configuration2, context).get());
        
        assertFalse(streamMetadataTasks.isUpdated(SCOPE, test, configuration3, context).get());
        // end region
    }
    
    @Test(timeout = 10000)
    public void checkTruncateCompleteTest() throws ExecutionException, InterruptedException {
        final ScalingPolicy policy = ScalingPolicy.fixed(1);

        final StreamConfiguration configuration = StreamConfiguration.builder().scalingPolicy(policy).build();

        String test = "testTruncate";
        streamStorePartialMock.createStream(SCOPE, test, configuration, System.currentTimeMillis(), null, executor).get();
        streamStorePartialMock.setState(SCOPE, test, State.ACTIVE, null, executor).get();
        streamMetadataTasks.setRequestEventWriter(new EventStreamWriterMock<>());
        OperationContext context = streamStorePartialMock.createContext(SCOPE, test);

        // region truncate
        Map<Long, Long> map = Collections.singletonMap(0L, 1L);
        streamMetadataTasks.truncateStream(SCOPE, test, map, context);
        // wait till configuration is updated
        Supplier<Boolean> truncationStarted = () -> !streamStorePartialMock.getTruncationRecord(SCOPE, test, context, executor).join().getObject().isUpdating();
        Futures.loop(truncationStarted, () -> Futures.delayedFuture(Duration.ofMillis(100), executor), executor).join();

        streamStorePartialMock.setState(SCOPE, test, State.TRUNCATING, context, executor).join();

        assertFalse(streamMetadataTasks.isTruncated(SCOPE, test, map, context).get());

        VersionedMetadata<StreamTruncationRecord> truncationRecord = streamStorePartialMock.getTruncationRecord(SCOPE, test, context, executor).join();
        assertTrue(truncationRecord.getObject().isUpdating());
        streamStorePartialMock.completeTruncation(SCOPE, test, truncationRecord, context, executor).join();

        assertFalse(streamMetadataTasks.isTruncated(SCOPE, test, map, context).get());

        streamStorePartialMock.setState(SCOPE, test, State.ACTIVE, context, executor).join();
        assertTrue(streamMetadataTasks.isTruncated(SCOPE, test, map, context).get());

        // start next update with different configuration. 
        Map<Long, Long> map2 = Collections.singletonMap(0L, 10L);

        streamMetadataTasks.truncateStream(SCOPE, test, map2, context);
        Futures.loop(truncationStarted, () -> Futures.delayedFuture(Duration.ofMillis(100), executor), executor).join();

        streamStorePartialMock.setState(SCOPE, test, State.TRUNCATING, context, executor).join();
        
        // we should still get complete for previous configuration we attempted to update
        assertTrue(streamMetadataTasks.isTruncated(SCOPE, test, map, context).get());
        assertFalse(streamMetadataTasks.isTruncated(SCOPE, test, map2, context).get());
        // end region
    }

    @Test(timeout = 10000)
    public void testThrowSynchronousExceptionOnWriteEvent() {
        @SuppressWarnings("unchecked")
        EventStreamWriter<ControllerEvent> requestEventWriter = mock(EventStreamWriter.class);
        doAnswer(x -> {
            throw new RuntimeException();
        }).when(requestEventWriter).writeEvent(anyString(), any());
        
        streamMetadataTasks.setRequestEventWriter(requestEventWriter);
        AssertExtensions.assertFutureThrows("",
                streamMetadataTasks.writeEvent(new UpdateStreamEvent("scope", "stream", 0L)),
                e -> Exceptions.unwrap(e) instanceof TaskExceptions.PostEventException);
    }

    @Test(timeout = 10000)
    public void testAddIndexAndSubmitTask() {
        WriterMock requestEventWriter = new WriterMock(streamMetadataTasks, executor);
        streamMetadataTasks.setRequestEventWriter(requestEventWriter);

        UpdateStreamEvent updateEvent = new UpdateStreamEvent("scope", "stream", 0L);
        AssertExtensions.assertFutureThrows("throw Connection error", streamMetadataTasks.addIndexAndSubmitTask(updateEvent,
                () -> Futures.failedFuture(StoreException.create(StoreException.Type.CONNECTION_ERROR, "Connection"))), 
                e -> Exceptions.unwrap(e) instanceof StoreException.StoreConnectionException);
        // verify that the event is posted
        assertFalse(requestEventWriter.eventQueue.isEmpty());
        assertEquals(requestEventWriter.eventQueue.poll(), updateEvent);

        TruncateStreamEvent truncateEvent = new TruncateStreamEvent("scope", "stream", 0L);

        AssertExtensions.assertFutureThrows("throw write conflict", streamMetadataTasks.addIndexAndSubmitTask(truncateEvent,
                () -> Futures.failedFuture(StoreException.create(StoreException.Type.WRITE_CONFLICT, "write conflict"))),
                e -> Exceptions.unwrap(e) instanceof StoreException.WriteConflictException);
        // verify that the event is posted
        assertFalse(requestEventWriter.eventQueue.isEmpty());
        assertEquals(requestEventWriter.eventQueue.poll(), truncateEvent);

        AssertExtensions.assertFutureThrows("any other exception", streamMetadataTasks.addIndexAndSubmitTask(truncateEvent,
                () -> Futures.failedFuture(StoreException.create(StoreException.Type.DATA_NOT_FOUND, "data not found"))),
                e -> Exceptions.unwrap(e) instanceof StoreException.DataNotFoundException);
        // no event should be posted for any other failure
        assertTrue(requestEventWriter.eventQueue.isEmpty());
    }
    
    @Test(timeout = 30000)
    public void concurrentCreateStreamTest() {
        TaskMetadataStore taskMetadataStore = spy(TaskStoreFactory.createZKStore(zkClient, executor));

        StreamMetadataTasks metadataTask = new StreamMetadataTasks(streamStorePartialMock, bucketStore, taskMetadataStore, 
                SegmentHelperMock.getSegmentHelperMock(), executor, "host", 
                new GrpcAuthHelper(authEnabled, "key", 300), requestTracker);

        final ScalingPolicy policy = ScalingPolicy.fixed(2);

        String stream = "concurrent";
        final StreamConfiguration config = StreamConfiguration.builder().scalingPolicy(policy).build();
        
        CompletableFuture<Void> createStreamCalled = new CompletableFuture<>();
        CompletableFuture<Void> waitOnCreateStream = new CompletableFuture<>();
        
        doAnswer(x -> {
            createStreamCalled.complete(null);
            waitOnCreateStream.join();
            return x.callRealMethod();
        }).when(streamStorePartialMock).createStream(anyString(), anyString(), any(), anyLong(), any(), any());
        
        CompletableFuture<Controller.CreateStreamStatus.Status> createStreamFuture1 = metadataTask.createStreamRetryOnLockFailure(
                SCOPE, stream, config, System.currentTimeMillis(), 10);

        // wait until create stream is called. let create stream be blocked on `wait` future. 
        createStreamCalled.join();

        // start a new create stream with 1 retries. this should throw lock failed exception
        // second request should fail with LockFailedException as we have not asked for a retry. 
        AssertExtensions.assertFutureThrows("Lock Failed Exception should be thrown", 
                metadataTask.createStreamRetryOnLockFailure(SCOPE, stream, config, System.currentTimeMillis(), 1), 
                e -> Exceptions.unwrap(e) instanceof LockFailedException);

        CompletableFuture<Void> signalLockFailed = new CompletableFuture<>();
        CompletableFuture<Void> waitOnLockFailed = new CompletableFuture<>();

        // first time lock failed exception is thrown, we will complete `signalLockFailed` to indicate lock failed exception is 
        // being thrown.
        // For all subsequent times we will wait on waitOnLockFailed future.  
        doAnswer(x -> {
            @SuppressWarnings("unchecked")
            CompletableFuture<Void> future = (CompletableFuture<Void>) x.callRealMethod();
            return future.exceptionally(e -> {
                if (Exceptions.unwrap(e) instanceof LockFailedException) {
                    if (!signalLockFailed.isDone()) {
                        signalLockFailed.complete(null);
                    } else {
                        waitOnLockFailed.join();
                    }
                }
                throw new CompletionException(e);
            });
        }).when(taskMetadataStore).lock(any(), any(), anyString(), anyString(), any(), any());

        // start a new create stream with retries. 
        CompletableFuture<Controller.CreateStreamStatus.Status> createStreamFuture2 =
                metadataTask.createStreamRetryOnLockFailure(SCOPE, stream, config, System.currentTimeMillis(), 10);

        // wait until lock failed exception is thrown
        signalLockFailed.join();
        
        // now complete first createStream request
        waitOnCreateStream.complete(null);

        assertEquals(createStreamFuture1.join(), Controller.CreateStreamStatus.Status.SUCCESS);
        
        // now let the lock failed exception be thrown for second request for subsequent retries
        waitOnLockFailed.complete(null);

        // second request should also succeed now but with stream exists
        assertEquals(createStreamFuture2.join(), Controller.CreateStreamStatus.Status.STREAM_EXISTS);
    }

    @Test(timeout = 30000)
    public void testWorkflowCompletionTimeout() {
        EventHelper helper = EventHelperMock.getEventHelperMock(executor, "host", ((AbstractStreamMetadataStore) streamStorePartialMock).getHostTaskIndex());

        StreamMetadataTasks streamMetadataTask = new StreamMetadataTasks(streamStorePartialMock, bucketStore,
                TaskStoreFactory.createZKStore(zkClient, executor),
                SegmentHelperMock.getSegmentHelperMock(), executor, "host",
                new GrpcAuthHelper(authEnabled, "key", 300), requestTracker, helper);
        streamMetadataTask.setCompletionTimeoutMillis(500L);
        StreamConfiguration configuration = StreamConfiguration.builder().scalingPolicy(ScalingPolicy.fixed(1)).build();

        String completion = "completion";
        streamStorePartialMock.createStream(SCOPE, completion, configuration, System.currentTimeMillis(), null, executor).join();
        streamStorePartialMock.setState(SCOPE, completion, State.ACTIVE, null, executor).join();

        WriterMock requestEventWriter = new WriterMock(streamMetadataTask, executor);
        streamMetadataTask.setRequestEventWriter(requestEventWriter);
        
        StreamConfiguration configuration2 = StreamConfiguration.builder().scalingPolicy(ScalingPolicy.fixed(3)).build();

        AssertExtensions.assertFutureThrows("update timedout", 
                streamMetadataTask.updateStream(SCOPE, completion, configuration2, null),
                e -> Exceptions.unwrap(e) instanceof TimeoutException);

        ControllerEvent event = requestEventWriter.eventQueue.poll();
        assertTrue(event instanceof UpdateStreamEvent);
        VersionedMetadata<StreamConfigurationRecord> configurationRecord = streamStorePartialMock
                .getConfigurationRecord(SCOPE, completion, null, executor).join();
        assertTrue(configurationRecord.getObject().isUpdating());

        Map<Long, Long> streamCut = Collections.singletonMap(0L, 0L);
        AssertExtensions.assertFutureThrows("truncate timedout",
                streamMetadataTask.truncateStream(SCOPE, completion, streamCut, null),
                e -> Exceptions.unwrap(e) instanceof TimeoutException);

        event = requestEventWriter.eventQueue.poll();
        assertTrue(event instanceof TruncateStreamEvent);
        
        VersionedMetadata<StreamTruncationRecord> truncationRecord = streamStorePartialMock
                .getTruncationRecord(SCOPE, completion, null, executor).join();
        assertTrue(truncationRecord.getObject().isUpdating());

        AssertExtensions.assertFutureThrows("seal timedout",
                streamMetadataTask.sealStream(SCOPE, completion, null),
                e -> Exceptions.unwrap(e) instanceof TimeoutException);

        event = requestEventWriter.eventQueue.poll();
        assertTrue(event instanceof SealStreamEvent);
        
        VersionedMetadata<State> state = streamStorePartialMock
                .getVersionedState(SCOPE, completion, null, executor).join();
        assertEquals(state.getObject(), State.SEALING);

        streamStorePartialMock.setState(SCOPE, completion, State.SEALED, null, executor).join();

        AssertExtensions.assertFutureThrows("delete timedout",
                streamMetadataTask.deleteStream(SCOPE, completion, null),
                e -> Exceptions.unwrap(e) instanceof TimeoutException);

        event = requestEventWriter.eventQueue.poll();
        assertTrue(event instanceof DeleteStreamEvent);
    }
    
    private CompletableFuture<Void> processEvent(WriterMock requestEventWriter) throws InterruptedException {
        ControllerEvent event;
        try {
            event = requestEventWriter.getEventQueue().take();
        } catch (InterruptedException e) {
            throw new RuntimeException(e);
        }
        return streamRequestHandler.processEvent(event)
                                   .exceptionally(e -> {
                                       requestEventWriter.getEventQueue().add(event);
                                       throw new CompletionException(e);
                                   });
    }

    @Data
    public class WriterMock implements EventStreamWriter<ControllerEvent> {
        private final StreamMetadataTasks streamMetadataTasks;
        private final ScheduledExecutorService executor;
        @Getter
        private LinkedBlockingQueue<ControllerEvent> eventQueue = new LinkedBlockingQueue<>();

        @Override
        public CompletableFuture<Void> writeEvent(ControllerEvent event) {
            this.eventQueue.add(event);

            return CompletableFuture.completedFuture(null);
        }

        @Override
        public CompletableFuture<Void> writeEvent(String routingKey, ControllerEvent event) {
            return writeEvent(event);
        }

        @Override
        public CompletableFuture<Void> writeEvents(String routingKey, List<ControllerEvent> events) {
            throw new NotImplementedException("mock doesnt require this");
        }

        @Override
        public EventWriterConfig getConfig() {
            return null;
        }

        @Override
        public void flush() {

        }

        @Override
        public void close() {

        }

        @Override
        public void noteTime(long timestamp) {
            
        }
    }
}<|MERGE_RESOLUTION|>--- conflicted
+++ resolved
@@ -664,15 +664,9 @@
         StreamCutRecord streamCut2 = new StreamCutRecord(recordingTime2, Long.MIN_VALUE, ImmutableMap.copyOf(map2));
         doReturn(CompletableFuture.completedFuture(streamCut2)).when(streamMetadataTasks).generateStreamCut(
                 anyString(), anyString(), any(), any(), any()); //mock only isTransactionOngoing call.
-<<<<<<< HEAD
-
-        streamMetadataTasks.retention(SCOPE, stream1, retentionPolicy, recordingTime2, context, "").get();
-        list = streamStorePartialMock.getRetentionSet(SCOPE, stream1, context, executor)
-=======
         time.set(recordingTime2);
         streamMetadataTasks.retention(SCOPE, "test", retentionPolicy, recordingTime2, null, "").get();
-        list = streamStorePartialMock.getRetentionSet(SCOPE, "test", null, executor)
->>>>>>> 5b461992
+        list = streamStorePartialMock.getRetentionSet(SCOPE, "test", context, executor)
                                      .thenCompose(retentionSet -> {
                                          return Futures.allOfWithResults(retentionSet.getRetentionRecords().stream()
                                                                                      .map(x -> streamStorePartialMock.getStreamCutRecord(SCOPE, stream1,
@@ -694,13 +688,8 @@
         StreamCutRecord streamCut3 = new StreamCutRecord(recordingTime3, Long.MIN_VALUE, ImmutableMap.copyOf(map3));
         doReturn(CompletableFuture.completedFuture(streamCut3)).when(streamMetadataTasks).generateStreamCut(
                 anyString(), anyString(), any(), any(), any()); //mock only isTransactionOngoing call.
-<<<<<<< HEAD
-
-        streamMetadataTasks.retention(SCOPE, stream1, retentionPolicy, recordingTime3, context, "").get();
-=======
         time.set(recordingTime3);
-        streamMetadataTasks.retention(SCOPE, "test", retentionPolicy, recordingTime3, null, "").get();
->>>>>>> 5b461992
+        streamMetadataTasks.retention(SCOPE, "test", retentionPolicy, recordingTime3, context, "").get();
         // verify two stream cuts are in retention set. Cut 1 and 3.
         // verify that Truncation not not happened.
         list = streamStorePartialMock.getRetentionSet(SCOPE, stream1, context, executor)
@@ -724,13 +713,8 @@
         StreamCutRecord streamCut4 = new StreamCutRecord(recordingTime4, Long.MIN_VALUE, ImmutableMap.copyOf(map4));
         doReturn(CompletableFuture.completedFuture(streamCut4)).when(streamMetadataTasks).generateStreamCut(
                 anyString(), anyString(), any(), any(), any());
-<<<<<<< HEAD
-
-        streamMetadataTasks.retention(SCOPE, stream1, retentionPolicy, recordingTime4, context, "").get();
-=======
         time.set(recordingTime4);
-        streamMetadataTasks.retention(SCOPE, "test", retentionPolicy, recordingTime4, null, "").get();
->>>>>>> 5b461992
+        streamMetadataTasks.retention(SCOPE, "test", retentionPolicy, recordingTime4, context, "").get();
         // verify that only two stream cut are in retention set. streamcut 3 and 4
         // verify that truncation has started. verify that streamCut1 is removed from retention set as that has been used for truncation
         list = streamStorePartialMock.getRetentionSet(SCOPE, stream1, null, executor)
@@ -1348,17 +1332,10 @@
         // now retention set has five stream cuts 1: 0/2, 1/2...10: 0/10, 1/10... 20: 0/11, 1/11.. 30: 0/20, 1/20.. 40L: 0/21, 1/21
         // 50: 0/21, 1/22 ... 59: 0/30, 1/30.. 60: 0/30, 1/30
         // subscriber lowerbound is 0/22, 1/21 
-<<<<<<< HEAD
-        // this overlaps with max. so truncate at streamcut
+        // this overlaps with max. so truncate at max (50: 0/21, 1/22)
         truncationRecord = streamStorePartialMock.getTruncationRecord(SCOPE, stream1, context, executor).join();
-        assertEquals(truncationRecord.getObject().getStreamCut().get(0L).longValue(), 22L);
-        assertEquals(truncationRecord.getObject().getStreamCut().get(1L).longValue(), 21L);
-=======
-        // this overlaps with max. so truncate at max (50: 0/21, 1/22)
-        truncationRecord = streamStorePartialMock.getTruncationRecord(SCOPE, stream1, null, executor).join();
         assertEquals(truncationRecord.getObject().getStreamCut().get(0L).longValue(), 21L);
         assertEquals(truncationRecord.getObject().getStreamCut().get(1L).longValue(), 22L);
->>>>>>> 5b461992
         assertTrue(truncationRecord.getObject().isUpdating());
         streamStorePartialMock.completeTruncation(SCOPE, stream1, truncationRecord, context, executor).join();
         // endregion
