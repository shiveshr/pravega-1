/**
 * Copyright (c) 2017 Dell Inc., or its subsidiaries. All Rights Reserved.
 *
 * Licensed under the Apache License, Version 2.0 (the "License");
 * you may not use this file except in compliance with the License.
 * You may obtain a copy of the License at
 *
 *     http://www.apache.org/licenses/LICENSE-2.0
 */
package io.pravega.controller.task.Stream;

import com.google.common.collect.Lists;
import io.pravega.client.ClientConfig;
import io.pravega.client.netty.impl.ConnectionFactoryImpl;
import io.pravega.client.stream.EventStreamWriter;
import io.pravega.client.stream.EventWriterConfig;
import io.pravega.client.stream.RetentionPolicy;
import io.pravega.client.stream.ScalingPolicy;
import io.pravega.client.stream.StreamConfiguration;
import io.pravega.client.stream.Transaction;
import io.pravega.common.Exceptions;
import io.pravega.common.concurrent.ExecutorServiceHelpers;
import io.pravega.common.concurrent.Futures;
import io.pravega.common.tracing.RequestTracker;
import io.pravega.common.util.Retry;
import io.pravega.controller.mocks.ControllerEventStreamWriterMock;
import io.pravega.controller.mocks.EventStreamWriterMock;
import io.pravega.controller.mocks.SegmentHelperMock;
import io.pravega.controller.server.ControllerService;
import io.pravega.controller.server.SegmentHelper;
import io.pravega.controller.server.eventProcessor.requesthandlers.AutoScaleTask;
import io.pravega.controller.server.eventProcessor.requesthandlers.DeleteStreamTask;
import io.pravega.controller.server.eventProcessor.requesthandlers.ScaleOperationTask;
import io.pravega.controller.server.eventProcessor.requesthandlers.SealStreamTask;
import io.pravega.controller.server.eventProcessor.requesthandlers.StreamRequestHandler;
import io.pravega.controller.server.eventProcessor.requesthandlers.TaskExceptions;
import io.pravega.controller.server.eventProcessor.requesthandlers.TruncateStreamTask;
import io.pravega.controller.server.eventProcessor.requesthandlers.UpdateStreamTask;
import io.pravega.controller.server.rpc.auth.AuthHelper;
import io.pravega.controller.store.host.HostControllerStore;
import io.pravega.controller.store.host.HostStoreFactory;
import io.pravega.controller.store.host.impl.HostMonitorConfigImpl;
import io.pravega.controller.store.stream.BucketStore;
import io.pravega.controller.store.stream.OperationContext;
import io.pravega.controller.store.stream.StoreException;
import io.pravega.controller.store.stream.StreamMetadataStore;
import io.pravega.controller.store.stream.StreamStoreFactory;
import io.pravega.controller.store.stream.VersionedTransactionData;
import io.pravega.controller.store.stream.TxnStatus;
import io.pravega.controller.store.stream.VersionedMetadata;
import io.pravega.controller.store.stream.State;
import io.pravega.controller.store.stream.records.ActiveTxnRecord;
import io.pravega.controller.store.stream.records.EpochTransitionRecord;
import io.pravega.controller.store.stream.records.StreamConfigurationRecord;
import io.pravega.controller.store.stream.records.StreamCutRecord;
import io.pravega.controller.store.stream.records.StreamTruncationRecord;
import io.pravega.controller.store.task.TaskMetadataStore;
import io.pravega.controller.store.task.TaskStoreFactory;
import io.pravega.controller.stream.api.grpc.v1.Controller;
import io.pravega.controller.stream.api.grpc.v1.Controller.ScaleResponse;
import io.pravega.controller.stream.api.grpc.v1.Controller.ScaleResponse.ScaleStreamStatus;
import io.pravega.controller.stream.api.grpc.v1.Controller.UpdateStreamStatus;
import io.pravega.controller.util.Config;
import io.pravega.shared.controller.event.ControllerEvent;
import io.pravega.shared.controller.event.ScaleOpEvent;
import io.pravega.shared.controller.event.TruncateStreamEvent;
import io.pravega.shared.controller.event.UpdateStreamEvent;
import io.pravega.shared.segment.StreamSegmentNameUtils;
import io.pravega.test.common.AssertExtensions;
import io.pravega.test.common.TestingServerStarter;

import java.time.Duration;
import java.util.AbstractMap;
import java.util.ArrayList;
import java.util.Arrays;
import java.util.Collections;
import java.util.HashMap;
import java.util.LinkedList;
import java.util.List;
import java.util.Map;
import java.util.Optional;
import java.util.UUID;
import java.util.concurrent.CompletableFuture;
import java.util.concurrent.CompletionException;
import java.util.concurrent.Executors;
import java.util.concurrent.LinkedBlockingQueue;
import java.util.concurrent.ScheduledExecutorService;
import java.util.concurrent.atomic.AtomicBoolean;
import java.util.stream.Collectors;
import lombok.Data;
import lombok.Getter;
import org.apache.curator.framework.CuratorFramework;
import org.apache.curator.framework.CuratorFrameworkFactory;
import org.apache.curator.retry.ExponentialBackoffRetry;
import org.apache.curator.test.TestingServer;
import org.junit.After;
import org.junit.Before;
import org.junit.Test;

import static io.pravega.shared.segment.StreamSegmentNameUtils.computeSegmentId;
import static org.junit.Assert.assertEquals;
import static org.junit.Assert.assertFalse;
import static org.junit.Assert.assertNotEquals;
import static org.junit.Assert.assertNull;
import static org.junit.Assert.assertTrue;
import static org.mockito.ArgumentMatchers.any;
import static org.mockito.ArgumentMatchers.anyString;
import static org.mockito.ArgumentMatchers.eq;
import static org.mockito.Mockito.doReturn;
import static org.mockito.Mockito.reset;
import static org.mockito.Mockito.spy;

public abstract class StreamMetadataTasksTest {

    private static final String SCOPE = "scope";
    protected final ScheduledExecutorService executor = Executors.newScheduledThreadPool(10);
    protected boolean authEnabled = false;
    protected CuratorFramework zkClient;
    private final String stream1 = "stream1";

    private ControllerService consumer;

    private TestingServer zkServer;

    private StreamMetadataStore streamStorePartialMock;
    private BucketStore bucketStore;
    private StreamMetadataTasks streamMetadataTasks;
    private StreamTransactionMetadataTasks streamTransactionMetadataTasks;
    private StreamRequestHandler streamRequestHandler;
    private ConnectionFactoryImpl connectionFactory;

    private RequestTracker requestTracker = new RequestTracker(true);

    @Before
    public void setup() throws Exception {
        zkServer = new TestingServerStarter().start();
        zkServer.start();
        zkClient = CuratorFrameworkFactory.newClient(zkServer.getConnectString(),
                new ExponentialBackoffRetry(200, 10, 5000));
        zkClient.start();

        StreamMetadataStore streamStore = getStore();
        streamStorePartialMock = spy(streamStore); //create a partial mock.
        bucketStore = StreamStoreFactory.createInMemoryBucketStore(1);
        
        TaskMetadataStore taskMetadataStore = TaskStoreFactory.createZKStore(zkClient, executor);
        HostControllerStore hostStore = HostStoreFactory.createInMemoryStore(HostMonitorConfigImpl.dummyConfig());

        AuthHelper authHelper = new AuthHelper(authEnabled, "key");
        SegmentHelper segmentHelperMock = SegmentHelperMock.getSegmentHelperMock(hostStore, connectionFactory, authHelper);
        connectionFactory = new ConnectionFactoryImpl(ClientConfig.builder().build());
        streamMetadataTasks = spy(new StreamMetadataTasks(streamStorePartialMock, bucketStore, taskMetadataStore, segmentHelperMock,
<<<<<<< HEAD
                executor, "host", requestTracker));

        streamTransactionMetadataTasks = new StreamTransactionMetadataTasks(
                streamStorePartialMock, segmentHelperMock, executor, "host");
=======
                executor, "host", new AuthHelper(authEnabled, "key"), requestTracker));

        streamTransactionMetadataTasks = new StreamTransactionMetadataTasks(
                streamStorePartialMock, segmentHelperMock, executor, "host", 
                new AuthHelper(authEnabled, "key"));
>>>>>>> ce6ad016

        this.streamRequestHandler = new StreamRequestHandler(new AutoScaleTask(streamMetadataTasks, streamStorePartialMock, executor),
                new ScaleOperationTask(streamMetadataTasks, streamStorePartialMock, executor),
                new UpdateStreamTask(streamMetadataTasks, streamStorePartialMock, bucketStore, executor),
                new SealStreamTask(streamMetadataTasks, streamTransactionMetadataTasks, streamStorePartialMock, executor),
                new DeleteStreamTask(streamMetadataTasks, streamStorePartialMock, bucketStore, executor),
                new TruncateStreamTask(streamMetadataTasks, streamStorePartialMock, executor),
                streamStorePartialMock,
                executor);
        consumer = new ControllerService(streamStorePartialMock, streamMetadataTasks,
                streamTransactionMetadataTasks, segmentHelperMock, executor, null);
        streamTransactionMetadataTasks.initializeStreamWriters("commitStream", new EventStreamWriterMock<>(),
                "abortStream", new EventStreamWriterMock<>());

        final ScalingPolicy policy1 = ScalingPolicy.fixed(2);
        final StreamConfiguration configuration1 = StreamConfiguration.builder().scalingPolicy(policy1).build();
        streamStorePartialMock.createScope(SCOPE).join();

        long start = System.currentTimeMillis();
        streamStorePartialMock.createStream(SCOPE, stream1, configuration1, start, null, executor).get();
        streamStorePartialMock.setState(SCOPE, stream1, State.ACTIVE, null, executor).get();
        AbstractMap.SimpleEntry<Double, Double> segment1 = new AbstractMap.SimpleEntry<>(0.5, 0.75);
        AbstractMap.SimpleEntry<Double, Double> segment2 = new AbstractMap.SimpleEntry<>(0.75, 1.0);
        List<Long> sealedSegments = Collections.singletonList(1L);
        VersionedMetadata<EpochTransitionRecord> response = streamStorePartialMock.submitScale(SCOPE, stream1, sealedSegments, Arrays.asList(segment1, segment2), start + 20, null, null, executor).get();
        VersionedMetadata<State> state = streamStorePartialMock.getVersionedState(SCOPE, stream1, null, executor).join();
        state = streamStorePartialMock.updateVersionedState(SCOPE, stream1, State.SCALING, state, null, executor).join();
        streamStorePartialMock.startScale(SCOPE, stream1, false, response, state, null, executor).join();
        streamStorePartialMock.scaleCreateNewEpochs(SCOPE, stream1, response, null, executor).get();
        streamStorePartialMock.scaleSegmentsSealed(SCOPE, stream1, sealedSegments.stream().collect(Collectors.toMap(x -> x, x -> 0L)), response,
                null, executor).get();
        streamStorePartialMock.completeScale(SCOPE, stream1, response, null, executor).join();
        streamStorePartialMock.updateVersionedState(SCOPE, stream1, State.ACTIVE, state, null, executor).get();
    }

    abstract StreamMetadataStore getStore();

    @After
    public void tearDown() throws Exception {
        streamMetadataTasks.close();
        streamTransactionMetadataTasks.close();
        streamStorePartialMock.close();
        zkClient.close();
        zkServer.close();
        connectionFactory.close();
        ExecutorServiceHelpers.shutdown(executor);
    }

    @Test(timeout = 30000)
    public void updateStreamTest() throws Exception {
        assertNotEquals(0, consumer.getCurrentSegments(SCOPE, stream1).get().size());
        WriterMock requestEventWriter = new WriterMock(streamMetadataTasks, executor);
        streamMetadataTasks.setRequestEventWriter(requestEventWriter);

        StreamConfiguration streamConfiguration = StreamConfiguration.builder()
                .scalingPolicy(ScalingPolicy.fixed(5)).build();

        StreamConfigurationRecord configProp = streamStorePartialMock.getConfigurationRecord(SCOPE, stream1, null, executor).join().getObject();
        assertFalse(configProp.isUpdating());
        // 1. happy day test
        // update.. should succeed
        CompletableFuture<UpdateStreamStatus.Status> updateOperationFuture = streamMetadataTasks.updateStream(SCOPE, stream1, streamConfiguration, null);
        assertTrue(Futures.await(processEvent(requestEventWriter)));
        assertEquals(UpdateStreamStatus.Status.SUCCESS, updateOperationFuture.join());

        configProp = streamStorePartialMock.getConfigurationRecord(SCOPE, stream1, null, executor).join().getObject();
        assertTrue(configProp.getStreamConfiguration().equals(streamConfiguration));

        streamConfiguration = StreamConfiguration.builder()
                .scalingPolicy(ScalingPolicy.fixed(6)).build();

        // 2. change state to scaling
        streamStorePartialMock.setState(SCOPE, stream1, State.SCALING, null, executor).get();
        // call update should fail without posting the event
        streamMetadataTasks.updateStream(SCOPE, stream1, streamConfiguration, null);

        AtomicBoolean loop = new AtomicBoolean(false);
        Futures.loop(() -> !loop.get(),
                () -> streamStorePartialMock.getConfigurationRecord(SCOPE, stream1, null, executor)
                        .thenApply(x -> x.getObject().isUpdating())
                        .thenAccept(loop::set), executor).join();

        // event posted, first step performed. now pick the event for processing
        UpdateStreamTask updateStreamTask = new UpdateStreamTask(streamMetadataTasks, streamStorePartialMock, bucketStore, executor);
        UpdateStreamEvent taken = (UpdateStreamEvent) requestEventWriter.eventQueue.take();
        AssertExtensions.assertFutureThrows("", updateStreamTask.execute(taken),
                e -> Exceptions.unwrap(e) instanceof StoreException.OperationNotAllowedException);

        streamStorePartialMock.setState(SCOPE, stream1, State.ACTIVE, null, executor).get();

        // now with state = active, process the same event. it should succeed now.
        assertTrue(Futures.await(updateStreamTask.execute(taken)));

        // 3. multiple back to back updates.
        StreamConfiguration streamConfiguration1 = StreamConfiguration.builder()
                .scalingPolicy(ScalingPolicy.byEventRate(1, 1, 2)).build();

        CompletableFuture<UpdateStreamStatus.Status> updateOperationFuture1 = streamMetadataTasks.updateStream(SCOPE, stream1,
                streamConfiguration1, null);

        // ensure that previous updatestream has posted the event and set status to updating,
        // only then call second updateStream
        AtomicBoolean loop2 = new AtomicBoolean(false);
        Futures.loop(() -> !loop2.get(),
                () -> streamStorePartialMock.getConfigurationRecord(SCOPE, stream1, null, executor)
                        .thenApply(x -> x.getObject().isUpdating())
                        .thenAccept(loop2::set), executor).join();

        configProp = streamStorePartialMock.getConfigurationRecord(SCOPE, stream1, null, executor).join().getObject();
        assertTrue(configProp.getStreamConfiguration().equals(streamConfiguration1) && configProp.isUpdating());

        StreamConfiguration streamConfiguration2 = StreamConfiguration.builder()
                .scalingPolicy(ScalingPolicy.fixed(7)).build();

        // post the second update request. This should fail here itself as previous one has started.
        CompletableFuture<UpdateStreamStatus.Status> updateOperationFuture2 = streamMetadataTasks.updateStream(SCOPE, stream1,
                streamConfiguration2, null);
        assertEquals(UpdateStreamStatus.Status.FAILURE, updateOperationFuture2.join());

        // process event
        assertTrue(Futures.await(processEvent(requestEventWriter)));
        // verify that first request for update also completes with success.
        assertEquals(UpdateStreamStatus.Status.SUCCESS, updateOperationFuture1.join());

        configProp = streamStorePartialMock.getConfigurationRecord(SCOPE, stream1, null, executor).join().getObject();
        assertTrue(configProp.getStreamConfiguration().equals(streamConfiguration1) && !configProp.isUpdating());

        streamStorePartialMock.setState(SCOPE, stream1, State.UPDATING, null, executor).join();
        UpdateStreamEvent event = new UpdateStreamEvent(SCOPE, stream1, System.nanoTime());
        assertTrue(Futures.await(updateStreamTask.execute(event)));
        AssertExtensions.assertFutureThrows("", updateStreamTask.execute(event), e -> Exceptions.unwrap(e) instanceof TaskExceptions.StartException);
        assertEquals(State.ACTIVE, streamStorePartialMock.getState(SCOPE, stream1, true, null, executor).join());
    }

    @Test(timeout = 30000)
    public void truncateStreamTest() throws Exception {
        final ScalingPolicy policy = ScalingPolicy.fixed(2);

        final StreamConfiguration configuration = StreamConfiguration.builder().scalingPolicy(policy).build();

        streamStorePartialMock.createStream(SCOPE, "test", configuration, System.currentTimeMillis(), null, executor).get();
        streamStorePartialMock.setState(SCOPE, "test", State.ACTIVE, null, executor).get();

        assertNotEquals(0, consumer.getCurrentSegments(SCOPE, "test").get().size());
        WriterMock requestEventWriter = new WriterMock(streamMetadataTasks, executor);
        streamMetadataTasks.setRequestEventWriter(requestEventWriter);

        List<Map.Entry<Double, Double>> newRanges = new ArrayList<>();
        newRanges.add(new AbstractMap.SimpleEntry<>(0.5, 0.75));
        newRanges.add(new AbstractMap.SimpleEntry<>(0.75, 1.0));
        ScaleResponse scaleOpResult = streamMetadataTasks.manualScale(SCOPE, "test", Collections.singletonList(1L),
                newRanges, 30, null).get();
        assertTrue(scaleOpResult.getStatus().equals(ScaleStreamStatus.STARTED));

        ScaleOperationTask scaleTask = new ScaleOperationTask(streamMetadataTasks, streamStorePartialMock, executor);
        assertTrue(Futures.await(scaleTask.execute((ScaleOpEvent) requestEventWriter.eventQueue.take())));

        // start truncation
        StreamTruncationRecord truncProp = streamStorePartialMock.getTruncationRecord(SCOPE, "test",
                null, executor).join().getObject();
        assertFalse(truncProp.isUpdating());
        // 1. happy day test
        // update.. should succeed
        Map<Long, Long> streamCut = new HashMap<>();
        streamCut.put(0L, 1L);
        streamCut.put(1L, 11L);
        CompletableFuture<UpdateStreamStatus.Status> truncateFuture = streamMetadataTasks.truncateStream(SCOPE, "test",
                streamCut, null);
        assertTrue(Futures.await(processEvent(requestEventWriter)));
        assertEquals(UpdateStreamStatus.Status.SUCCESS, truncateFuture.join());

        truncProp = streamStorePartialMock.getTruncationRecord(SCOPE, "test", null, executor).join().getObject();
        assertTrue(truncProp.getStreamCut().equals(streamCut));
        assertTrue(truncProp.getStreamCut().equals(streamCut));

        // 2. change state to scaling
        streamStorePartialMock.setState(SCOPE, "test", State.SCALING, null, executor).get();
        // call update should fail without posting the event
        long two = StreamSegmentNameUtils.computeSegmentId(2, 1);
        long three = StreamSegmentNameUtils.computeSegmentId(3, 1);
        Map<Long, Long> streamCut2 = new HashMap<>();
        streamCut2.put(0L, 1L);
        streamCut2.put(two, 1L);
        streamCut2.put(three, 1L);

        streamMetadataTasks.truncateStream(SCOPE, "test", streamCut2, null);

        AtomicBoolean loop = new AtomicBoolean(false);
        Futures.loop(() -> !loop.get(),
                () -> Futures.delayedFuture(() -> streamStorePartialMock.getTruncationRecord(SCOPE, "test", null, executor), 1000, executor)
                        .thenApply(x -> x.getObject().isUpdating())
                        .thenAccept(loop::set), executor).join();

        // event posted, first step performed. now pick the event for processing
        TruncateStreamTask truncateStreamTask = new TruncateStreamTask(streamMetadataTasks, streamStorePartialMock, executor);
        TruncateStreamEvent taken = (TruncateStreamEvent) requestEventWriter.eventQueue.take();
        AssertExtensions.assertFutureThrows("", truncateStreamTask.execute(taken),
                e -> Exceptions.unwrap(e) instanceof StoreException.OperationNotAllowedException);

        streamStorePartialMock.setState(SCOPE, "test", State.ACTIVE, null, executor).get();

        // now with state = active, process the same event. it should succeed now.
        assertTrue(Futures.await(truncateStreamTask.execute(taken)));

        // 3. multiple back to back updates.

        Map<Long, Long> streamCut3 = new HashMap<>();
        streamCut3.put(0L, 12L);
        streamCut3.put(two, 12L);
        streamCut3.put(three, 12L);
        CompletableFuture<UpdateStreamStatus.Status> truncateOp1 = streamMetadataTasks.truncateStream(SCOPE, "test",
                streamCut3, null);

        // ensure that previous updatestream has posted the event and set status to updating,
        // only then call second updateStream
        AtomicBoolean loop2 = new AtomicBoolean(false);
        Futures.loop(() -> !loop2.get(),
                () -> streamStorePartialMock.getTruncationRecord(SCOPE, "test", null, executor)
                        .thenApply(x -> x.getObject().isUpdating())
                        .thenAccept(loop2::set), executor).join();

        truncProp = streamStorePartialMock.getTruncationRecord(SCOPE, "test", null, executor).join().getObject();
        assertTrue(truncProp.getStreamCut().equals(streamCut3) && truncProp.isUpdating());

        // post the second update request. This should fail here itself as previous one has started.
        Map<Long, Long> streamCut4 = new HashMap<>();
        streamCut4.put(0L, 14L);
        streamCut4.put(two, 14L);
        streamCut4.put(three, 14L);
        CompletableFuture<UpdateStreamStatus.Status> truncateOpFuture2 = streamMetadataTasks.truncateStream(SCOPE, "test",
                streamCut4, null);
        assertEquals(UpdateStreamStatus.Status.FAILURE, truncateOpFuture2.join());

        // process event
        assertTrue(Futures.await(processEvent(requestEventWriter)));
        // verify that first request for update also completes with success.
        assertEquals(UpdateStreamStatus.Status.SUCCESS, truncateOp1.join());

        truncProp = streamStorePartialMock.getTruncationRecord(SCOPE, "test", null, executor).join().getObject();
        assertTrue(truncProp.getStreamCut().equals(streamCut3) && !truncProp.isUpdating());

        streamStorePartialMock.setState(SCOPE, "test", State.TRUNCATING, null, executor).join();

        TruncateStreamEvent event = new TruncateStreamEvent(SCOPE, "test", System.nanoTime());
        assertTrue(Futures.await(truncateStreamTask.execute(event)));
        AssertExtensions.assertFutureThrows("", truncateStreamTask.execute(event), e -> Exceptions.unwrap(e) instanceof TaskExceptions.StartException);

        assertEquals(State.ACTIVE, streamStorePartialMock.getState(SCOPE, "test", true, null, executor).join());
    }

    @Test(timeout = 30000)
    public void timeBasedRetentionStreamTest() throws Exception {
        final ScalingPolicy policy = ScalingPolicy.fixed(2);
        final RetentionPolicy retentionPolicy = RetentionPolicy.builder()
                .retentionType(RetentionPolicy.RetentionType.TIME)
                .retentionParam(Duration.ofMinutes(60).toMillis())
                .build();

        final StreamConfiguration configuration = StreamConfiguration.builder().scalingPolicy(policy)
                .retentionPolicy(retentionPolicy).build();

        streamStorePartialMock.createStream(SCOPE, "test", configuration, System.currentTimeMillis(), null, executor).get();
        streamStorePartialMock.setState(SCOPE, "test", State.ACTIVE, null, executor).get();

        assertNotEquals(0, consumer.getCurrentSegments(SCOPE, "test").get().size());
        WriterMock requestEventWriter = new WriterMock(streamMetadataTasks, executor);
        streamMetadataTasks.setRequestEventWriter(requestEventWriter);

        long recordingTime1 = System.currentTimeMillis();
        Map<Long, Long> map1 = new HashMap<>();
        map1.put(0L, 1L);
        map1.put(1L, 1L);
        StreamCutRecord streamCut1 = new StreamCutRecord(recordingTime1, Long.MIN_VALUE, map1);

        doReturn(CompletableFuture.completedFuture(streamCut1)).when(streamMetadataTasks).generateStreamCut(
                anyString(), anyString(), any(), any(), any());

        streamMetadataTasks.retention(SCOPE, "test", retentionPolicy, recordingTime1, null, "").get();
        // verify that one streamCut is generated and added.

        List<StreamCutRecord> list =
                streamStorePartialMock.getRetentionSet(SCOPE, "test", null, executor)
                                      .thenCompose(retentionSet -> {
                                          return Futures.allOfWithResults(retentionSet.getRetentionRecords().stream()
                                                      .map(x -> streamStorePartialMock.getStreamCutRecord(SCOPE, "test",
                                                              x, null, executor))
                                          .collect(Collectors.toList()));
                                      }).join();
        assertTrue(list.contains(streamCut1));

        Map<Long, Long> map2 = new HashMap<>();
        map2.put(0L, 10L);
        map2.put(1L, 10L);
        long recordingTime2 = recordingTime1 + Duration.ofMinutes(5).toMillis();

        StreamCutRecord streamCut2 = new StreamCutRecord(recordingTime2, Long.MIN_VALUE, map2);
        doReturn(CompletableFuture.completedFuture(streamCut2)).when(streamMetadataTasks).generateStreamCut(
                anyString(), anyString(), any(), any(), any()); //mock only isTransactionOngoing call.

        streamMetadataTasks.retention(SCOPE, "test", retentionPolicy, recordingTime2, null, "").get();
        list = streamStorePartialMock.getRetentionSet(SCOPE, "test", null, executor)
                                     .thenCompose(retentionSet -> {
                                         return Futures.allOfWithResults(retentionSet.getRetentionRecords().stream()
                                                                                     .map(x -> streamStorePartialMock.getStreamCutRecord(SCOPE, "test",
                                                                                             x, null, executor))
                                                                                     .collect(Collectors.toList()));
                                     }).join();

        StreamTruncationRecord truncProp = streamStorePartialMock.getTruncationRecord(SCOPE, "test", null, executor).get().getObject();
        // verify that only one stream cut is in retention set. streamCut2 is not added
        // verify that truncation did not happen
        assertTrue(list.contains(streamCut1));
        assertTrue(!list.contains(streamCut2));
        assertTrue(!truncProp.isUpdating());

        Map<Long, Long> map3 = new HashMap<>();
        map3.put(0L, 20L);
        map3.put(1L, 20L);
        long recordingTime3 = recordingTime1 + Duration.ofMinutes(Config.MINIMUM_RETENTION_FREQUENCY_IN_MINUTES).toMillis() + 1;
        StreamCutRecord streamCut3 = new StreamCutRecord(recordingTime3, Long.MIN_VALUE, map3);
        doReturn(CompletableFuture.completedFuture(streamCut3)).when(streamMetadataTasks).generateStreamCut(
                anyString(), anyString(), any(), any(), any()); //mock only isTransactionOngoing call.

        streamMetadataTasks.retention(SCOPE, "test", retentionPolicy, recordingTime3, null, "").get();
        // verify two stream cuts are in retention set. Cut 1 and 3.
        // verify that Truncation not not happened.
        list = streamStorePartialMock.getRetentionSet(SCOPE, "test", null, executor)
                                     .thenCompose(retentionSet -> {
                                         return Futures.allOfWithResults(retentionSet.getRetentionRecords().stream()
                                                                                     .map(x -> streamStorePartialMock.getStreamCutRecord(SCOPE, "test",
                                                                                             x, null, executor))
                                                                                     .collect(Collectors.toList()));
                                     }).join();
        truncProp = streamStorePartialMock.getTruncationRecord(SCOPE, "test", null, executor).get().getObject();

        assertTrue(list.contains(streamCut1));
        assertTrue(!list.contains(streamCut2));
        assertTrue(list.contains(streamCut3));
        assertTrue(!truncProp.isUpdating());

        Map<Long, Long> map4 = new HashMap<>();
        map4.put(0L, 20L);
        map4.put(1L, 20L);
        long recordingTime4 = recordingTime1 + retentionPolicy.getRetentionParam() + 2;
        StreamCutRecord streamCut4 = new StreamCutRecord(recordingTime4, Long.MIN_VALUE, map4);
        doReturn(CompletableFuture.completedFuture(streamCut4)).when(streamMetadataTasks).generateStreamCut(
                anyString(), anyString(), any(), any(), any());

        streamMetadataTasks.retention(SCOPE, "test", retentionPolicy, recordingTime4, null, "").get();
        // verify that only two stream cut are in retention set. streamcut 3 and 4
        // verify that truncation has started. verify that streamCut1 is removed from retention set as that has been used for truncation
        list = streamStorePartialMock.getRetentionSet(SCOPE, "test", null, executor)
                                     .thenCompose(retentionSet -> {
                                         return Futures.allOfWithResults(retentionSet.getRetentionRecords().stream()
                                                                                     .map(x -> streamStorePartialMock.getStreamCutRecord(SCOPE, "test",
                                                                                             x, null, executor))
                                                                                     .collect(Collectors.toList()));
                                     }).join();
        truncProp = streamStorePartialMock.getTruncationRecord(SCOPE, "test", null, executor).get().getObject();

        assertTrue(!list.contains(streamCut1));
        assertTrue(!list.contains(streamCut2));
        assertTrue(list.contains(streamCut3));
        assertTrue(list.contains(streamCut4));
        assertTrue(truncProp.isUpdating());
        assertTrue(truncProp.getStreamCut().get(0L) == 1L && truncProp.getStreamCut().get(1L) == 1L);
    }

    @Test(timeout = 30000)
    public void sizeBasedRetentionStreamTest() throws Exception {
        final ScalingPolicy policy = ScalingPolicy.fixed(2);
        final RetentionPolicy retentionPolicy = RetentionPolicy.builder()
                .retentionType(RetentionPolicy.RetentionType.SIZE).retentionParam(100L).build();

        String streamName = "test";
        final StreamConfiguration configuration = StreamConfiguration.builder().scalingPolicy(policy)
                .retentionPolicy(retentionPolicy).build();

        streamStorePartialMock.createStream(SCOPE, streamName, configuration, System.currentTimeMillis(), null, executor).get();
        streamStorePartialMock.setState(SCOPE, streamName, State.ACTIVE, null, executor).get();

        assertNotEquals(0, consumer.getCurrentSegments(SCOPE, streamName).get().size());
        WriterMock requestEventWriter = new WriterMock(streamMetadataTasks, executor);
        streamMetadataTasks.setRequestEventWriter(requestEventWriter);

        // region size based retention on stream cuts on epoch 0
        // region no previous streamcut
        // first retention iteration
        // streamcut1: 19 bytes(0/9,1/10)
        long recordingTime1 = System.currentTimeMillis();
        Map<Long, Long> map1 = new HashMap<>();
        map1.put(0L, 9L);
        map1.put(1L, 10L);
        long size = streamStorePartialMock.getSizeTillStreamCut(SCOPE, streamName, map1, Optional.empty(), null, executor).join();
        assertEquals(size, 19);
        StreamCutRecord streamCut1 = new StreamCutRecord(recordingTime1, size, map1);

        doReturn(CompletableFuture.completedFuture(streamCut1)).when(streamMetadataTasks).generateStreamCut(
                anyString(), anyString(), any(), any(), any());

        streamMetadataTasks.retention(SCOPE, streamName, retentionPolicy, recordingTime1, null, "").get();
        // verify that one streamCut is generated and added.
        List<StreamCutRecord> list = streamStorePartialMock.getRetentionSet(SCOPE, streamName, null, executor)
                                                           .thenCompose(retentionSet -> {
                                                               return Futures.allOfWithResults(retentionSet.getRetentionRecords().stream()
                                                                                                           .map(x -> streamStorePartialMock.getStreamCutRecord(SCOPE, "test",
                                                                                                                   x, null, executor))
                                                                                                           .collect(Collectors.toList()));
                                                           }).join();

        assertTrue(list.contains(streamCut1));
        // endregion

        // region stream cut exists but latest - previous < retention.size
        // second retention iteration
        // streamcut2: 100 bytes(0/50, 1/50)
        Map<Long, Long> map2 = new HashMap<>();
        map2.put(0L, 50L);
        map2.put(1L, 50L);
        long recordingTime2 = recordingTime1 + Duration.ofMinutes(Config.MINIMUM_RETENTION_FREQUENCY_IN_MINUTES).toMillis() + 1;
        size = streamStorePartialMock.getSizeTillStreamCut(SCOPE, streamName, map2, Optional.empty(), null, executor).join();
        assertEquals(size, 100L);
        StreamCutRecord streamCut2 = new StreamCutRecord(recordingTime2, size, map2);
        doReturn(CompletableFuture.completedFuture(streamCut2)).when(streamMetadataTasks).generateStreamCut(
                anyString(), anyString(), any(), any(), anyString());

        streamMetadataTasks.retention(SCOPE, streamName, retentionPolicy, recordingTime2, null, "").get();
        list = streamStorePartialMock.getRetentionSet(SCOPE, streamName, null, executor)
                                     .thenCompose(retentionSet -> {
                                         return Futures.allOfWithResults(retentionSet.getRetentionRecords().stream()
                                                                                     .map(x -> streamStorePartialMock.getStreamCutRecord(SCOPE, "test",
                                                                                             x, null, executor))
                                                                                     .collect(Collectors.toList()));
                                     }).join();
        StreamTruncationRecord truncProp = streamStorePartialMock.getTruncationRecord(SCOPE, streamName, null, executor).get().getObject();
        // verify that two stream cut is in retention set. streamCut2 is added
        // verify that truncation did not happen
        assertTrue(list.contains(streamCut1));
        assertTrue(list.contains(streamCut2));
        assertTrue(!truncProp.isUpdating());
        // endregion

        // region latest - previous > retention.size
        // third retention iteration
        // streamcut3: 120 bytes(0/60, 1/60)
        Map<Long, Long> map3 = new HashMap<>();
        map3.put(0L, 60L);
        map3.put(1L, 60L);
        size = streamStorePartialMock.getSizeTillStreamCut(SCOPE, streamName, map3, Optional.empty(), null, executor).join();
        assertEquals(size, 120L);

        long recordingTime3 = recordingTime2 + Duration.ofMinutes(Config.MINIMUM_RETENTION_FREQUENCY_IN_MINUTES).toMillis() + 1;
        StreamCutRecord streamCut3 = new StreamCutRecord(recordingTime3, size, map3);
        doReturn(CompletableFuture.completedFuture(streamCut3)).when(streamMetadataTasks).generateStreamCut(
                anyString(), anyString(), any(), any(), anyString());

        streamMetadataTasks.retention(SCOPE, streamName, retentionPolicy, recordingTime3, null, "").get();
        // verify two stream cuts are in retention set. Cut 2 and 3.
        // verify that Truncation has happened.
        list = streamStorePartialMock.getRetentionSet(SCOPE, streamName, null, executor)
                                      .thenCompose(retentionSet -> {
                                          return Futures.allOfWithResults(retentionSet.getRetentionRecords().stream()
                                                                                      .map(x -> streamStorePartialMock.getStreamCutRecord(SCOPE, "test",
                                                                                              x, null, executor))
                                                                                      .collect(Collectors.toList()));
                                      }).join();
        truncProp = streamStorePartialMock.getTruncationRecord(SCOPE, streamName, null, executor).get().getObject();

        assertTrue(!list.contains(streamCut1));
        assertTrue(list.contains(streamCut2));
        assertTrue(list.contains(streamCut3));
        assertTrue(truncProp.isUpdating());
        assertTrue(truncProp.getStreamCut().get(0L) == 9L && truncProp.getStreamCut().get(1L) == 10L);

        assertTrue(Futures.await(processEvent(requestEventWriter)));
        truncProp = streamStorePartialMock.getTruncationRecord(SCOPE, streamName, null, executor).get().getObject();
        assertFalse(truncProp.isUpdating());
        // endregion
        // endregion

        // region test retention over multiple epochs
        // scale1 --> seal segments 0 and 1 and create 2 and 3. (0/70, 1/70)
        List<AbstractMap.SimpleEntry<Double, Double>> newRanges = new ArrayList<>();
        newRanges.add(new AbstractMap.SimpleEntry<>(0.0, 0.5));
        newRanges.add(new AbstractMap.SimpleEntry<>(0.5, 1.0));
        Map<Long, Long> sealedSegmentsWithSize = new HashMap<>();
        sealedSegmentsWithSize.put(0L, 70L);
        sealedSegmentsWithSize.put(1L, 70L);
        scale(SCOPE, streamName, sealedSegmentsWithSize, new ArrayList<>(newRanges));
        long two = computeSegmentId(2, 1);
        long three = computeSegmentId(3, 1);
        // region latest streamcut on new epoch but latest (newepoch) - previous (oldepoch) < retention.size
        // 4th retention iteration
        // streamcut4: (2/29, 3/30)
        Map<Long, Long> map4 = new HashMap<>();
        map4.put(two, 29L);
        map4.put(three, 30L);
        size = streamStorePartialMock.getSizeTillStreamCut(SCOPE, streamName, map4, Optional.empty(), null, executor).join();
        assertEquals(size, 199L);

        long recordingTime4 = recordingTime3 + Duration.ofMinutes(Config.MINIMUM_RETENTION_FREQUENCY_IN_MINUTES).toMillis() + 1;
        StreamCutRecord streamCut4 = new StreamCutRecord(recordingTime4, size, map4);
        doReturn(CompletableFuture.completedFuture(streamCut4)).when(streamMetadataTasks).generateStreamCut(
                anyString(), anyString(), any(), any(), anyString());

        streamMetadataTasks.retention(SCOPE, streamName, retentionPolicy, recordingTime4, null, "").get();
        list = streamStorePartialMock.getRetentionSet(SCOPE, streamName, null, executor)
                                     .thenCompose(retentionSet -> {
                                         return Futures.allOfWithResults(retentionSet.getRetentionRecords().stream()
                                                                                     .map(x -> streamStorePartialMock.getStreamCutRecord(SCOPE, "test",
                                                                                             x, null, executor))
                                                                                     .collect(Collectors.toList()));
                                     }).join();
        truncProp = streamStorePartialMock.getTruncationRecord(SCOPE, streamName, null, executor).get().getObject();

        assertFalse(list.contains(streamCut1));
        assertTrue(list.contains(streamCut2));
        assertTrue(list.contains(streamCut3));
        assertTrue(list.contains(streamCut4));
        assertFalse(truncProp.isUpdating());

        // endregion

        // region latest streamcut on new epoch but latest (newepoch) - previous (oldepoch) > retention.size
        // 5th retention iteration
        // streamcut5: 221 bytes(2/41, 3/40)
        Map<Long, Long> map5 = new HashMap<>();
        map5.put(two, 41L);
        map5.put(three, 40L);
        size = streamStorePartialMock.getSizeTillStreamCut(SCOPE, streamName, map5, Optional.empty(), null, executor).join();
        assertEquals(size, 221L);

        long recordingTime5 = recordingTime4 + Duration.ofMinutes(Config.MINIMUM_RETENTION_FREQUENCY_IN_MINUTES).toMillis() + 1;
        StreamCutRecord streamCut5 = new StreamCutRecord(recordingTime5, size, map5);
        doReturn(CompletableFuture.completedFuture(streamCut5)).when(streamMetadataTasks).generateStreamCut(
                anyString(), anyString(), any(), any(), anyString());

        streamMetadataTasks.retention(SCOPE, streamName, retentionPolicy, recordingTime5, null, "").get();
        list = streamStorePartialMock.getRetentionSet(SCOPE, streamName, null, executor)
                                     .thenCompose(retentionSet -> {
                                         return Futures.allOfWithResults(retentionSet.getRetentionRecords().stream()
                                                                                     .map(x -> streamStorePartialMock.getStreamCutRecord(SCOPE, "test",
                                                                                             x, null, executor))
                                                                                     .collect(Collectors.toList()));
                                     }).join();
        truncProp = streamStorePartialMock.getTruncationRecord(SCOPE, streamName, null, executor).get().getObject();

        assertFalse(list.contains(streamCut1));
        assertFalse(list.contains(streamCut2));
        assertFalse(list.contains(streamCut3));
        assertTrue(list.contains(streamCut4));
        assertTrue(list.contains(streamCut5));
        assertTrue(truncProp.isUpdating());
        assertTrue(truncProp.getStreamCut().get(0L) == 60L && truncProp.getStreamCut().get(1L) == 60L);

        assertTrue(Futures.await(processEvent(requestEventWriter)));
        truncProp = streamStorePartialMock.getTruncationRecord(SCOPE, streamName, null, executor).get().getObject();
        assertFalse(truncProp.isUpdating());
        // endregion

        // region test retention with external manual truncation
        // scale2 -->  split segment 2 to 4 and 5. Sealed size for segment 2 = 50
        newRanges = new ArrayList<>();
        newRanges.add(new AbstractMap.SimpleEntry<>(0.0, 0.25));
        newRanges.add(new AbstractMap.SimpleEntry<>(0.25, 0.5));
        sealedSegmentsWithSize = new HashMap<>();
        sealedSegmentsWithSize.put(two, 50L);
        scale(SCOPE, streamName, sealedSegmentsWithSize, new ArrayList<>(newRanges));
        long four = computeSegmentId(4, 2);
        long five = computeSegmentId(5, 2);
        // region add streamcut on new epoch such that latest - oldest < retention.size
        // streamcut6: 290 bytes (3/40, 4/30, 5/30)
        // verify no new truncation happens..
        Map<Long, Long> map6 = new HashMap<>();
        map6.put(three, 40L);
        map6.put(four, 30L);
        map6.put(five, 30L);
        size = streamStorePartialMock.getSizeTillStreamCut(SCOPE, streamName, map6, Optional.empty(), null, executor).join();
        assertEquals(size, 290L);

        long recordingTime6 = recordingTime5 + Duration.ofMinutes(Config.MINIMUM_RETENTION_FREQUENCY_IN_MINUTES).toMillis() + 1;
        StreamCutRecord streamCut6 = new StreamCutRecord(recordingTime6, size, map6);
        doReturn(CompletableFuture.completedFuture(streamCut6)).when(streamMetadataTasks).generateStreamCut(
                anyString(), anyString(), any(), any(), anyString());

        streamMetadataTasks.retention(SCOPE, streamName, retentionPolicy, recordingTime6, null, "").get();
        list = streamStorePartialMock.getRetentionSet(SCOPE, streamName, null, executor)
                                     .thenCompose(retentionSet -> {
                                         return Futures.allOfWithResults(retentionSet.getRetentionRecords().stream()
                                                                                     .map(x -> streamStorePartialMock.getStreamCutRecord(SCOPE, "test",
                                                                                             x, null, executor))
                                                                                     .collect(Collectors.toList()));
                                     }).join();
        truncProp = streamStorePartialMock.getTruncationRecord(SCOPE, streamName, null, executor).get().getObject();

        assertFalse(list.contains(streamCut1));
        assertFalse(list.contains(streamCut2));
        assertFalse(list.contains(streamCut3));
        assertTrue(list.contains(streamCut4));
        assertTrue(list.contains(streamCut5));
        assertTrue(list.contains(streamCut6));
        assertFalse(truncProp.isUpdating());

        // endregion

        // truncate on manual streamcutManual: (1/65, 4/10, 5/10)
        Map<Long, Long> streamCutManual = new HashMap<>();
        streamCutManual.put(1L, 65L);
        streamCutManual.put(four, 10L);
        streamCutManual.put(five, 10L);
        CompletableFuture<UpdateStreamStatus.Status> future = streamMetadataTasks.truncateStream(SCOPE, streamName, streamCutManual, null);
        assertTrue(Futures.await(processEvent(requestEventWriter)));
        assertTrue(Futures.await(future));
        assertEquals(future.join(), UpdateStreamStatus.Status.SUCCESS);

        // streamcut7: 340 bytes (3/50, 4/50, 5/50)
        Map<Long, Long> map7 = new HashMap<>();
        map7.put(three, 50L);
        map7.put(four, 50L);
        map7.put(five, 50L);
        size = streamStorePartialMock.getSizeTillStreamCut(SCOPE, streamName, map7, Optional.empty(), null, executor).join();
        assertEquals(size, 340L);

        long recordingTime7 = recordingTime6 + Duration.ofMinutes(Config.MINIMUM_RETENTION_FREQUENCY_IN_MINUTES).toMillis() + 1;
        StreamCutRecord streamCut7 = new StreamCutRecord(recordingTime7, size, map7);
        doReturn(CompletableFuture.completedFuture(streamCut7)).when(streamMetadataTasks).generateStreamCut(
                anyString(), anyString(), any(), any(), anyString());

        // verify no new truncation.. streamcut5 should be chosen but discarded because it is not strictly-ahead-of-truncationRecord
        streamMetadataTasks.retention(SCOPE, streamName, retentionPolicy, recordingTime7, null, "").join();
        list = streamStorePartialMock.getRetentionSet(SCOPE, streamName, null, executor)
                                     .thenCompose(retentionSet -> {
                                         return Futures.allOfWithResults(retentionSet.getRetentionRecords().stream()
                                                                                     .map(x -> streamStorePartialMock.getStreamCutRecord(SCOPE, "test",
                                                                                             x, null, executor))
                                                                                     .collect(Collectors.toList()));
                                     }).join();
        truncProp = streamStorePartialMock.getTruncationRecord(SCOPE, streamName, null, executor).get().getObject();

        assertFalse(list.contains(streamCut1));
        assertFalse(list.contains(streamCut2));
        assertFalse(list.contains(streamCut3));
        assertTrue(list.contains(streamCut4));
        assertTrue(list.contains(streamCut5));
        assertTrue(list.contains(streamCut6));
        assertTrue(list.contains(streamCut7));
        assertFalse(truncProp.isUpdating());

        // streamcut8: 400 bytes (3/70, 4/70, 5/70)
        Map<Long, Long> map8 = new HashMap<>();
        map8.put(three, 70L);
        map8.put(four, 70L);
        map8.put(five, 70L);
        size = streamStorePartialMock.getSizeTillStreamCut(SCOPE, streamName, map8, Optional.empty(), null, executor).join();
        assertEquals(size, 400L);

        long recordingTime8 = recordingTime7 + Duration.ofMinutes(Config.MINIMUM_RETENTION_FREQUENCY_IN_MINUTES).toMillis() + 1;
        StreamCutRecord streamCut8 = new StreamCutRecord(recordingTime8, size, map8);
        doReturn(CompletableFuture.completedFuture(streamCut8)).when(streamMetadataTasks).generateStreamCut(
                anyString(), anyString(), any(), any(), anyString());

        streamMetadataTasks.retention(SCOPE, streamName, retentionPolicy, recordingTime8, null, "").get();
        list = streamStorePartialMock.getRetentionSet(SCOPE, streamName, null, executor)
                                     .thenCompose(retentionSet -> {
                                         return Futures.allOfWithResults(retentionSet.getRetentionRecords().stream()
                                                                                     .map(x -> streamStorePartialMock.getStreamCutRecord(SCOPE, "test",
                                                                                             x, null, executor))
                                                                                     .collect(Collectors.toList()));
                                     }).join();
        truncProp = streamStorePartialMock.getTruncationRecord(SCOPE, streamName, null, executor).get().getObject();

        // verify truncation happens at streamcut6
        assertFalse(list.contains(streamCut1));
        assertFalse(list.contains(streamCut2));
        assertFalse(list.contains(streamCut3));
        assertFalse(list.contains(streamCut4));
        assertFalse(list.contains(streamCut5));
        assertFalse(list.contains(streamCut6));
        assertTrue(list.contains(streamCut7));
        assertTrue(truncProp.isUpdating());
        assertTrue(truncProp.getStreamCut().get(three) == 40L && truncProp.getStreamCut().get(four) == 30L
                && truncProp.getStreamCut().get(five) == 30L);

        assertTrue(Futures.await(processEvent(requestEventWriter)));
        truncProp = streamStorePartialMock.getTruncationRecord(SCOPE, streamName, null, executor).get().getObject();
        assertFalse(truncProp.isUpdating());
        // endregion
        // endregion
    }

    private void scale(String scope, String stream, Map<Long, Long> sealedSegmentsWithSize,
                       List<Map.Entry<Double, Double>> newSegments) {
        long scaleTs = System.currentTimeMillis();

        ArrayList<Long> sealedSegments = Lists.newArrayList(sealedSegmentsWithSize.keySet());
        VersionedMetadata<EpochTransitionRecord> response = streamStorePartialMock.submitScale(scope, stream, sealedSegments,
                newSegments, scaleTs, null, null, executor).join();
        response.getObject().getNewSegmentsWithRange();
        VersionedMetadata<State> state = streamStorePartialMock.getVersionedState(scope, stream, null, executor).join();
        state = streamStorePartialMock.updateVersionedState(scope, stream, State.SCALING, state, null, executor).join();
        streamStorePartialMock.startScale(scope, stream, false, response, state, null, executor).join();
        streamStorePartialMock.scaleCreateNewEpochs(scope, stream, response, null, executor).join();
        streamStorePartialMock.scaleSegmentsSealed(scope, stream, sealedSegmentsWithSize, response, null, executor).join();
        streamStorePartialMock.completeScale(scope, stream, response, null, executor).join();
        streamStorePartialMock.setState(scope, stream, State.ACTIVE, null, executor).join();
    }

    @Test(timeout = 30000)
    public void retentionPolicyUpdateTest() {
        final ScalingPolicy policy = ScalingPolicy.fixed(2);

        String stream = "test";
        final StreamConfiguration noRetentionConfig = StreamConfiguration.builder().scalingPolicy(policy).build();

        // add stream without retention policy
        streamMetadataTasks.createStreamBody(SCOPE, stream, noRetentionConfig, System.currentTimeMillis()).join();
        String scopedStreamName = String.format("%s/%s", SCOPE, stream);

        // verify that stream is not added to bucket
        assertTrue(!bucketStore.getStreamsForBucket(BucketStore.ServiceType.RetentionService, 0, executor).join().contains(scopedStreamName));

        UpdateStreamTask task = new UpdateStreamTask(streamMetadataTasks, streamStorePartialMock, bucketStore, executor);

        final RetentionPolicy retentionPolicy = RetentionPolicy.builder()
                .retentionType(RetentionPolicy.RetentionType.TIME)
                .retentionParam(Duration.ofMinutes(60).toMillis())
                .build();

        final StreamConfiguration withRetentionConfig = StreamConfiguration.builder().scalingPolicy(policy)
                .retentionPolicy(retentionPolicy).build();

        // now update stream with a retention policy
        streamStorePartialMock.startUpdateConfiguration(SCOPE, stream, withRetentionConfig, null, executor).join();
        UpdateStreamEvent update = new UpdateStreamEvent(SCOPE, stream, System.nanoTime());
        task.execute(update).join();

        // verify that bucket has the stream.
        assertTrue(bucketStore.getStreamsForBucket(BucketStore.ServiceType.RetentionService, 0, executor).join().contains(scopedStreamName));

        // update stream such that stream is updated with null retention policy
        streamStorePartialMock.startUpdateConfiguration(SCOPE, stream, noRetentionConfig, null, executor).join();
        task.execute(update).join();

        // verify that the stream is no longer present in the bucket
        assertTrue(!bucketStore.getStreamsForBucket(BucketStore.ServiceType.RetentionService, 0, executor).join().contains(scopedStreamName));
    }

    @Test(timeout = 30000)
    public void sealStreamTest() throws Exception {
        assertNotEquals(0, consumer.getCurrentSegments(SCOPE, stream1).get().size());
        WriterMock requestEventWriter = new WriterMock(streamMetadataTasks, executor);
        streamMetadataTasks.setRequestEventWriter(requestEventWriter);

        //seal a stream.
        CompletableFuture<UpdateStreamStatus.Status> sealOperationResult = streamMetadataTasks.sealStream(SCOPE, stream1, null);
        assertTrue(Futures.await(processEvent(requestEventWriter)));

        assertEquals(UpdateStreamStatus.Status.SUCCESS, sealOperationResult.get());

        //a sealed stream should have zero active/current segments
        assertEquals(0, consumer.getCurrentSegments(SCOPE, stream1).get().size());
        assertTrue(streamStorePartialMock.isSealed(SCOPE, stream1, null, executor).get());

        //reseal a sealed stream.
        assertEquals(UpdateStreamStatus.Status.SUCCESS, streamMetadataTasks.sealStream(SCOPE, stream1, null).get());
        assertTrue(Futures.await(processEvent(requestEventWriter)));

        //scale operation on the sealed stream.
        AbstractMap.SimpleEntry<Double, Double> segment3 = new AbstractMap.SimpleEntry<>(0.0, 0.2);
        AbstractMap.SimpleEntry<Double, Double> segment4 = new AbstractMap.SimpleEntry<>(0.2, 0.4);
        AbstractMap.SimpleEntry<Double, Double> segment5 = new AbstractMap.SimpleEntry<>(0.4, 0.5);

        ScaleResponse scaleOpResult = streamMetadataTasks.manualScale(SCOPE, stream1, Collections.singletonList(0L),
                Arrays.asList(segment3, segment4, segment5), 30, null).get();

        // scaling operation fails once a stream is sealed.
        assertEquals(ScaleStreamStatus.FAILURE, scaleOpResult.getStatus());

        AssertExtensions.assertFutureThrows("Scale should not be allowed as stream is already sealed",
                streamStorePartialMock.submitScale(SCOPE, stream1, Collections.singletonList(0L), Arrays.asList(segment3, segment4, segment5), 30, null, null, executor),
                e -> Exceptions.unwrap(e) instanceof StoreException.IllegalStateException);
    }

    @Test(timeout = 30000)
    public void sealStreamWithTxnTest() throws Exception {
        WriterMock requestEventWriter = new WriterMock(streamMetadataTasks, executor);
        streamMetadataTasks.setRequestEventWriter(requestEventWriter);
        String streamWithTxn = "streamWithTxn";

        // region seal a stream with transactions
        long start = System.currentTimeMillis();
        final ScalingPolicy policy = ScalingPolicy.fixed(2);
        final StreamConfiguration config = StreamConfiguration.builder().scalingPolicy(policy).build();

        streamStorePartialMock.createStream(SCOPE, streamWithTxn, config, start, null, executor).get();
        streamStorePartialMock.setState(SCOPE, streamWithTxn, State.ACTIVE, null, executor).get();

        // create txn
        VersionedTransactionData openTxn = streamTransactionMetadataTasks.createTxn(SCOPE, streamWithTxn, 100L, null)
                .get().getKey();

        VersionedTransactionData committingTxn = streamTransactionMetadataTasks.createTxn(SCOPE, streamWithTxn, 100L, null)
                .get().getKey();
        // set transaction to committing
        streamStorePartialMock.sealTransaction(SCOPE, streamWithTxn, committingTxn.getId(), true, Optional.empty(), null, executor).join();

        // Mock getActiveTransactions call such that we return committing txn as OPEN txn.
        Map<UUID, ActiveTxnRecord> activeTxns = streamStorePartialMock.getActiveTxns(SCOPE, streamWithTxn, null, executor).join();
        Map<UUID, ActiveTxnRecord> retVal = activeTxns.entrySet().stream()
                .map(tx -> {
                    if (!tx.getValue().getTxnStatus().equals(TxnStatus.OPEN)) {
                        ActiveTxnRecord txRecord = tx.getValue();
                        return new AbstractMap.SimpleEntry<>(tx.getKey(),
                                new ActiveTxnRecord(txRecord.getTxCreationTimestamp(), txRecord.getLeaseExpiryTime(),
                                        txRecord.getMaxExecutionExpiryTime(), TxnStatus.OPEN));
                    } else {
                        return tx;
                    }
                }).collect(Collectors.toMap(Map.Entry::getKey, Map.Entry::getValue));

        doReturn(CompletableFuture.completedFuture(retVal)).when(streamStorePartialMock).getActiveTxns(
                eq(SCOPE), eq(streamWithTxn), any(), any());

        streamMetadataTasks.sealStream(SCOPE, streamWithTxn, null);
        AssertExtensions.assertFutureThrows("seal stream did not fail processing with correct exception",
                processEvent(requestEventWriter), e -> Exceptions.unwrap(e) instanceof StoreException.OperationNotAllowedException);
        requestEventWriter.eventQueue.take();

        reset(streamStorePartialMock);

        // verify that the txn status is set to aborting
        VersionedTransactionData txnData = streamStorePartialMock.getTransactionData(SCOPE, streamWithTxn, openTxn.getId(), null, executor).join();
        assertEquals(txnData.getStatus(), TxnStatus.ABORTING);
        assertEquals(requestEventWriter.getEventQueue().size(), 1);

        txnData = streamStorePartialMock.getTransactionData(SCOPE, streamWithTxn, committingTxn.getId(), null, executor).join();
        assertEquals(txnData.getStatus(), TxnStatus.COMMITTING);

        // Mock getActiveTransactions call such that we return some non existent transaction id so that DataNotFound is simulated.
        // returning a random transaction with list of active txns such that when its abort is attempted, Data Not Found Exception gets thrown
        retVal = new HashMap<>();
        retVal.put(UUID.randomUUID(), new ActiveTxnRecord(1L, 1L, 1L, TxnStatus.OPEN));

        doReturn(CompletableFuture.completedFuture(retVal)).when(streamStorePartialMock).getActiveTxns(
                eq(SCOPE), eq(streamWithTxn), any(), any());

        AssertExtensions.assertFutureThrows("seal stream did not fail processing with correct exception",
                processEvent(requestEventWriter), e -> Exceptions.unwrap(e) instanceof StoreException.OperationNotAllowedException);

        reset(streamStorePartialMock);

        // Now complete all existing transactions and verify that seal completes
        streamStorePartialMock.abortTransaction(SCOPE, streamWithTxn, openTxn.getId(), null, executor).join();
        streamStorePartialMock.commitTransaction(SCOPE, streamWithTxn, committingTxn.getId(), null, executor).join();
        activeTxns = streamStorePartialMock.getActiveTxns(SCOPE, streamWithTxn, null, executor).join();
        assertTrue(activeTxns.isEmpty());

        assertTrue(Futures.await(processEvent(requestEventWriter)));
        // endregion
    }

    @Test(timeout = 30000)
    public void deleteStreamTest() throws Exception {
        assertNotEquals(0, consumer.getCurrentSegments(SCOPE, stream1).get().size());
        WriterMock requestEventWriter = new WriterMock(streamMetadataTasks, executor);
        streamMetadataTasks.setRequestEventWriter(requestEventWriter);

        // delete before seal
        Controller.DeleteStreamStatus.Status deleteStatus = streamMetadataTasks.deleteStream(SCOPE, stream1, null).get();
        assertEquals(Controller.DeleteStreamStatus.Status.STREAM_NOT_SEALED, deleteStatus);
        assertNull(requestEventWriter.getEventQueue().peek());

        //seal stream.
        CompletableFuture<UpdateStreamStatus.Status> sealOperationResult = streamMetadataTasks.sealStream(SCOPE, stream1, null);

        assertTrue(Futures.await(processEvent(requestEventWriter)));

        assertTrue(streamStorePartialMock.isSealed(SCOPE, stream1, null, executor).get());
        Futures.await(sealOperationResult);
        assertEquals(UpdateStreamStatus.Status.SUCCESS, sealOperationResult.get());

        // delete after seal
        CompletableFuture<Controller.DeleteStreamStatus.Status> future = streamMetadataTasks.deleteStream(SCOPE, stream1, null);
        assertTrue(Futures.await(processEvent(requestEventWriter)));

        assertEquals(Controller.DeleteStreamStatus.Status.SUCCESS, future.get());

        assertFalse(streamStorePartialMock.checkStreamExists(SCOPE, stream1).join());
    }

    @Test(timeout = 30000)
    public void eventWriterInitializationTest() throws Exception {
        final ScalingPolicy policy = ScalingPolicy.fixed(1);

        final StreamConfiguration configuration = StreamConfiguration.builder().scalingPolicy(policy).build();

        streamStorePartialMock.createStream(SCOPE, "test", configuration, System.currentTimeMillis(), null, executor).get();
        streamStorePartialMock.setState(SCOPE, "test", State.ACTIVE, null, executor).get();
        List<Map.Entry<Double, Double>> newRanges = new ArrayList<>();
        newRanges.add(new AbstractMap.SimpleEntry<>(0.0, 0.5));
        newRanges.add(new AbstractMap.SimpleEntry<>(0.5, 1.0));
        
        streamMetadataTasks.setRequestEventWriter(new ControllerEventStreamWriterMock(streamRequestHandler, executor));
        ScaleResponse scaleOpResult = streamMetadataTasks.manualScale(SCOPE, "test", Collections.singletonList(0L),
                newRanges, 30, null).get();

        assertEquals(ScaleStreamStatus.STARTED, scaleOpResult.getStatus());

        Controller.ScaleStatusResponse scaleStatusResult = streamMetadataTasks.checkScale(SCOPE, "UNKNOWN", 0, null).get();
        assertEquals(Controller.ScaleStatusResponse.ScaleStatus.INVALID_INPUT, scaleStatusResult.getStatus());

        scaleStatusResult = streamMetadataTasks.checkScale("UNKNOWN", "test", 0, null).get();
        assertEquals(Controller.ScaleStatusResponse.ScaleStatus.INVALID_INPUT, scaleStatusResult.getStatus());

        scaleStatusResult = streamMetadataTasks.checkScale(SCOPE, "test", 5, null).get();
        assertEquals(Controller.ScaleStatusResponse.ScaleStatus.INVALID_INPUT, scaleStatusResult.getStatus());
        
        scaleStatusResult = streamMetadataTasks.checkScale(SCOPE, "test", 0, null).get();
        assertEquals(Controller.ScaleStatusResponse.ScaleStatus.IN_PROGRESS, scaleStatusResult.getStatus());

        // perform scale steps and check scale after each step
        VersionedMetadata<EpochTransitionRecord> etr = streamStorePartialMock.getEpochTransition(SCOPE, "test", null, executor).join();
        streamStorePartialMock.scaleCreateNewEpochs(SCOPE, "test", etr, null, executor).join();

        scaleStatusResult = streamMetadataTasks.checkScale(SCOPE, "test", 0, null).get();
        assertEquals(Controller.ScaleStatusResponse.ScaleStatus.IN_PROGRESS, scaleStatusResult.getStatus());

        streamStorePartialMock.scaleSegmentsSealed(SCOPE, "test", Collections.singletonMap(0L, 0L), etr, null, executor).join();

        scaleStatusResult = streamMetadataTasks.checkScale(SCOPE, "test", 0, null).get();
        assertEquals(Controller.ScaleStatusResponse.ScaleStatus.IN_PROGRESS, scaleStatusResult.getStatus());

        streamStorePartialMock.completeScale(SCOPE, "test", etr, null, executor).join();

        scaleStatusResult = streamMetadataTasks.checkScale(SCOPE, "test", 0, null).get();
        assertEquals(Controller.ScaleStatusResponse.ScaleStatus.SUCCESS, scaleStatusResult.getStatus());
    }

    @Test(timeout = 30000)
    public void manualScaleTest() throws Exception {
        final ScalingPolicy policy = ScalingPolicy.fixed(1);

        final StreamConfiguration configuration = StreamConfiguration.builder().scalingPolicy(policy).build();

        streamStorePartialMock.createStream(SCOPE, "test", configuration, System.currentTimeMillis(), null, executor).get();
        streamStorePartialMock.setState(SCOPE, "test", State.ACTIVE, null, executor).get();

        WriterMock requestEventWriter = new WriterMock(streamMetadataTasks, executor);
        streamMetadataTasks.setRequestEventWriter(requestEventWriter);
        List<Map.Entry<Double, Double>> newRanges = new ArrayList<>();
        newRanges.add(new AbstractMap.SimpleEntry<>(0.0, 0.5));
        newRanges.add(new AbstractMap.SimpleEntry<>(0.5, 1.0));
        ScaleResponse scaleOpResult = streamMetadataTasks.manualScale(SCOPE, "test", Collections.singletonList(0L),
                newRanges, 30, null).get();

        assertEquals(ScaleStreamStatus.STARTED, scaleOpResult.getStatus());
        OperationContext context = streamStorePartialMock.createContext(SCOPE, "test");
        assertEquals(streamStorePartialMock.getState(SCOPE, "test", false, context, executor).get(), State.ACTIVE);

        // Now when runScale runs even after that we should get the state as active.
        VersionedMetadata<EpochTransitionRecord> response = streamStorePartialMock.submitScale(SCOPE, "test", Collections.singletonList(0L),
                new LinkedList<>(newRanges), 30, null, null, executor).get();
        assertEquals(response.getObject().getActiveEpoch(), 0);
        VersionedMetadata<State> versionedState = streamStorePartialMock.getVersionedState(SCOPE, "test", context, executor).get();
        assertEquals(versionedState.getObject(), State.ACTIVE);

        // if we call start scale without scale being set to SCALING, this should throw illegal argument exception
        AssertExtensions.assertThrows("", () -> streamStorePartialMock.startScale(SCOPE, "test", true,
                response, versionedState, context, executor).get(), ex -> Exceptions.unwrap(ex) instanceof IllegalArgumentException);

        ScaleOperationTask task = new ScaleOperationTask(streamMetadataTasks, streamStorePartialMock, executor);
        task.runScale((ScaleOpEvent) requestEventWriter.getEventQueue().take(), true, context, "").get();
        Map<Long, Map.Entry<Double, Double>> segments = response.getObject().getNewSegmentsWithRange();
        assertTrue(segments.entrySet().stream()
                .anyMatch(x -> x.getKey() == computeSegmentId(1, 1)
                             && AssertExtensions.nearlyEquals(x.getValue().getKey(), 0.0, 0)
                             && AssertExtensions.nearlyEquals(x.getValue().getValue(), 0.5, 0)));
        assertTrue(segments.entrySet().stream()
                .anyMatch(x -> x.getKey() == computeSegmentId(2, 1)
                             && AssertExtensions.nearlyEquals(x.getValue().getKey(), 0.5, 0)
                             && AssertExtensions.nearlyEquals(x.getValue().getValue(), 1.0, 0)));
    }

    private CompletableFuture<Void> processEvent(WriterMock requestEventWriter) throws InterruptedException {
        return Retry.withExpBackoff(100, 10, 5, 1000)
                .retryingOn(TaskExceptions.StartException.class)
                .throwingOn(RuntimeException.class)
                .runAsync(() -> {
                    ControllerEvent event;
                    try {
                        event = requestEventWriter.getEventQueue().take();
                    } catch (InterruptedException e) {
                        throw new RuntimeException(e);
                    }
                    return streamRequestHandler.processEvent(event)
                            .exceptionally(e -> {
                                requestEventWriter.getEventQueue().add(event);
                                throw new CompletionException(e);
                            });
                }, executor);
    }

    @Data
    public class WriterMock implements EventStreamWriter<ControllerEvent> {
        private final StreamMetadataTasks streamMetadataTasks;
        private final ScheduledExecutorService executor;
        @Getter
        private LinkedBlockingQueue<ControllerEvent> eventQueue = new LinkedBlockingQueue<>();

        @Override
        public CompletableFuture<Void> writeEvent(ControllerEvent event) {
            this.eventQueue.add(event);

            return CompletableFuture.completedFuture(null);
        }

        @Override
        public CompletableFuture<Void> writeEvent(String routingKey, ControllerEvent event) {
            return writeEvent(event);
        }

        @Override
        public Transaction<ControllerEvent> beginTxn() {
            return null;
        }

        @Override
        public Transaction<ControllerEvent> getTxn(UUID transactionId) {
            return null;
        }

        @Override
        public EventWriterConfig getConfig() {
            return null;
        }

        @Override
        public void flush() {

        }

        @Override
        public void close() {

        }
    }
}<|MERGE_RESOLUTION|>--- conflicted
+++ resolved
@@ -147,21 +147,14 @@
         HostControllerStore hostStore = HostStoreFactory.createInMemoryStore(HostMonitorConfigImpl.dummyConfig());
 
         AuthHelper authHelper = new AuthHelper(authEnabled, "key");
-        SegmentHelper segmentHelperMock = SegmentHelperMock.getSegmentHelperMock(hostStore, connectionFactory, authHelper);
+        SegmentHelper segmentHelperMock = SegmentHelperMock.getSegmentHelperMock();
         connectionFactory = new ConnectionFactoryImpl(ClientConfig.builder().build());
         streamMetadataTasks = spy(new StreamMetadataTasks(streamStorePartialMock, bucketStore, taskMetadataStore, segmentHelperMock,
-<<<<<<< HEAD
-                executor, "host", requestTracker));
-
-        streamTransactionMetadataTasks = new StreamTransactionMetadataTasks(
-                streamStorePartialMock, segmentHelperMock, executor, "host");
-=======
                 executor, "host", new AuthHelper(authEnabled, "key"), requestTracker));
 
         streamTransactionMetadataTasks = new StreamTransactionMetadataTasks(
                 streamStorePartialMock, segmentHelperMock, executor, "host", 
                 new AuthHelper(authEnabled, "key"));
->>>>>>> ce6ad016
 
         this.streamRequestHandler = new StreamRequestHandler(new AutoScaleTask(streamMetadataTasks, streamStorePartialMock, executor),
                 new ScaleOperationTask(streamMetadataTasks, streamStorePartialMock, executor),
