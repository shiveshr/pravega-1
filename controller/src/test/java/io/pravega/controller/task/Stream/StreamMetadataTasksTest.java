--- conflicted
+++ resolved
@@ -64,11 +64,7 @@
 import io.pravega.controller.stream.api.grpc.v1.Controller.ScaleResponse;
 import io.pravega.controller.stream.api.grpc.v1.Controller.ScaleResponse.ScaleStreamStatus;
 import io.pravega.controller.stream.api.grpc.v1.Controller.UpdateStreamStatus;
-<<<<<<< HEAD
-import io.pravega.controller.stream.api.grpc.v1.Controller.RemoveSubscriberStatus;
-=======
 import io.pravega.controller.stream.api.grpc.v1.Controller.DeleteSubscriberStatus;
->>>>>>> e48f7bd4
 import io.pravega.controller.stream.api.grpc.v1.Controller.AddSubscriberStatus;
 import io.pravega.controller.stream.api.grpc.v1.Controller.UpdateSubscriberStatus;
 import io.pravega.controller.task.EventHelper;
@@ -382,18 +378,6 @@
         assertTrue(allSubscribers.contains(subscriber3));
 
         // Remove subscriber
-<<<<<<< HEAD
-        RemoveSubscriberStatus.Status removeStatus = streamMetadataTasks.deleteSubscriber(SCOPE, stream1, subscriber2, null).get();
-        assertEquals(RemoveSubscriberStatus.Status.SUCCESS, removeStatus);
-
-        // Remove subscriber from non-existing stream
-        removeStatus = streamMetadataTasks.deleteSubscriber(SCOPE, "nostream", subscriber2, null).get();
-        assertEquals(RemoveSubscriberStatus.Status.STREAM_NOT_FOUND, removeStatus);
-
-        // Remove non-existing subscriber from stream
-        removeStatus = streamMetadataTasks.deleteSubscriber(SCOPE, stream1, "subscriber4", null).get();
-        assertEquals(RemoveSubscriberStatus.Status.SUBSCRIBER_NOT_FOUND, removeStatus);
-=======
         DeleteSubscriberStatus.Status removeStatus = streamMetadataTasks.deleteSubscriber(SCOPE, stream1, subscriber2, null).get();
         assertEquals(DeleteSubscriberStatus.Status.SUCCESS, removeStatus);
 
@@ -404,7 +388,6 @@
         // Remove non-existing subscriber from stream
         removeStatus = streamMetadataTasks.deleteSubscriber(SCOPE, stream1, "subscriber4", null).get();
         assertEquals(DeleteSubscriberStatus.Status.SUBSCRIBER_NOT_FOUND, removeStatus);
->>>>>>> e48f7bd4
     }
 
     @Test(timeout = 30000)
@@ -460,8 +443,6 @@
         updateStatus = streamMetadataTasks.updateSubscriberStreamCut(SCOPE, stream1, subscriber2, streamCut1, null).get();
         assertEquals(UpdateSubscriberStatus.Status.SUCCESS, updateStatus);
 
-<<<<<<< HEAD
-=======
         ImmutableMap<Long, Long> streamCut2 = ImmutableMap.of(0L, 20L, 1L, 30L);
         updateStatus = streamMetadataTasks.updateSubscriberStreamCut(SCOPE, stream1, subscriber2, streamCut2, null).get();
         assertEquals(UpdateSubscriberStatus.Status.SUCCESS, updateStatus);
@@ -474,7 +455,6 @@
         updateStatus = streamMetadataTasks.updateSubscriberStreamCut(SCOPE, stream1, subscriber2, streamCut4, null).get();
         assertEquals(UpdateSubscriberStatus.Status.STREAMCUT_NOT_VALID, updateStatus);
 
->>>>>>> e48f7bd4
         // update non-existing stream
         updateStatus = streamMetadataTasks.updateSubscriberStreamCut(SCOPE, "nostream", subscriber2, streamCut1, null).get();
         assertEquals(UpdateSubscriberStatus.Status.STREAM_NOT_FOUND, updateStatus);
