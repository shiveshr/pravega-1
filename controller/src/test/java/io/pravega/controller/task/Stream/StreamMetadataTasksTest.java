/**
 * Copyright (c) 2017 Dell Inc., or its subsidiaries. All Rights Reserved.
 *
 * Licensed under the Apache License, Version 2.0 (the "License");
 * you may not use this file except in compliance with the License.
 * You may obtain a copy of the License at
 *
 *     http://www.apache.org/licenses/LICENSE-2.0
 */
package io.pravega.controller.task.Stream;

import com.google.common.collect.Lists;
import io.pravega.client.ClientConfig;
import io.pravega.client.netty.impl.ConnectionFactoryImpl;
import io.pravega.client.stream.EventStreamWriter;
import io.pravega.client.stream.EventWriterConfig;
import io.pravega.client.stream.RetentionPolicy;
import io.pravega.client.stream.ScalingPolicy;
import io.pravega.client.stream.StreamConfiguration;
import io.pravega.client.stream.Transaction;
import io.pravega.common.Exceptions;
import io.pravega.common.concurrent.ExecutorServiceHelpers;
import io.pravega.common.concurrent.Futures;
import io.pravega.common.util.Retry;
import io.pravega.controller.mocks.ControllerEventStreamWriterMock;
import io.pravega.controller.mocks.EventStreamWriterMock;
import io.pravega.controller.mocks.SegmentHelperMock;
import io.pravega.controller.server.ControllerService;
import io.pravega.controller.server.SegmentHelper;
import io.pravega.controller.server.eventProcessor.requesthandlers.AutoScaleTask;
import io.pravega.controller.server.eventProcessor.requesthandlers.DeleteStreamTask;
import io.pravega.controller.server.eventProcessor.requesthandlers.ScaleOperationTask;
import io.pravega.controller.server.eventProcessor.requesthandlers.SealStreamTask;
import io.pravega.controller.server.eventProcessor.requesthandlers.StreamRequestHandler;
import io.pravega.controller.server.eventProcessor.requesthandlers.TaskExceptions;
import io.pravega.controller.server.eventProcessor.requesthandlers.TruncateStreamTask;
import io.pravega.controller.server.eventProcessor.requesthandlers.UpdateStreamTask;
import io.pravega.controller.store.host.HostControllerStore;
import io.pravega.controller.store.host.HostStoreFactory;
import io.pravega.controller.store.host.impl.HostMonitorConfigImpl;
import io.pravega.controller.store.stream.OperationContext;
import io.pravega.controller.store.stream.Segment;
import io.pravega.controller.store.stream.StartScaleResponse;
import io.pravega.controller.store.stream.StoreException;
import io.pravega.controller.store.stream.StreamMetadataStore;
import io.pravega.controller.store.stream.StreamStoreFactory;
import io.pravega.controller.store.stream.TxnStatus;
import io.pravega.controller.store.stream.VersionedTransactionData;
import io.pravega.controller.store.stream.tables.ActiveTxnRecord;
import io.pravega.controller.store.stream.tables.State;
import io.pravega.controller.store.stream.tables.StreamConfigurationRecord;
import io.pravega.controller.store.stream.tables.StreamCutRecord;
import io.pravega.controller.store.stream.tables.StreamTruncationRecord;
import io.pravega.controller.store.task.TaskMetadataStore;
import io.pravega.controller.store.task.TaskStoreFactory;
import io.pravega.controller.stream.api.grpc.v1.Controller;
import io.pravega.controller.stream.api.grpc.v1.Controller.ScaleResponse;
import io.pravega.controller.stream.api.grpc.v1.Controller.ScaleResponse.ScaleStreamStatus;
import io.pravega.controller.stream.api.grpc.v1.Controller.UpdateStreamStatus;
import io.pravega.controller.util.Config;
import io.pravega.shared.controller.event.ControllerEvent;
import io.pravega.shared.controller.event.ScaleOpEvent;
import io.pravega.shared.controller.event.TruncateStreamEvent;
import io.pravega.shared.controller.event.UpdateStreamEvent;
import io.pravega.shared.segment.StreamSegmentNameUtils;
import io.pravega.test.common.AssertExtensions;
import io.pravega.test.common.TestingServerStarter;
import java.time.Duration;
import java.util.AbstractMap;
import java.util.ArrayList;
import java.util.Arrays;
import java.util.Collections;
import java.util.HashMap;
import java.util.List;
import java.util.Map;
import java.util.Optional;
import java.util.UUID;
import java.util.concurrent.CompletableFuture;
import java.util.concurrent.CompletionException;
import java.util.concurrent.Executors;
import java.util.concurrent.LinkedBlockingQueue;
import java.util.concurrent.ScheduledExecutorService;
import java.util.concurrent.atomic.AtomicBoolean;
import java.util.stream.Collectors;

import lombok.Data;
import lombok.Getter;
import org.apache.curator.framework.CuratorFramework;
import org.apache.curator.framework.CuratorFrameworkFactory;
import org.apache.curator.retry.ExponentialBackoffRetry;
import org.apache.curator.test.TestingServer;
import org.junit.After;
import org.junit.Before;
import org.junit.Test;

import static io.pravega.shared.segment.StreamSegmentNameUtils.computeSegmentId;
import static org.junit.Assert.assertEquals;
import static org.junit.Assert.assertFalse;
import static org.junit.Assert.assertNotEquals;
import static org.junit.Assert.assertNull;
import static org.junit.Assert.assertTrue;
import static org.mockito.ArgumentMatchers.any;
import static org.mockito.ArgumentMatchers.anyString;
import static org.mockito.ArgumentMatchers.eq;
import static org.mockito.Mockito.doReturn;
import static org.mockito.Mockito.reset;
import static org.mockito.Mockito.spy;

public class StreamMetadataTasksTest {

    private static final String SCOPE = "scope";
    protected boolean authEnabled = false;
    private final String stream1 = "stream1";
    private final ScheduledExecutorService executor = Executors.newScheduledThreadPool(10);

    private ControllerService consumer;

    private CuratorFramework zkClient;
    private TestingServer zkServer;

    private StreamMetadataStore streamStorePartialMock;
    private StreamMetadataTasks streamMetadataTasks;
    private StreamTransactionMetadataTasks streamTransactionMetadataTasks;
    private StreamRequestHandler streamRequestHandler;
    private ConnectionFactoryImpl connectionFactory;

    @Before
    public void setup() throws Exception {
        zkServer = new TestingServerStarter().start();
        zkServer.start();
        zkClient = CuratorFrameworkFactory.newClient(zkServer.getConnectString(),
                new ExponentialBackoffRetry(200, 10, 5000));
        zkClient.start();

        StreamMetadataStore streamStore = StreamStoreFactory.createInMemoryStore(1, executor);
        streamStorePartialMock = spy(streamStore); //create a partial mock.
        doReturn(CompletableFuture.completedFuture(false)).when(streamStorePartialMock).isTransactionOngoing(
                anyString(), anyString(), any(), any()); //mock only isTransactionOngoing call.

        TaskMetadataStore taskMetadataStore = TaskStoreFactory.createZKStore(zkClient, executor);
        HostControllerStore hostStore = HostStoreFactory.createInMemoryStore(HostMonitorConfigImpl.dummyConfig());

        SegmentHelper segmentHelperMock = SegmentHelperMock.getSegmentHelperMock();
        connectionFactory = new ConnectionFactoryImpl(ClientConfig.builder().build());
        streamMetadataTasks = spy(new StreamMetadataTasks(streamStorePartialMock, hostStore,
                taskMetadataStore, segmentHelperMock,
                executor, "host", connectionFactory,  authEnabled, "key"));

        streamTransactionMetadataTasks = new StreamTransactionMetadataTasks(
                streamStorePartialMock, hostStore, segmentHelperMock, executor, "host", connectionFactory, authEnabled, "key");

        this.streamRequestHandler = new StreamRequestHandler(new AutoScaleTask(streamMetadataTasks, streamStorePartialMock, executor),
                new ScaleOperationTask(streamMetadataTasks, streamStorePartialMock, executor),
                new UpdateStreamTask(streamMetadataTasks, streamStorePartialMock, executor),
                new SealStreamTask(streamMetadataTasks, streamTransactionMetadataTasks, streamStorePartialMock, executor),
                new DeleteStreamTask(streamMetadataTasks, streamStorePartialMock, executor),
                new TruncateStreamTask(streamMetadataTasks, streamStorePartialMock, executor),
                executor);
        consumer = new ControllerService(streamStorePartialMock, hostStore, streamMetadataTasks,
                streamTransactionMetadataTasks, segmentHelperMock, executor, null);
        streamTransactionMetadataTasks.initializeStreamWriters("commitStream", new EventStreamWriterMock<>(),
                "abortStream", new EventStreamWriterMock<>());

        final ScalingPolicy policy1 = ScalingPolicy.fixed(2);
        final StreamConfiguration configuration1 = StreamConfiguration.builder().scope(SCOPE).streamName(stream1).scalingPolicy(policy1).build();
        streamStorePartialMock.createScope(SCOPE).join();

        long start = System.currentTimeMillis();
        streamStorePartialMock.createStream(SCOPE, stream1, configuration1, start, null, executor).get();
        streamStorePartialMock.setState(SCOPE, stream1, State.ACTIVE, null, executor).get();
        AbstractMap.SimpleEntry<Double, Double> segment1 = new AbstractMap.SimpleEntry<>(0.5, 0.75);
        AbstractMap.SimpleEntry<Double, Double> segment2 = new AbstractMap.SimpleEntry<>(0.75, 1.0);
        List<Long> sealedSegments = Collections.singletonList(1L);
        StartScaleResponse response = streamStorePartialMock.startScale(SCOPE, stream1, sealedSegments, Arrays.asList(segment1, segment2), start + 20, false, null, executor).get();
        List<Segment> segmentsCreated = response.getSegmentsCreated();
        streamStorePartialMock.setState(SCOPE, stream1, State.SCALING, null, executor).get();
        streamStorePartialMock.scaleCreateNewSegments(SCOPE, stream1, null, executor).get();
        streamStorePartialMock.scaleNewSegmentsCreated(SCOPE, stream1, null, executor).get();
        streamStorePartialMock.scaleSegmentsSealed(SCOPE, stream1, sealedSegments.stream().collect(Collectors.toMap(x -> x, x -> 0L)),
                null, executor).get();
    }

    @After
    public void tearDown() throws Exception {
        streamMetadataTasks.close();
        streamTransactionMetadataTasks.close();
        zkClient.close();
        zkServer.close();
        connectionFactory.close();
        ExecutorServiceHelpers.shutdown(executor);
    }

    @Test(timeout = 30000)
    public void updateStreamTest() throws Exception {
        assertNotEquals(0, consumer.getCurrentSegments(SCOPE, stream1).get().size());
        WriterMock requestEventWriter = new WriterMock(streamMetadataTasks, executor);
        streamMetadataTasks.setRequestEventWriter(requestEventWriter);

        StreamConfiguration streamConfiguration = StreamConfiguration.builder()
                .scope(SCOPE)
                .streamName(stream1)
                .scalingPolicy(ScalingPolicy.fixed(5)).build();

        StreamConfigurationRecord configProp = streamStorePartialMock.getConfigurationRecord(SCOPE, stream1, true, null, executor).join();
        assertFalse(configProp.isUpdating());
        // 1. happy day test
        // update.. should succeed
        CompletableFuture<UpdateStreamStatus.Status> updateOperationFuture = streamMetadataTasks.updateStream(SCOPE, stream1, streamConfiguration, null);
        assertTrue(Futures.await(processEvent(requestEventWriter)));
        assertEquals(UpdateStreamStatus.Status.SUCCESS, updateOperationFuture.join());

        configProp = streamStorePartialMock.getConfigurationRecord(SCOPE, stream1, true, null, executor).join();
        assertTrue(configProp.getStreamConfiguration().equals(streamConfiguration));

        streamConfiguration = StreamConfiguration.builder()
                .scope(SCOPE)
                .streamName(stream1)
                .scalingPolicy(ScalingPolicy.fixed(6)).build();

        // 2. change state to scaling
        streamStorePartialMock.setState(SCOPE, stream1, State.SCALING, null, executor).get();
        // call update should fail without posting the event
        streamMetadataTasks.updateStream(SCOPE, stream1, streamConfiguration, null);

        AtomicBoolean loop = new AtomicBoolean(false);
        Futures.loop(() -> !loop.get(),
                () -> streamStorePartialMock.getConfigurationRecord(SCOPE, stream1, true, null, executor)
                        .thenApply(StreamConfigurationRecord::isUpdating)
                        .thenAccept(loop::set), executor).join();

        // event posted, first step performed. now pick the event for processing
        UpdateStreamTask updateStreamTask = new UpdateStreamTask(streamMetadataTasks, streamStorePartialMock, executor);
        UpdateStreamEvent taken = (UpdateStreamEvent) requestEventWriter.eventQueue.take();
        AssertExtensions.assertThrows("", updateStreamTask.execute(taken),
                e -> Exceptions.unwrap(e) instanceof StoreException.OperationNotAllowedException);

        streamStorePartialMock.setState(SCOPE, stream1, State.ACTIVE, null, executor).get();

        // now with state = active, process the same event. it should succeed now.
        assertTrue(Futures.await(updateStreamTask.execute(taken)));

        // 3. multiple back to back updates.
        StreamConfiguration streamConfiguration1 = StreamConfiguration.builder()
                .scope(SCOPE)
                .streamName(stream1)
                .scalingPolicy(ScalingPolicy.byEventRate(1, 1, 2)).build();

        CompletableFuture<UpdateStreamStatus.Status> updateOperationFuture1 = streamMetadataTasks.updateStream(SCOPE, stream1,
                streamConfiguration1, null);

        // ensure that previous updatestream has posted the event and set status to updating,
        // only then call second updateStream
        AtomicBoolean loop2 = new AtomicBoolean(false);
        Futures.loop(() -> !loop2.get(),
                () -> streamStorePartialMock.getConfigurationRecord(SCOPE, stream1, true, null, executor)
                        .thenApply(StreamConfigurationRecord::isUpdating)
                        .thenAccept(loop2::set), executor).join();

        configProp = streamStorePartialMock.getConfigurationRecord(SCOPE, stream1, true, null, executor).join();
        assertTrue(((StreamConfigurationRecord) configProp).getStreamConfiguration().equals(streamConfiguration1) && configProp.isUpdating());

        StreamConfiguration streamConfiguration2 = StreamConfiguration.builder()
                .scope(SCOPE)
                .streamName(stream1)
                .scalingPolicy(ScalingPolicy.fixed(7)).build();

        // post the second update request. This should fail here itself as previous one has started.
        CompletableFuture<UpdateStreamStatus.Status> updateOperationFuture2 = streamMetadataTasks.updateStream(SCOPE, stream1,
                streamConfiguration2, null);
        assertEquals(UpdateStreamStatus.Status.FAILURE, updateOperationFuture2.join());

        // process event
        assertTrue(Futures.await(processEvent(requestEventWriter)));
        // verify that first request for update also completes with success.
        assertEquals(UpdateStreamStatus.Status.SUCCESS, updateOperationFuture1.join());

        configProp = streamStorePartialMock.getConfigurationRecord(SCOPE, stream1, true, null, executor).join();
        assertTrue(configProp.getStreamConfiguration().equals(streamConfiguration1) && !configProp.isUpdating());

        streamStorePartialMock.setState(SCOPE, stream1, State.UPDATING, null, executor).join();
    }

    @Test(timeout = 30000)
    public void truncateStreamTest() throws Exception {
        final ScalingPolicy policy = ScalingPolicy.fixed(2);

        final StreamConfiguration configuration = StreamConfiguration.builder().scope(SCOPE).streamName("test").scalingPolicy(policy).build();

        streamStorePartialMock.createStream(SCOPE, "test", configuration, System.currentTimeMillis(), null, executor).get();
        streamStorePartialMock.setState(SCOPE, "test", State.ACTIVE, null, executor).get();

        assertNotEquals(0, consumer.getCurrentSegments(SCOPE, "test").get().size());
        WriterMock requestEventWriter = new WriterMock(streamMetadataTasks, executor);
        streamMetadataTasks.setRequestEventWriter(requestEventWriter);

        List<AbstractMap.SimpleEntry<Double, Double>> newRanges = new ArrayList<>();
        newRanges.add(new AbstractMap.SimpleEntry<>(0.5, 0.75));
        newRanges.add(new AbstractMap.SimpleEntry<>(0.75, 1.0));
        ScaleResponse scaleOpResult = streamMetadataTasks.manualScale(SCOPE, "test", Collections.singletonList(1L),
                newRanges, 30, null).get();
        assertTrue(scaleOpResult.getStatus().equals(ScaleStreamStatus.STARTED));

        ScaleOperationTask scaleTask = new ScaleOperationTask(streamMetadataTasks, streamStorePartialMock, executor);
        assertTrue(Futures.await(scaleTask.execute((ScaleOpEvent) requestEventWriter.eventQueue.take())));

        // start truncation
        StreamTruncationRecord truncProp = streamStorePartialMock.getTruncationRecord(SCOPE, "test",
                true, null, executor).join();
        assertFalse(truncProp.isUpdating());
        // 1. happy day test
        // update.. should succeed
        Map<Long, Long> streamCut = new HashMap<>();
        streamCut.put(0L, 1L);
        streamCut.put(1L, 11L);
        CompletableFuture<UpdateStreamStatus.Status> truncateFuture = streamMetadataTasks.truncateStream(SCOPE, "test",
                streamCut, null);
        assertTrue(Futures.await(processEvent(requestEventWriter)));
        assertEquals(UpdateStreamStatus.Status.SUCCESS, truncateFuture.join());

        truncProp = streamStorePartialMock.getTruncationRecord(SCOPE, "test", true, null, executor).join();
        assertTrue(truncProp.getStreamCut().equals(streamCut));
        assertTrue(truncProp.getStreamCut().equals(streamCut));

        // 2. change state to scaling
        streamStorePartialMock.setState(SCOPE, "test", State.SCALING, null, executor).get();
        // call update should fail without posting the event
        long two = StreamSegmentNameUtils.computeSegmentId(2, 1);
        long three = StreamSegmentNameUtils.computeSegmentId(3, 1);
        Map<Long, Long> streamCut2 = new HashMap<>();
        streamCut2.put(0L, 1L);
        streamCut2.put(two, 1L);
        streamCut2.put(three, 1L);

        streamMetadataTasks.truncateStream(SCOPE, "test", streamCut2, null);

        AtomicBoolean loop = new AtomicBoolean(false);
        Futures.loop(() -> !loop.get(),
                () -> streamStorePartialMock.getTruncationRecord(SCOPE, "test", true, null, executor)
                        .thenApply(StreamTruncationRecord::isUpdating)
                        .thenAccept(loop::set), executor).join();

        // event posted, first step performed. now pick the event for processing
        TruncateStreamTask truncateStreamTask = new TruncateStreamTask(streamMetadataTasks, streamStorePartialMock, executor);
        TruncateStreamEvent taken = (TruncateStreamEvent) requestEventWriter.eventQueue.take();
        AssertExtensions.assertThrows("", truncateStreamTask.execute(taken),
                e -> Exceptions.unwrap(e) instanceof StoreException.OperationNotAllowedException);

        streamStorePartialMock.setState(SCOPE, "test", State.ACTIVE, null, executor).get();

        // now with state = active, process the same event. it should succeed now.
        assertTrue(Futures.await(truncateStreamTask.execute(taken)));

        // 3. multiple back to back updates.

        Map<Long, Long> streamCut3 = new HashMap<>();
        streamCut3.put(0L, 12L);
        streamCut3.put(two, 12L);
        streamCut3.put(three, 12L);
        CompletableFuture<UpdateStreamStatus.Status> truncateOp1 = streamMetadataTasks.truncateStream(SCOPE, "test",
                streamCut3, null);

        // ensure that previous updatestream has posted the event and set status to updating,
        // only then call second updateStream
        AtomicBoolean loop2 = new AtomicBoolean(false);
        Futures.loop(() -> !loop2.get(),
                () -> streamStorePartialMock.getTruncationRecord(SCOPE, "test", true, null, executor)
                        .thenApply(StreamTruncationRecord::isUpdating)
                        .thenAccept(loop2::set), executor).join();

        truncProp = streamStorePartialMock.getTruncationRecord(SCOPE, "test", true, null, executor).join();
        assertTrue(truncProp.getStreamCut().equals(streamCut3) && truncProp.isUpdating());

        // post the second update request. This should fail here itself as previous one has started.
        Map<Long, Long> streamCut4 = new HashMap<>();
        streamCut4.put(0L, 14L);
        streamCut4.put(two, 14L);
        streamCut4.put(three, 14L);
        CompletableFuture<UpdateStreamStatus.Status> truncateOpFuture2 = streamMetadataTasks.truncateStream(SCOPE, "test",
                streamCut4, null);
        assertEquals(UpdateStreamStatus.Status.FAILURE, truncateOpFuture2.join());

        // process event
        assertTrue(Futures.await(processEvent(requestEventWriter)));
        // verify that first request for update also completes with success.
        assertEquals(UpdateStreamStatus.Status.SUCCESS, truncateOp1.join());

        truncProp = streamStorePartialMock.getTruncationRecord(SCOPE, "test", true, null, executor).join();
        assertTrue(truncProp.getStreamCut().equals(streamCut3) && !truncProp.isUpdating());
    }

    @Test(timeout = 30000)
    public void timeBasedRetentionStreamTest() throws Exception {
        final ScalingPolicy policy = ScalingPolicy.fixed(2);
        final RetentionPolicy retentionPolicy = RetentionPolicy.builder()
                .retentionType(RetentionPolicy.RetentionType.TIME)
                .retentionParam(Duration.ofMinutes(60).toMillis())
                .build();

        final StreamConfiguration configuration = StreamConfiguration.builder().scope(SCOPE).streamName("test").scalingPolicy(policy)
                .retentionPolicy(retentionPolicy).build();

        streamStorePartialMock.createStream(SCOPE, "test", configuration, System.currentTimeMillis(), null, executor).get();
        streamStorePartialMock.setState(SCOPE, "test", State.ACTIVE, null, executor).get();

        assertNotEquals(0, consumer.getCurrentSegments(SCOPE, "test").get().size());
        WriterMock requestEventWriter = new WriterMock(streamMetadataTasks, executor);
        streamMetadataTasks.setRequestEventWriter(requestEventWriter);

        long recordingTime1 = System.currentTimeMillis();
        Map<Long, Long> map1 = new HashMap<>();
        map1.put(0L, 1L);
        map1.put(1L, 1L);
        StreamCutRecord streamCut1 = new StreamCutRecord(recordingTime1, Long.MIN_VALUE, map1);

        doReturn(CompletableFuture.completedFuture(streamCut1)).when(streamMetadataTasks).generateStreamCut(
                anyString(), anyString(), any(), any()); //mock only isTransactionOngoing call.

        streamMetadataTasks.retention(SCOPE, "test", retentionPolicy, recordingTime1, null, "").get();
        // verify that one streamCut is generated and added.

        List<StreamCutRecord> list = streamStorePartialMock.getStreamCutsFromRetentionSet(SCOPE, "test", null, executor).get();
        assertTrue(list.contains(streamCut1));

        Map<Long, Long> map2 = new HashMap<>();
        map2.put(0L, 10L);
        map2.put(1L, 10L);
        long recordingTime2 = recordingTime1 + Duration.ofMinutes(5).toMillis();

        StreamCutRecord streamCut2 = new StreamCutRecord(recordingTime2, Long.MIN_VALUE, map2);
        doReturn(CompletableFuture.completedFuture(streamCut2)).when(streamMetadataTasks).generateStreamCut(
                anyString(), anyString(), any(), any()); //mock only isTransactionOngoing call.

        streamMetadataTasks.retention(SCOPE, "test", retentionPolicy, recordingTime2, null, "").get();
        list = streamStorePartialMock.getStreamCutsFromRetentionSet(SCOPE, "test", null, executor).get();
        StreamTruncationRecord truncProp = streamStorePartialMock.getTruncationRecord(SCOPE, "test", true, null, executor).get();
        // verify that only one stream cut is in retention set. streamCut2 is not added
        // verify that truncation did not happen
        assertTrue(list.contains(streamCut1));
        assertTrue(!list.contains(streamCut2));
        assertTrue(!truncProp.isUpdating());

        Map<Long, Long> map3 = new HashMap<>();
        map3.put(0L, 20L);
        map3.put(1L, 20L);
        long recordingTime3 = recordingTime1 + Duration.ofMinutes(Config.MINIMUM_RETENTION_FREQUENCY_IN_MINUTES).toMillis() + 1;
        StreamCutRecord streamCut3 = new StreamCutRecord(recordingTime3, Long.MIN_VALUE, map3);
        doReturn(CompletableFuture.completedFuture(streamCut3)).when(streamMetadataTasks).generateStreamCut(
                anyString(), anyString(), any(), any()); //mock only isTransactionOngoing call.

        streamMetadataTasks.retention(SCOPE, "test", retentionPolicy, recordingTime3, null, "").get();
        // verify two stream cuts are in retention set. Cut 1 and 3.
        // verify that Truncation not not happened.
        list = streamStorePartialMock.getStreamCutsFromRetentionSet(SCOPE, "test", null, executor).get();
        truncProp = streamStorePartialMock.getTruncationRecord(SCOPE, "test", true, null, executor).get();

        assertTrue(list.contains(streamCut1));
        assertTrue(!list.contains(streamCut2));
        assertTrue(list.contains(streamCut3));
        assertTrue(!truncProp.isUpdating());

        Map<Long, Long> map4 = new HashMap<>();
        map4.put(0L, 20L);
        map4.put(1L, 20L);
        long recordingTime4 = recordingTime1 + retentionPolicy.getRetentionParam() + 2;
        StreamCutRecord streamCut4 = new StreamCutRecord(recordingTime4, Long.MIN_VALUE, map4);
        doReturn(CompletableFuture.completedFuture(streamCut4)).when(streamMetadataTasks).generateStreamCut(
                anyString(), anyString(), any(), any());

        streamMetadataTasks.retention(SCOPE, "test", retentionPolicy, recordingTime4, null, "").get();
        // verify that only two stream cut are in retention set. streamcut 3 and 4
        // verify that truncation has started. verify that streamCut1 is removed from retention set as that has been used for truncation
        list = streamStorePartialMock.getStreamCutsFromRetentionSet(SCOPE, "test", null, executor).get();
        truncProp = streamStorePartialMock.getTruncationRecord(SCOPE, "test", true, null, executor).get();

        assertTrue(!list.contains(streamCut1));
        assertTrue(!list.contains(streamCut2));
        assertTrue(list.contains(streamCut3));
        assertTrue(list.contains(streamCut4));
        assertTrue(truncProp.isUpdating());
<<<<<<< HEAD
        assertTrue(truncProp.getProperty().getStreamCut().get(0L) == 1L && truncProp.getProperty().getStreamCut().get(1L) == 1L);
=======
        assertTrue(truncProp.getStreamCut().get(0) == 1L && truncProp.getStreamCut().get(1) == 1L);
>>>>>>> a9610679
    }

    @Test(timeout = 30000)
    public void sizeBasedRetentionStreamTest() throws Exception {
        final ScalingPolicy policy = ScalingPolicy.fixed(2);
        final RetentionPolicy retentionPolicy = RetentionPolicy.builder()
                .retentionType(RetentionPolicy.RetentionType.SIZE).retentionParam(100L).build();

        String streamName = "test";
        final StreamConfiguration configuration = StreamConfiguration.builder().scope(SCOPE).streamName(streamName).scalingPolicy(policy)
                .retentionPolicy(retentionPolicy).build();

        streamStorePartialMock.createStream(SCOPE, streamName, configuration, System.currentTimeMillis(), null, executor).get();
        streamStorePartialMock.setState(SCOPE, streamName, State.ACTIVE, null, executor).get();

        assertNotEquals(0, consumer.getCurrentSegments(SCOPE, streamName).get().size());
        WriterMock requestEventWriter = new WriterMock(streamMetadataTasks, executor);
        streamMetadataTasks.setRequestEventWriter(requestEventWriter);

        // region size based retention on stream cuts on epoch 0
        // region no previous streamcut
        // first retention iteration
        // streamcut1: 19 bytes(0/9,1/10)
        long recordingTime1 = System.currentTimeMillis();
        Map<Long, Long> map1 = new HashMap<>();
        map1.put(0L, 9L);
        map1.put(1L, 10L);
        long size = streamStorePartialMock.getSizeTillStreamCut(SCOPE, streamName, map1, null, executor).join();
        assertEquals(size, 19);
        StreamCutRecord streamCut1 = new StreamCutRecord(recordingTime1, size, map1);

        doReturn(CompletableFuture.completedFuture(streamCut1)).when(streamMetadataTasks).generateStreamCut(
                anyString(), anyString(), any(), any());

        streamMetadataTasks.retention(SCOPE, streamName, retentionPolicy, recordingTime1, null, "").get();
        // verify that one streamCut is generated and added.
        List<StreamCutRecord> list = streamStorePartialMock.getStreamCutsFromRetentionSet(SCOPE, streamName, null, executor).get();
        assertTrue(list.contains(streamCut1));
        // endregion

        // region stream cut exists but latest - previous < retention.size
        // second retention iteration
        // streamcut2: 100 bytes(0/50, 1/50)
        Map<Long, Long> map2 = new HashMap<>();
        map2.put(0L, 50L);
        map2.put(1L, 50L);
        long recordingTime2 = recordingTime1 + Duration.ofMinutes(Config.MINIMUM_RETENTION_FREQUENCY_IN_MINUTES).toMillis() + 1;
        size = streamStorePartialMock.getSizeTillStreamCut(SCOPE, streamName, map2, null, executor).join();
        assertEquals(size, 100L);
        StreamCutRecord streamCut2 = new StreamCutRecord(recordingTime2, size, map2);
        doReturn(CompletableFuture.completedFuture(streamCut2)).when(streamMetadataTasks).generateStreamCut(
                anyString(), anyString(), any(), anyString());

        streamMetadataTasks.retention(SCOPE, streamName, retentionPolicy, recordingTime2, null, "").get();
        list = streamStorePartialMock.getStreamCutsFromRetentionSet(SCOPE, streamName, null, executor).get();
        StreamTruncationRecord truncProp = streamStorePartialMock.getTruncationRecord(SCOPE, streamName, true, null, executor).get();
        // verify that two stream cut is in retention set. streamCut2 is added
        // verify that truncation did not happen
        assertTrue(list.contains(streamCut1));
        assertTrue(list.contains(streamCut2));
        assertTrue(!truncProp.isUpdating());
        // endregion

        // region latest - previous > retention.size
        // third retention iteration
        // streamcut3: 120 bytes(0/60, 1/60)
        Map<Long, Long> map3 = new HashMap<>();
        map3.put(0L, 60L);
        map3.put(1L, 60L);
        size = streamStorePartialMock.getSizeTillStreamCut(SCOPE, streamName, map3, null, executor).join();
        assertEquals(size, 120L);

        long recordingTime3 = recordingTime2 + Duration.ofMinutes(Config.MINIMUM_RETENTION_FREQUENCY_IN_MINUTES).toMillis() + 1;
        StreamCutRecord streamCut3 = new StreamCutRecord(recordingTime3, size, map3);
        doReturn(CompletableFuture.completedFuture(streamCut3)).when(streamMetadataTasks).generateStreamCut(
                anyString(), anyString(), any(), anyString());

        streamMetadataTasks.retention(SCOPE, streamName, retentionPolicy, recordingTime3, null, "").get();
        // verify two stream cuts are in retention set. Cut 2 and 3.
        // verify that Truncation has happened.
        list = streamStorePartialMock.getStreamCutsFromRetentionSet(SCOPE, streamName, null, executor).get();
        truncProp = streamStorePartialMock.getTruncationRecord(SCOPE, streamName, true, null, executor).get();

        assertTrue(!list.contains(streamCut1));
        assertTrue(list.contains(streamCut2));
        assertTrue(list.contains(streamCut3));
        assertTrue(truncProp.isUpdating());
<<<<<<< HEAD
        assertTrue(truncProp.getProperty().getStreamCut().get(0L) == 9L && truncProp.getProperty().getStreamCut().get(1L) == 10L);
=======
        assertTrue(truncProp.getStreamCut().get(0) == 9L && truncProp.getStreamCut().get(1) == 10L);
>>>>>>> a9610679

        assertTrue(Futures.await(processEvent(requestEventWriter)));
        truncProp = streamStorePartialMock.getTruncationRecord(SCOPE, streamName, true, null, executor).get();
        assertFalse(truncProp.isUpdating());
        // endregion
        // endregion

        // region test retention over multiple epochs
        // scale1 --> seal segments 0 and 1 and create 2 and 3. (0/70, 1/70)
        List<AbstractMap.SimpleEntry<Double, Double>> newRanges = new ArrayList<>();
        newRanges.add(new AbstractMap.SimpleEntry<>(0.0, 0.5));
        newRanges.add(new AbstractMap.SimpleEntry<>(0.5, 1.0));
        Map<Long, Long> sealedSegmentsWithSize = new HashMap<>();
        sealedSegmentsWithSize.put(0L, 70L);
        sealedSegmentsWithSize.put(1L, 70L);
        scale(SCOPE, streamName, sealedSegmentsWithSize, newRanges);
        long two = computeSegmentId(2, 1);
        long three = computeSegmentId(3, 1);
        // region latest streamcut on new epoch but latest (newepoch) - previous (oldepoch) < retention.size
        // 4th retention iteration
        // streamcut4: (2/29, 3/30)
        Map<Long, Long> map4 = new HashMap<>();
        map4.put(two, 29L);
        map4.put(three, 30L);
        size = streamStorePartialMock.getSizeTillStreamCut(SCOPE, streamName, map4, null, executor).join();
        assertEquals(size, 199L);

        long recordingTime4 = recordingTime3 + Duration.ofMinutes(Config.MINIMUM_RETENTION_FREQUENCY_IN_MINUTES).toMillis() + 1;
        StreamCutRecord streamCut4 = new StreamCutRecord(recordingTime4, size, map4);
        doReturn(CompletableFuture.completedFuture(streamCut4)).when(streamMetadataTasks).generateStreamCut(
                anyString(), anyString(), any(), anyString());

        streamMetadataTasks.retention(SCOPE, streamName, retentionPolicy, recordingTime4, null, "").get();
        list = streamStorePartialMock.getStreamCutsFromRetentionSet(SCOPE, streamName, null, executor).get();
        truncProp = streamStorePartialMock.getTruncationRecord(SCOPE, streamName, true, null, executor).get();

        assertFalse(list.contains(streamCut1));
        assertTrue(list.contains(streamCut2));
        assertTrue(list.contains(streamCut3));
        assertTrue(list.contains(streamCut4));
        assertFalse(truncProp.isUpdating());

        // endregion

        // region latest streamcut on new epoch but latest (newepoch) - previous (oldepoch) > retention.size
        // 5th retention iteration
        // streamcut5: 221 bytes(2/41, 3/40)
        Map<Long, Long> map5 = new HashMap<>();
        map5.put(two, 41L);
        map5.put(three, 40L);
        size = streamStorePartialMock.getSizeTillStreamCut(SCOPE, streamName, map5, null, executor).join();
        assertEquals(size, 221L);

        long recordingTime5 = recordingTime4 + Duration.ofMinutes(Config.MINIMUM_RETENTION_FREQUENCY_IN_MINUTES).toMillis() + 1;
        StreamCutRecord streamCut5 = new StreamCutRecord(recordingTime5, size, map5);
        doReturn(CompletableFuture.completedFuture(streamCut5)).when(streamMetadataTasks).generateStreamCut(
                anyString(), anyString(), any(), anyString());

        streamMetadataTasks.retention(SCOPE, streamName, retentionPolicy, recordingTime5, null, "").get();
        list = streamStorePartialMock.getStreamCutsFromRetentionSet(SCOPE, streamName, null, executor).get();
        truncProp = streamStorePartialMock.getTruncationRecord(SCOPE, streamName, true, null, executor).get();

        assertFalse(list.contains(streamCut1));
        assertFalse(list.contains(streamCut2));
        assertFalse(list.contains(streamCut3));
        assertTrue(list.contains(streamCut4));
        assertTrue(list.contains(streamCut5));
        assertTrue(truncProp.isUpdating());
<<<<<<< HEAD
        assertTrue(truncProp.getProperty().getStreamCut().get(0L) == 60L && truncProp.getProperty().getStreamCut().get(1L) == 60L);
=======
        assertTrue(truncProp.getStreamCut().get(0) == 60L && truncProp.getStreamCut().get(1) == 60L);
>>>>>>> a9610679

        assertTrue(Futures.await(processEvent(requestEventWriter)));
        truncProp = streamStorePartialMock.getTruncationRecord(SCOPE, streamName, true, null, executor).get();
        assertFalse(truncProp.isUpdating());
        // endregion

        // region test retention with external manual truncation
        // scale2 -->  split segment 2 to 4 and 5. Sealed size for segment 2 = 50
        newRanges = new ArrayList<>();
        newRanges.add(new AbstractMap.SimpleEntry<>(0.0, 0.25));
        newRanges.add(new AbstractMap.SimpleEntry<>(0.25, 0.5));
        sealedSegmentsWithSize = new HashMap<>();
        sealedSegmentsWithSize.put(two, 50L);
        scale(SCOPE, streamName, sealedSegmentsWithSize, newRanges);
        long four = computeSegmentId(4, 2);
        long five = computeSegmentId(5, 2);
        // region add streamcut on new epoch such that latest - oldest < retention.size
        // streamcut6: 290 bytes (3/40, 4/30, 5/30)
        // verify no new truncation happens..
        Map<Long, Long> map6 = new HashMap<>();
        map6.put(three, 40L);
        map6.put(four, 30L);
        map6.put(five, 30L);
        size = streamStorePartialMock.getSizeTillStreamCut(SCOPE, streamName, map6, null, executor).join();
        assertEquals(size, 290L);

        long recordingTime6 = recordingTime5 + Duration.ofMinutes(Config.MINIMUM_RETENTION_FREQUENCY_IN_MINUTES).toMillis() + 1;
        StreamCutRecord streamCut6 = new StreamCutRecord(recordingTime6, size, map6);
        doReturn(CompletableFuture.completedFuture(streamCut6)).when(streamMetadataTasks).generateStreamCut(
                anyString(), anyString(), any(), anyString());

        streamMetadataTasks.retention(SCOPE, streamName, retentionPolicy, recordingTime6, null, "").get();
        list = streamStorePartialMock.getStreamCutsFromRetentionSet(SCOPE, streamName, null, executor).get();
        truncProp = streamStorePartialMock.getTruncationRecord(SCOPE, streamName, true, null, executor).get();

        assertFalse(list.contains(streamCut1));
        assertFalse(list.contains(streamCut2));
        assertFalse(list.contains(streamCut3));
        assertTrue(list.contains(streamCut4));
        assertTrue(list.contains(streamCut5));
        assertTrue(list.contains(streamCut6));
        assertFalse(truncProp.isUpdating());

        // endregion

        // truncate on manual streamcutManual: (1/65, 4/10, 5/10)
        Map<Long, Long> streamCutManual = new HashMap<>();
        streamCutManual.put(1L, 65L);
        streamCutManual.put(four, 10L);
        streamCutManual.put(five, 10L);
        CompletableFuture<UpdateStreamStatus.Status> future = streamMetadataTasks.truncateStream(SCOPE, streamName, streamCutManual, null);
        assertTrue(Futures.await(processEvent(requestEventWriter)));
        assertTrue(Futures.await(future));
        assertEquals(future.join(), UpdateStreamStatus.Status.SUCCESS);

        // streamcut7: 340 bytes (3/50, 4/50, 5/50)
        Map<Long, Long> map7 = new HashMap<>();
        map7.put(three, 50L);
        map7.put(four, 50L);
        map7.put(five, 50L);
        size = streamStorePartialMock.getSizeTillStreamCut(SCOPE, streamName, map7, null, executor).join();
        assertEquals(size, 340L);

        long recordingTime7 = recordingTime6 + Duration.ofMinutes(Config.MINIMUM_RETENTION_FREQUENCY_IN_MINUTES).toMillis() + 1;
        StreamCutRecord streamCut7 = new StreamCutRecord(recordingTime7, size, map7);
        doReturn(CompletableFuture.completedFuture(streamCut7)).when(streamMetadataTasks).generateStreamCut(
                anyString(), anyString(), any(), anyString());

        // verify no new truncation.. streamcut5 should be chosen but discarded because it is not strictly-ahead-of-truncationRecord
        streamMetadataTasks.retention(SCOPE, streamName, retentionPolicy, recordingTime7, null, "").join();
        list = streamStorePartialMock.getStreamCutsFromRetentionSet(SCOPE, streamName, null, executor).get();
        truncProp = streamStorePartialMock.getTruncationRecord(SCOPE, streamName, true, null, executor).get();

        assertFalse(list.contains(streamCut1));
        assertFalse(list.contains(streamCut2));
        assertFalse(list.contains(streamCut3));
        assertTrue(list.contains(streamCut4));
        assertTrue(list.contains(streamCut5));
        assertTrue(list.contains(streamCut6));
        assertTrue(list.contains(streamCut7));
        assertFalse(truncProp.isUpdating());

        // streamcut8: 400 bytes (3/70, 4/70, 5/70)
        Map<Long, Long> map8 = new HashMap<>();
        map8.put(three, 70L);
        map8.put(four, 70L);
        map8.put(five, 70L);
        size = streamStorePartialMock.getSizeTillStreamCut(SCOPE, streamName, map8, null, executor).join();
        assertEquals(size, 400L);

        long recordingTime8 = recordingTime7 + Duration.ofMinutes(Config.MINIMUM_RETENTION_FREQUENCY_IN_MINUTES).toMillis() + 1;
        StreamCutRecord streamCut8 = new StreamCutRecord(recordingTime8, size, map8);
        doReturn(CompletableFuture.completedFuture(streamCut8)).when(streamMetadataTasks).generateStreamCut(
                anyString(), anyString(), any(), anyString());

        streamMetadataTasks.retention(SCOPE, streamName, retentionPolicy, recordingTime8, null, "").get();
        list = streamStorePartialMock.getStreamCutsFromRetentionSet(SCOPE, streamName, null, executor).get();
        truncProp = streamStorePartialMock.getTruncationRecord(SCOPE, streamName, true, null, executor).get();

        // verify truncation happens at streamcut6
        assertFalse(list.contains(streamCut1));
        assertFalse(list.contains(streamCut2));
        assertFalse(list.contains(streamCut3));
        assertFalse(list.contains(streamCut4));
        assertFalse(list.contains(streamCut5));
        assertFalse(list.contains(streamCut6));
        assertTrue(list.contains(streamCut7));
        assertTrue(truncProp.isUpdating());
<<<<<<< HEAD
        assertTrue(truncProp.getProperty().getStreamCut().get(three) == 40L && truncProp.getProperty().getStreamCut().get(four) == 30L
                && truncProp.getProperty().getStreamCut().get(five) == 30L);
=======
        assertTrue(truncProp.getStreamCut().get(3) == 40L && truncProp.getStreamCut().get(4) == 30L
                && truncProp.getStreamCut().get(5) == 30L);
>>>>>>> a9610679

        assertTrue(Futures.await(processEvent(requestEventWriter)));
        truncProp = streamStorePartialMock.getTruncationRecord(SCOPE, streamName, true, null, executor).get();
        assertFalse(truncProp.isUpdating());
        // endregion
        // endregion
    }

    private void scale(String scope, String stream, Map<Long, Long> sealedSegmentsWithSize,
                       List<AbstractMap.SimpleEntry<Double, Double>> newSegments) {
        long scaleTs = System.currentTimeMillis();

        ArrayList<Long> sealedSegments = Lists.newArrayList(sealedSegmentsWithSize.keySet());
        StartScaleResponse response = streamStorePartialMock.startScale(scope, stream, sealedSegments,
                newSegments, scaleTs, false, null, executor).join();
        final List<Segment> scale1SegmentsCreated = response.getSegmentsCreated();
        streamStorePartialMock.setState(scope, stream, State.SCALING, null, executor).join();
        streamStorePartialMock.scaleCreateNewSegments(scope, stream, null, executor).join();
        streamStorePartialMock.scaleNewSegmentsCreated(scope, stream, null, executor).join();
        streamStorePartialMock.scaleSegmentsSealed(scope, stream, sealedSegmentsWithSize, null, executor).join();
        streamStorePartialMock.setState(scope, stream, State.ACTIVE, null, executor).join();
    }

    @Test(timeout = 30000)
    public void retentionPolicyUpdateTest() {
        final ScalingPolicy policy = ScalingPolicy.fixed(2);

        String stream = "test";
        final StreamConfiguration noRetentionConfig = StreamConfiguration.builder().scope(SCOPE).streamName(stream).scalingPolicy(policy).build();

        // add stream without retention policy
        streamMetadataTasks.createStreamBody(SCOPE, stream, noRetentionConfig, System.currentTimeMillis()).join();
        String scopedStreamName = String.format("%s/%s", SCOPE, stream);

        // verify that stream is not added to bucket
        assertTrue(!streamStorePartialMock.getStreamsForBucket(0, executor).join().contains(scopedStreamName));

        UpdateStreamTask task = new UpdateStreamTask(streamMetadataTasks, streamStorePartialMock, executor);

        final RetentionPolicy retentionPolicy = RetentionPolicy.builder()
                .retentionType(RetentionPolicy.RetentionType.TIME)
                .retentionParam(Duration.ofMinutes(60).toMillis())
                .build();

        final StreamConfiguration withRetentionConfig = StreamConfiguration.builder().scope(SCOPE).streamName(stream).scalingPolicy(policy)
                .retentionPolicy(retentionPolicy).build();

        // now update stream with a retention policy
        streamStorePartialMock.startUpdateConfiguration(SCOPE, stream, withRetentionConfig, null, executor).join();
        UpdateStreamEvent update = new UpdateStreamEvent(SCOPE, stream);
        task.execute(update).join();

        // verify that bucket has the stream.
        assertTrue(streamStorePartialMock.getStreamsForBucket(0, executor).join().contains(scopedStreamName));

        // update stream such that stream is updated with null retention policy
        streamStorePartialMock.startUpdateConfiguration(SCOPE, stream, noRetentionConfig, null, executor).join();
        task.execute(update).join();

        // verify that the stream is no longer present in the bucket
        assertTrue(!streamStorePartialMock.getStreamsForBucket(0, executor).join().contains(scopedStreamName));
    }

    @Test(timeout = 30000)
    public void sealStreamTest() throws Exception {
        assertNotEquals(0, consumer.getCurrentSegments(SCOPE, stream1).get().size());
        WriterMock requestEventWriter = new WriterMock(streamMetadataTasks, executor);
        streamMetadataTasks.setRequestEventWriter(requestEventWriter);

        //seal a stream.
        CompletableFuture<UpdateStreamStatus.Status> sealOperationResult = streamMetadataTasks.sealStream(SCOPE, stream1, null);
        assertTrue(Futures.await(processEvent(requestEventWriter)));

        assertEquals(UpdateStreamStatus.Status.SUCCESS, sealOperationResult.get());

        //a sealed stream should have zero active/current segments
        assertEquals(0, consumer.getCurrentSegments(SCOPE, stream1).get().size());
        assertTrue(streamStorePartialMock.isSealed(SCOPE, stream1, null, executor).get());

        //reseal a sealed stream.
        assertEquals(UpdateStreamStatus.Status.SUCCESS, streamMetadataTasks.sealStream(SCOPE, stream1, null).get());
        assertTrue(Futures.await(processEvent(requestEventWriter)));

        //scale operation on the sealed stream.
        AbstractMap.SimpleEntry<Double, Double> segment3 = new AbstractMap.SimpleEntry<>(0.0, 0.2);
        AbstractMap.SimpleEntry<Double, Double> segment4 = new AbstractMap.SimpleEntry<>(0.2, 0.4);
        AbstractMap.SimpleEntry<Double, Double> segment5 = new AbstractMap.SimpleEntry<>(0.4, 0.5);

        ScaleResponse scaleOpResult = streamMetadataTasks.manualScale(SCOPE, stream1, Collections.singletonList(0L),
                Arrays.asList(segment3, segment4, segment5), 30, null).get();

        // scaling operation fails once a stream is sealed.
        assertEquals(ScaleStreamStatus.FAILURE, scaleOpResult.getStatus());

        AssertExtensions.assertThrows("Scale should not be allowed as stream is already sealed",
                processEvent(requestEventWriter), e -> e instanceof StoreException.IllegalStateException);
        requestEventWriter.eventQueue.take();
    }

    @Test(timeout = 30000)
    public void sealStreamWithTxnTest() throws Exception {
        WriterMock requestEventWriter = new WriterMock(streamMetadataTasks, executor);
        streamMetadataTasks.setRequestEventWriter(requestEventWriter);
        String streamWithTxn = "streamWithTxn";

        // region seal a stream with transactions
        long start = System.currentTimeMillis();
        final ScalingPolicy policy = ScalingPolicy.fixed(2);
        final StreamConfiguration config = StreamConfiguration.builder().scope(SCOPE).streamName(streamWithTxn).scalingPolicy(policy).build();

        streamStorePartialMock.createStream(SCOPE, streamWithTxn, config, start, null, executor).get();
        streamStorePartialMock.setState(SCOPE, streamWithTxn, State.ACTIVE, null, executor).get();

        // create txn
        VersionedTransactionData openTxn = streamTransactionMetadataTasks.createTxn(SCOPE, streamWithTxn, 100L, 100L, null)
                .get().getKey();

        VersionedTransactionData committingTxn = streamTransactionMetadataTasks.createTxn(SCOPE, streamWithTxn, 100L, 100L, null)
                .get().getKey();
        // set transaction to committing
        streamStorePartialMock.sealTransaction(SCOPE, streamWithTxn, committingTxn.getId(), true, Optional.empty(), null, executor).join();

        // Mock getActiveTransactions call such that we return committing txn as OPEN txn.
        Map<UUID, ActiveTxnRecord> activeTxns = streamStorePartialMock.getActiveTxns(SCOPE, streamWithTxn, null, executor).join();
        Map<UUID, ActiveTxnRecord> retVal = activeTxns.entrySet().stream()
                .map(tx -> {
                    if (!tx.getValue().getTxnStatus().equals(TxnStatus.OPEN)) {
                        ActiveTxnRecord txRecord = tx.getValue();
                        return new AbstractMap.SimpleEntry<>(tx.getKey(),
                                new ActiveTxnRecord(txRecord.getTxCreationTimestamp(), txRecord.getLeaseExpiryTime(),
                                        txRecord.getMaxExecutionExpiryTime(), txRecord.getScaleGracePeriod(), TxnStatus.OPEN));
                    } else {
                        return tx;
                    }
                }).collect(Collectors.toMap(Map.Entry::getKey, Map.Entry::getValue));

        doReturn(CompletableFuture.completedFuture(retVal)).when(streamStorePartialMock).getActiveTxns(
                eq(SCOPE), eq(streamWithTxn), any(), any());

        streamMetadataTasks.sealStream(SCOPE, streamWithTxn, null);
        AssertExtensions.assertThrows("seal stream did not fail processing with correct exception",
                processEvent(requestEventWriter), e -> Exceptions.unwrap(e) instanceof StoreException.OperationNotAllowedException);
        requestEventWriter.eventQueue.take();

        reset(streamStorePartialMock);

        // verify that the txn status is set to aborting
        VersionedTransactionData txnData = streamStorePartialMock.getTransactionData(SCOPE, streamWithTxn, openTxn.getId(), null, executor).join();
        assertEquals(txnData.getStatus(), TxnStatus.ABORTING);
        assertEquals(requestEventWriter.getEventQueue().size(), 1);

        txnData = streamStorePartialMock.getTransactionData(SCOPE, streamWithTxn, committingTxn.getId(), null, executor).join();
        assertEquals(txnData.getStatus(), TxnStatus.COMMITTING);

        // Mock getActiveTransactions call such that we return some non existent transaction id so that DataNotFound is simulated.
        // returning a random transaction with list of active txns such that when its abort is attempted, Data Not Found Exception gets thrown
        retVal = new HashMap<>();
        retVal.put(UUID.randomUUID(), new ActiveTxnRecord(1L, 1L, 1L, 1L, TxnStatus.OPEN));

        doReturn(CompletableFuture.completedFuture(retVal)).when(streamStorePartialMock).getActiveTxns(
                eq(SCOPE), eq(streamWithTxn), any(), any());

        AssertExtensions.assertThrows("seal stream did not fail processing with correct exception",
                processEvent(requestEventWriter), e -> Exceptions.unwrap(e) instanceof StoreException.OperationNotAllowedException);

        reset(streamStorePartialMock);

        // Now complete all existing transactions and verify that seal completes
        streamStorePartialMock.abortTransaction(SCOPE, streamWithTxn, 0, openTxn.getId(), null, executor).join();
        streamStorePartialMock.commitTransaction(SCOPE, streamWithTxn, 0, committingTxn.getId(), null, executor).join();

        activeTxns = streamStorePartialMock.getActiveTxns(SCOPE, streamWithTxn, null, executor).join();
        assertTrue(activeTxns.isEmpty());

        assertTrue(Futures.await(processEvent(requestEventWriter)));
        // endregion
    }

    @Test(timeout = 30000)
    public void deleteStreamTest() throws Exception {
        assertNotEquals(0, consumer.getCurrentSegments(SCOPE, stream1).get().size());
        WriterMock requestEventWriter = new WriterMock(streamMetadataTasks, executor);
        streamMetadataTasks.setRequestEventWriter(requestEventWriter);

        // delete before seal
        Controller.DeleteStreamStatus.Status deleteStatus = streamMetadataTasks.deleteStream(SCOPE, stream1, null).get();
        assertEquals(Controller.DeleteStreamStatus.Status.STREAM_NOT_SEALED, deleteStatus);
        assertNull(requestEventWriter.getEventQueue().peek());

        //seal stream.
        CompletableFuture<UpdateStreamStatus.Status> sealOperationResult = streamMetadataTasks.sealStream(SCOPE, stream1, null);

        assertTrue(Futures.await(processEvent(requestEventWriter)));

        assertTrue(streamStorePartialMock.isSealed(SCOPE, stream1, null, executor).get());
        Futures.await(sealOperationResult);
        assertEquals(UpdateStreamStatus.Status.SUCCESS, sealOperationResult.get());

        // delete after seal
        CompletableFuture<Controller.DeleteStreamStatus.Status> future = streamMetadataTasks.deleteStream(SCOPE, stream1, null);
        assertTrue(Futures.await(processEvent(requestEventWriter)));

        assertEquals(Controller.DeleteStreamStatus.Status.SUCCESS, future.get());

        assertFalse(streamStorePartialMock.checkStreamExists(SCOPE, stream1).join());
    }

    @Test
    public void eventWriterInitializationTest() throws Exception {
        final ScalingPolicy policy = ScalingPolicy.fixed(1);

        final StreamConfiguration configuration = StreamConfiguration.builder().scope(SCOPE).streamName("test").scalingPolicy(policy).build();

        streamStorePartialMock.createStream(SCOPE, "test", configuration, System.currentTimeMillis(), null, executor).get();
        streamStorePartialMock.setState(SCOPE, "test", State.ACTIVE, null, executor).get();

        AssertExtensions.assertThrows("", () -> streamMetadataTasks.manualScale(SCOPE, "test", Collections.singletonList(0L),
                Arrays.asList(), 30, null).get(), e -> e instanceof TaskExceptions.ProcessingDisabledException);

        streamMetadataTasks.setRequestEventWriter(new ControllerEventStreamWriterMock(streamRequestHandler, executor));
        List<AbstractMap.SimpleEntry<Double, Double>> newRanges = new ArrayList<>();
        newRanges.add(new AbstractMap.SimpleEntry<>(0.0, 0.5));
        newRanges.add(new AbstractMap.SimpleEntry<>(0.5, 1.0));
        ScaleResponse scaleOpResult = streamMetadataTasks.manualScale(SCOPE, "test", Collections.singletonList(0L),
                newRanges, 30, null).get();

        assertEquals(ScaleStreamStatus.STARTED, scaleOpResult.getStatus());

        Controller.ScaleStatusResponse scaleStatusResult = streamMetadataTasks.checkScale(SCOPE, "UNKNOWN", 0, null).get();
        assertEquals(Controller.ScaleStatusResponse.ScaleStatus.INVALID_INPUT, scaleStatusResult.getStatus());

        scaleStatusResult = streamMetadataTasks.checkScale("UNKNOWN", "test", 0, null).get();
        assertEquals(Controller.ScaleStatusResponse.ScaleStatus.INVALID_INPUT, scaleStatusResult.getStatus());

        scaleStatusResult = streamMetadataTasks.checkScale(SCOPE, "test", 5, null).get();
        assertEquals(Controller.ScaleStatusResponse.ScaleStatus.INVALID_INPUT, scaleStatusResult.getStatus());
    }

    @Test(timeout = 30000)
    public void manualScaleTest() throws Exception {
        final ScalingPolicy policy = ScalingPolicy.fixed(1);

        final StreamConfiguration configuration = StreamConfiguration.builder().scope(SCOPE).streamName("test").scalingPolicy(policy).build();

        streamStorePartialMock.createStream(SCOPE, "test", configuration, System.currentTimeMillis(), null, executor).get();
        streamStorePartialMock.setState(SCOPE, "test", State.ACTIVE, null, executor).get();

        WriterMock requestEventWriter = new WriterMock(streamMetadataTasks, executor);
        streamMetadataTasks.setRequestEventWriter(requestEventWriter);
        List<AbstractMap.SimpleEntry<Double, Double>> newRanges = new ArrayList<>();
        newRanges.add(new AbstractMap.SimpleEntry<>(0.0, 0.5));
        newRanges.add(new AbstractMap.SimpleEntry<>(0.5, 1.0));
        ScaleResponse scaleOpResult = streamMetadataTasks.manualScale(SCOPE, "test", Collections.singletonList(0L),
                newRanges, 30, null).get();

        assertEquals(ScaleStreamStatus.STARTED, scaleOpResult.getStatus());
        OperationContext context = streamStorePartialMock.createContext(SCOPE, "test");
        assertEquals(streamStorePartialMock.getState(SCOPE, "test", false, context, executor).get(), State.ACTIVE);

        // Now when startScale runs even after that we should get the state as active.
        StartScaleResponse response = streamStorePartialMock.startScale(SCOPE, "test", Collections.singletonList(0L), newRanges, 30, true, null, executor).get();
        assertEquals(response.getActiveEpoch(), 0);
        assertEquals(streamStorePartialMock.getState(SCOPE, "test", true, context, executor).get(), State.ACTIVE);

        AssertExtensions.assertThrows("", () -> streamStorePartialMock.scaleNewSegmentsCreated(SCOPE, "test",
                context, executor).get(), ex -> Exceptions.unwrap(ex) instanceof StoreException.IllegalStateException);

        List<Segment> segments = streamMetadataTasks.startScale((ScaleOpEvent) requestEventWriter.getEventQueue().take(), true, context, "").get();

        assertTrue(segments.stream().anyMatch(x -> x.getSegmentId() == computeSegmentId(1, 1) && x.getKeyStart() == 0.0 && x.getKeyEnd() == 0.5));
        assertTrue(segments.stream().anyMatch(x -> x.getSegmentId() == computeSegmentId(2, 1) && x.getKeyStart() == 0.5 && x.getKeyEnd() == 1.0));
    }

    private CompletableFuture<Void> processEvent(WriterMock requestEventWriter) throws InterruptedException {
        return Retry.withExpBackoff(100, 10, 5, 1000)
                .retryingOn(TaskExceptions.StartException.class)
                .throwingOn(RuntimeException.class)
                .runAsync(() -> {
                    ControllerEvent event;
                    try {
                        event = requestEventWriter.getEventQueue().take();
                    } catch (InterruptedException e) {
                        throw new RuntimeException(e);
                    }
                    return streamRequestHandler.processEvent(event)
                            .exceptionally(e -> {
                                requestEventWriter.getEventQueue().add(event);
                                throw new CompletionException(e);
                            });
                }, executor);
    }

    @Data
    public class WriterMock implements EventStreamWriter<ControllerEvent> {
        private final StreamMetadataTasks streamMetadataTasks;
        private final ScheduledExecutorService executor;
        @Getter
        private LinkedBlockingQueue<ControllerEvent> eventQueue = new LinkedBlockingQueue<>();

        @Override
        public CompletableFuture<Void> writeEvent(ControllerEvent event) {
            this.eventQueue.add(event);

            return CompletableFuture.completedFuture(null);
        }

        @Override
        public CompletableFuture<Void> writeEvent(String routingKey, ControllerEvent event) {
            return writeEvent(event);
        }

        @Override
        public Transaction<ControllerEvent> beginTxn() {
            return null;
        }

        @Override
        public Transaction<ControllerEvent> getTxn(UUID transactionId) {
            return null;
        }

        @Override
        public EventWriterConfig getConfig() {
            return null;
        }

        @Override
        public void flush() {

        }

        @Override
        public void close() {

        }
    }
}<|MERGE_RESOLUTION|>--- conflicted
+++ resolved
@@ -477,11 +477,7 @@
         assertTrue(list.contains(streamCut3));
         assertTrue(list.contains(streamCut4));
         assertTrue(truncProp.isUpdating());
-<<<<<<< HEAD
-        assertTrue(truncProp.getProperty().getStreamCut().get(0L) == 1L && truncProp.getProperty().getStreamCut().get(1L) == 1L);
-=======
-        assertTrue(truncProp.getStreamCut().get(0) == 1L && truncProp.getStreamCut().get(1) == 1L);
->>>>>>> a9610679
+        assertTrue(truncProp.getStreamCut().get(0L) == 1L && truncProp.getStreamCut().get(1L) == 1L);
     }
 
     @Test(timeout = 30000)
@@ -569,11 +565,7 @@
         assertTrue(list.contains(streamCut2));
         assertTrue(list.contains(streamCut3));
         assertTrue(truncProp.isUpdating());
-<<<<<<< HEAD
-        assertTrue(truncProp.getProperty().getStreamCut().get(0L) == 9L && truncProp.getProperty().getStreamCut().get(1L) == 10L);
-=======
-        assertTrue(truncProp.getStreamCut().get(0) == 9L && truncProp.getStreamCut().get(1) == 10L);
->>>>>>> a9610679
+        assertTrue(truncProp.getStreamCut().get(0L) == 9L && truncProp.getStreamCut().get(1L) == 10L);
 
         assertTrue(Futures.await(processEvent(requestEventWriter)));
         truncProp = streamStorePartialMock.getTruncationRecord(SCOPE, streamName, true, null, executor).get();
@@ -642,11 +634,7 @@
         assertTrue(list.contains(streamCut4));
         assertTrue(list.contains(streamCut5));
         assertTrue(truncProp.isUpdating());
-<<<<<<< HEAD
-        assertTrue(truncProp.getProperty().getStreamCut().get(0L) == 60L && truncProp.getProperty().getStreamCut().get(1L) == 60L);
-=======
-        assertTrue(truncProp.getStreamCut().get(0) == 60L && truncProp.getStreamCut().get(1) == 60L);
->>>>>>> a9610679
+        assertTrue(truncProp.getStreamCut().get(0L) == 60L && truncProp.getStreamCut().get(1L) == 60L);
 
         assertTrue(Futures.await(processEvent(requestEventWriter)));
         truncProp = streamStorePartialMock.getTruncationRecord(SCOPE, streamName, true, null, executor).get();
@@ -755,13 +743,8 @@
         assertFalse(list.contains(streamCut6));
         assertTrue(list.contains(streamCut7));
         assertTrue(truncProp.isUpdating());
-<<<<<<< HEAD
-        assertTrue(truncProp.getProperty().getStreamCut().get(three) == 40L && truncProp.getProperty().getStreamCut().get(four) == 30L
-                && truncProp.getProperty().getStreamCut().get(five) == 30L);
-=======
-        assertTrue(truncProp.getStreamCut().get(3) == 40L && truncProp.getStreamCut().get(4) == 30L
-                && truncProp.getStreamCut().get(5) == 30L);
->>>>>>> a9610679
+        assertTrue(truncProp.getStreamCut().get(three) == 40L && truncProp.getStreamCut().get(four) == 30L
+                && truncProp.getStreamCut().get(five) == 30L);
 
         assertTrue(Futures.await(processEvent(requestEventWriter)));
         truncProp = streamStorePartialMock.getTruncationRecord(SCOPE, streamName, true, null, executor).get();
