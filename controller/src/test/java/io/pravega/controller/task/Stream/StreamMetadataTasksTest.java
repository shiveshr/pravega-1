--- conflicted
+++ resolved
@@ -147,15 +147,6 @@
         HostControllerStore hostStore = HostStoreFactory.createInMemoryStore(HostMonitorConfigImpl.dummyConfig());
 
         AuthHelper authHelper = new AuthHelper(authEnabled, "key");
-<<<<<<< HEAD
-        SegmentHelper segmentHelperMock = SegmentHelperMock.getSegmentHelperMock(hostStore, connectionFactory, authHelper);
-        connectionFactory = new ConnectionFactoryImpl(ClientConfig.builder().build());
-        streamMetadataTasks = spy(new StreamMetadataTasks(streamStorePartialMock, bucketStore, taskMetadataStore, segmentHelperMock,
-                executor, "host", requestTracker));
-
-        streamTransactionMetadataTasks = new StreamTransactionMetadataTasks(
-                streamStorePartialMock, segmentHelperMock, executor, "host");
-=======
         SegmentHelper segmentHelperMock = SegmentHelperMock.getSegmentHelperMock();
         connectionFactory = new ConnectionFactoryImpl(ClientConfig.builder().build());
         streamMetadataTasks = spy(new StreamMetadataTasks(streamStorePartialMock, bucketStore, taskMetadataStore, segmentHelperMock,
@@ -164,7 +155,6 @@
         streamTransactionMetadataTasks = new StreamTransactionMetadataTasks(
                 streamStorePartialMock, segmentHelperMock, executor, "host", 
                 new AuthHelper(authEnabled, "key"));
->>>>>>> d58e983d
 
         this.streamRequestHandler = new StreamRequestHandler(new AutoScaleTask(streamMetadataTasks, streamStorePartialMock, executor),
                 new ScaleOperationTask(streamMetadataTasks, streamStorePartialMock, executor),
