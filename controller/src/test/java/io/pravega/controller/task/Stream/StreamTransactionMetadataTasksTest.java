--- conflicted
+++ resolved
@@ -572,8 +572,8 @@
         StreamMetadataStore streamStoreMock = spy(StreamStoreFactory.createZKStore(zkClient, executor));
 
         // region close before initialize
-        txnTasks = new StreamTransactionMetadataTasks(streamStoreMock, hostStore,
-                SegmentHelperMock.getSegmentHelperMock(), executor, "host", connectionFactory,
+        txnTasks = new StreamTransactionMetadataTasks(streamStoreMock, 
+                SegmentHelperMock.getSegmentHelperMock(), executor, "host", 
                 new AuthHelper(this.authEnabled, "secret"));
         CompletableFuture<Void> future = txnTasks.writeCommitEvent(new CommitEvent("scope", "stream", 0));
         assertFalse(future.isDone());
@@ -582,13 +582,9 @@
         AssertExtensions.assertFutureThrows("", future, e -> Exceptions.unwrap(e) instanceof CancellationException);
         // endregion
 
-<<<<<<< HEAD
+        // region test initialize writers with client factory
         txnTasks = new StreamTransactionMetadataTasks(streamStoreMock, 
                 SegmentHelperMock.getSegmentHelperMock(), executor, "host", 
-=======
-        // region test initialize writers with client factory
-        txnTasks = new StreamTransactionMetadataTasks(streamStoreMock, hostStore,
-                SegmentHelperMock.getSegmentHelperMock(), executor, "host", connectionFactory,
                 new AuthHelper(this.authEnabled, "secret"));
 
         future = txnTasks.writeCommitEvent(new CommitEvent("scope", "stream", 0));
@@ -614,9 +610,8 @@
         // endregion
         
         // region test method calls and initialize writers with direct writer set up method call
-        txnTasks = new StreamTransactionMetadataTasks(streamStoreMock, hostStore,
-                SegmentHelperMock.getSegmentHelperMock(), executor, "host", connectionFactory,
->>>>>>> 6c3d4059
+        txnTasks = new StreamTransactionMetadataTasks(streamStoreMock, 
+                SegmentHelperMock.getSegmentHelperMock(), executor, "host", 
                 new AuthHelper(this.authEnabled, "secret"));
 
         streamStore.createScope(SCOPE).join();
