/**
 * Copyright (c) 2017 Dell Inc., or its subsidiaries. All Rights Reserved.
 *
 * Licensed under the Apache License, Version 2.0 (the "License");
 * you may not use this file except in compliance with the License.
 * You may obtain a copy of the License at
 *
 *     http://www.apache.org/licenses/LICENSE-2.0
 */
package io.pravega.controller.task.Stream;

import io.pravega.client.EventStreamClientFactory;
import io.pravega.client.admin.ReaderGroupManager;
import io.pravega.client.netty.impl.ConnectionFactory;
import io.pravega.client.stream.EventStreamReader;
import io.pravega.client.stream.EventStreamWriter;
import io.pravega.client.stream.EventWriterConfig;
import io.pravega.client.stream.ReaderGroup;
import io.pravega.client.stream.ScalingPolicy;
import io.pravega.client.stream.StreamConfiguration;
import io.pravega.client.stream.Transaction;
import io.pravega.common.concurrent.ExecutorServiceHelpers;
import io.pravega.common.concurrent.Futures;
import io.pravega.common.tracing.RequestTracker;
import io.pravega.controller.eventProcessor.CheckpointConfig;
import io.pravega.controller.eventProcessor.EventProcessorConfig;
import io.pravega.controller.eventProcessor.EventProcessorGroupConfig;
import io.pravega.controller.eventProcessor.EventSerializer;
import io.pravega.controller.eventProcessor.ExceptionHandler;
import io.pravega.controller.eventProcessor.impl.ConcurrentEventProcessor;
import io.pravega.controller.eventProcessor.impl.EventProcessor;
import io.pravega.controller.eventProcessor.impl.EventProcessorGroupConfigImpl;
import io.pravega.controller.eventProcessor.impl.EventProcessorSystemImpl;
import io.pravega.controller.mocks.EventStreamWriterMock;
import io.pravega.controller.mocks.SegmentHelperMock;
import io.pravega.controller.server.ControllerService;
import io.pravega.controller.server.SegmentHelper;
import io.pravega.controller.server.eventProcessor.requesthandlers.AbortRequestHandler;
import io.pravega.controller.server.eventProcessor.requesthandlers.CommitRequestHandler;
import io.pravega.controller.server.rpc.auth.AuthHelper;
import io.pravega.controller.store.checkpoint.CheckpointStoreException;
import io.pravega.controller.store.checkpoint.CheckpointStoreFactory;
import io.pravega.controller.store.host.HostControllerStore;
import io.pravega.controller.store.host.HostStoreFactory;
import io.pravega.controller.store.host.impl.HostMonitorConfigImpl;
import io.pravega.controller.store.stream.BucketStore;
import io.pravega.controller.store.stream.State;
import io.pravega.controller.store.stream.StoreException;
import io.pravega.controller.store.stream.StreamMetadataStore;
import io.pravega.controller.store.stream.StreamStoreFactory;
import io.pravega.controller.store.stream.TxnStatus;
import io.pravega.controller.store.stream.Version;
import io.pravega.controller.store.stream.VersionedTransactionData;
import io.pravega.controller.store.stream.records.StreamSegmentRecord;
import io.pravega.controller.store.task.TaskMetadataStore;
import io.pravega.controller.store.task.TaskStoreFactory;
import io.pravega.controller.stream.api.grpc.v1.Controller;
import io.pravega.controller.stream.api.grpc.v1.Controller.PingTxnStatus;
import io.pravega.shared.controller.event.AbortEvent;
import io.pravega.shared.controller.event.CommitEvent;
import io.pravega.shared.controller.event.ControllerEvent;
import io.pravega.test.common.AssertExtensions;
import io.pravega.test.common.TestingServerStarter;
import java.util.AbstractMap;
import java.util.ArrayList;
import java.util.Collections;
import java.util.Iterator;
import java.util.List;
import java.util.Optional;
import java.util.Set;
import java.util.UUID;
import java.util.concurrent.BlockingQueue;
import java.util.concurrent.CompletableFuture;
import java.util.concurrent.Executors;
import java.util.concurrent.LinkedBlockingQueue;
import java.util.concurrent.ScheduledExecutorService;
import java.util.concurrent.atomic.AtomicInteger;
import java.util.function.Predicate;
import java.util.function.Supplier;
import lombok.Cleanup;
import lombok.SneakyThrows;
import lombok.extern.slf4j.Slf4j;
import org.apache.commons.lang3.tuple.ImmutablePair;
import org.apache.commons.lang3.tuple.Pair;
import org.apache.curator.framework.CuratorFramework;
import org.apache.curator.framework.CuratorFrameworkFactory;
import org.apache.curator.retry.ExponentialBackoffRetry;
import org.apache.curator.test.TestingServer;
import org.junit.After;
import org.junit.Assert;
import org.junit.Before;
import org.junit.Test;
import org.mockito.Mockito;
import org.mockito.invocation.InvocationOnMock;
import org.mockito.stubbing.Answer;

import static org.junit.Assert.assertEquals;
import static org.junit.Assert.assertFalse;
import static org.junit.Assert.assertTrue;
import static org.mockito.ArgumentMatchers.any;
import static org.mockito.ArgumentMatchers.anyLong;
import static org.mockito.ArgumentMatchers.anyString;
import static org.mockito.ArgumentMatchers.eq;
import static org.mockito.Mockito.doAnswer;
import static org.mockito.Mockito.spy;
import static org.mockito.Mockito.times;
import static org.mockito.Mockito.verify;

/**
 * Tests for StreamTransactionMetadataTasks.
 */
@Slf4j
public class StreamTransactionMetadataTasksTest {
    private static final String SCOPE = "scope";
    private static final String STREAM = "stream1";

    boolean authEnabled = false;
    private final ScheduledExecutorService executor = Executors.newScheduledThreadPool(10);

    private ControllerService consumer;

    private CuratorFramework zkClient;
    private TestingServer zkServer;

    private StreamMetadataStore streamStore;
    private HostControllerStore hostStore;
    private SegmentHelper segmentHelperMock;
    private StreamMetadataTasks streamMetadataTasks;
    private StreamTransactionMetadataTasks txnTasks;
    private ConnectionFactory connectionFactory;

    private RequestTracker requestTracker = new RequestTracker(true);

    private static class SequenceAnswer<T> implements Answer<T> {

        private Iterator<T> resultIterator;

        // null is returned once the iterator is exhausted

        public SequenceAnswer(List<T> results) {
            this.resultIterator = results.iterator();
        }

        @Override
        public T answer(InvocationOnMock invocation) throws Throwable {
            if (resultIterator.hasNext()) {
                return resultIterator.next();
            } else {
                return null;
            }
        }
    }

    @Before
    public void setup() {
        try {
            zkServer = new TestingServerStarter().start();
        } catch (Exception e) {
            log.error("Error starting ZK server", e);
        }
        zkClient = CuratorFrameworkFactory.newClient(zkServer.getConnectString(),
                new ExponentialBackoffRetry(200, 10, 5000));
        zkClient.start();

        streamStore = StreamStoreFactory.createZKStore(zkClient, executor);
        TaskMetadataStore taskMetadataStore = TaskStoreFactory.createZKStore(zkClient, executor);
        hostStore = HostStoreFactory.createInMemoryStore(HostMonitorConfigImpl.dummyConfig());
        connectionFactory = Mockito.mock(ConnectionFactory.class);
<<<<<<< HEAD
        segmentHelperMock = SegmentHelperMock.getSegmentHelperMock(hostStore, connectionFactory, AuthHelper.getDisabledAuthHelper());
        BucketStore bucketStore = StreamStoreFactory.createInMemoryBucketStore();
        streamMetadataTasks = new StreamMetadataTasks(streamStore, bucketStore, taskMetadataStore, segmentHelperMock,
                executor, "host", requestTracker);
=======
        segmentHelperMock = SegmentHelperMock.getSegmentHelperMock();
        BucketStore bucketStore = StreamStoreFactory.createInMemoryBucketStore();
        streamMetadataTasks = new StreamMetadataTasks(streamStore, bucketStore, taskMetadataStore, segmentHelperMock,
                executor, "host", AuthHelper.getDisabledAuthHelper(), requestTracker);
>>>>>>> d58e983d
    }

    @After
    public void teardown() throws Exception {
        streamMetadataTasks.close();
        streamStore.close();
        txnTasks.close();
        zkClient.close();
        zkServer.close();
        connectionFactory.close();
        ExecutorServiceHelpers.shutdown(executor);
    }

    @SneakyThrows
    private List<CompletableFuture<Void>> getWriteResultSequence(int count) {
        List<CompletableFuture<Void>> ackFutures = new ArrayList<>();
        for (int i = 0; i < count; i++) {

            CompletableFuture<Void> spy = spy(CompletableFuture.completedFuture(null));
            Mockito.when(spy.get()).thenThrow(InterruptedException.class);
            ackFutures.add(spy);
            ackFutures.add(Futures.failedFuture(new WriteFailedException()));
            ackFutures.add(CompletableFuture.completedFuture(null));
        }
        return ackFutures;
    }

    @Test(timeout = 5000)
    @SuppressWarnings("unchecked")
    public void commitAbortTests() {
        // Create mock writer objects.
        final List<CompletableFuture<Void>> commitWriterResponses = getWriteResultSequence(5);
        final List<CompletableFuture<Void>> abortWriterResponses = getWriteResultSequence(5);
        EventStreamWriter<CommitEvent> commitWriter = Mockito.mock(EventStreamWriter.class);
        Mockito.when(commitWriter.writeEvent(anyString(), any())).thenAnswer(new SequenceAnswer<>(commitWriterResponses));
        EventStreamWriter<AbortEvent> abortWriter = Mockito.mock(EventStreamWriter.class);
        Mockito.when(abortWriter.writeEvent(anyString(), any())).thenAnswer(new SequenceAnswer<>(abortWriterResponses));

        // Create transaction tasks.
        txnTasks = new StreamTransactionMetadataTasks(streamStore, segmentHelperMock,
<<<<<<< HEAD
                executor, "host");
=======
                executor, "host", AuthHelper.getDisabledAuthHelper());
>>>>>>> d58e983d
        txnTasks.initializeStreamWriters("commitStream", commitWriter, "abortStream",
                abortWriter);

        // Create ControllerService.
        consumer = new ControllerService(streamStore, streamMetadataTasks, txnTasks,
                segmentHelperMock, executor, null);

        final ScalingPolicy policy1 = ScalingPolicy.fixed(2);
        final StreamConfiguration configuration1 = StreamConfiguration.builder().scalingPolicy(policy1).build();

        // Create stream and scope
        Assert.assertEquals(Controller.CreateScopeStatus.Status.SUCCESS, consumer.createScope(SCOPE).join().getStatus());
        Assert.assertEquals(Controller.CreateStreamStatus.Status.SUCCESS,
                streamMetadataTasks.createStream(SCOPE, STREAM, configuration1, 0).join());

        // Create 2 transactions
        final long lease = 5000;

        VersionedTransactionData txData1 = txnTasks.createTxn(SCOPE, STREAM, lease, null).join().getKey();
        VersionedTransactionData txData2 = txnTasks.createTxn(SCOPE, STREAM, lease, null).join().getKey();

        // Commit the first one
        TxnStatus status = txnTasks.commitTxn(SCOPE, STREAM, txData1.getId(), null).join();
        Assert.assertEquals(TxnStatus.COMMITTING, status);

        // Abort the second one
        status = txnTasks.abortTxn(SCOPE, STREAM, txData2.getId(),
                txData2.getVersion(), null).join();
        Assert.assertEquals(TxnStatus.ABORTING, status);
    }

    @Test(timeout = 60000)
    public void failOverTests() throws Exception {
        // Create mock writer objects.
        EventStreamWriterMock<CommitEvent> commitWriter = new EventStreamWriterMock<>();
        EventStreamWriterMock<AbortEvent> abortWriter = new EventStreamWriterMock<>();
        EventStreamReader<CommitEvent> commitReader = commitWriter.getReader();
        EventStreamReader<AbortEvent> abortReader = abortWriter.getReader();

<<<<<<< HEAD
        txnTasks = new StreamTransactionMetadataTasks(streamStore, segmentHelperMock, executor, "host");
=======
        txnTasks = new StreamTransactionMetadataTasks(streamStore, segmentHelperMock, executor, "host",
                AuthHelper.getDisabledAuthHelper());
>>>>>>> d58e983d

        txnTasks.initializeStreamWriters("commitStream", commitWriter, "abortStream",
                abortWriter);

        consumer = new ControllerService(streamStore, streamMetadataTasks, txnTasks,
                segmentHelperMock, executor, null);

        // Create test scope and stream.
        final ScalingPolicy policy1 = ScalingPolicy.fixed(2);
        final StreamConfiguration configuration1 = StreamConfiguration.builder().scalingPolicy(policy1).build();
        Assert.assertEquals(Controller.CreateScopeStatus.Status.SUCCESS, consumer.createScope(SCOPE).join().getStatus());
        Assert.assertEquals(Controller.CreateStreamStatus.Status.SUCCESS,
                streamMetadataTasks.createStream(SCOPE, STREAM, configuration1, System.currentTimeMillis()).join());

        // Set up txn task for creating transactions from a failedHost.
        @Cleanup
<<<<<<< HEAD
        StreamTransactionMetadataTasks failedTxnTasks = new StreamTransactionMetadataTasks(streamStore, segmentHelperMock, 
                executor, "failedHost");
=======
        StreamTransactionMetadataTasks failedTxnTasks = new StreamTransactionMetadataTasks(streamStore, 
                segmentHelperMock, executor, "failedHost", AuthHelper.getDisabledAuthHelper());
>>>>>>> d58e983d
        failedTxnTasks.initializeStreamWriters("commitStream", new EventStreamWriterMock<>(), "abortStream",
                new EventStreamWriterMock<>());

        // Create 3 transactions from failedHost.
        VersionedTransactionData tx1 = failedTxnTasks.createTxn(SCOPE, STREAM, 10000, null).join().getKey();
        VersionedTransactionData tx2 = failedTxnTasks.createTxn(SCOPE, STREAM, 10000, null).join().getKey();
        VersionedTransactionData tx3 = failedTxnTasks.createTxn(SCOPE, STREAM, 10000, null).join().getKey();
        VersionedTransactionData tx4 = failedTxnTasks.createTxn(SCOPE, STREAM, 10000, null).join().getKey();

        // Ping another txn from failedHost.
        PingTxnStatus pingStatus = failedTxnTasks.pingTxn(SCOPE, STREAM, tx4.getId(), 10000, null).join();
        VersionedTransactionData tx4get = streamStore.getTransactionData(SCOPE, STREAM, tx4.getId(), null, executor).join();

        // Validate versions of all txn
        Assert.assertEquals(0, tx1.getVersion().asIntVersion().getIntValue());
        Assert.assertEquals(0, tx2.getVersion().asIntVersion().getIntValue());
        Assert.assertEquals(0, tx3.getVersion().asIntVersion().getIntValue());
        Assert.assertEquals(1, tx4get.getVersion().asIntVersion().getIntValue());
        Assert.assertEquals(PingTxnStatus.Status.OK, pingStatus.getStatus());

        // Validate the txn index.
        Assert.assertEquals(1, streamStore.listHostsOwningTxn().join().size());

        // Change state of one txn to COMMITTING.
        TxnStatus txnStatus2 = streamStore.sealTransaction(SCOPE, STREAM, tx2.getId(), true, Optional.empty(),
                null, executor).thenApply(AbstractMap.SimpleEntry::getKey).join();
        Assert.assertEquals(TxnStatus.COMMITTING, txnStatus2);

        // Change state of another txn to ABORTING.
        TxnStatus txnStatus3 = streamStore.sealTransaction(SCOPE, STREAM, tx3.getId(), false, Optional.empty(),
                null, executor).thenApply(AbstractMap.SimpleEntry::getKey).join();
        Assert.assertEquals(TxnStatus.ABORTING, txnStatus3);

        // Create transaction tasks for sweeping txns from failedHost.
<<<<<<< HEAD
        txnTasks = new StreamTransactionMetadataTasks(streamStore, segmentHelperMock, executor, "host");
=======
        txnTasks = new StreamTransactionMetadataTasks(streamStore, segmentHelperMock, executor, "host",
                AuthHelper.getDisabledAuthHelper());
>>>>>>> d58e983d
        TxnSweeper txnSweeper = new TxnSweeper(streamStore, txnTasks, 100, executor);

        // Before initializing, txnSweeper.sweepFailedHosts would throw an error
        AssertExtensions.assertFutureThrows("IllegalStateException before initialization",
                txnSweeper.sweepFailedProcesses(() -> Collections.singleton("host")),
                ex -> ex instanceof IllegalStateException);

        // Initialize stream writers.
        txnTasks.initializeStreamWriters("commitStream", commitWriter, "abortStream", abortWriter);

        // Validate that txnTasks is ready.
        assertTrue(txnTasks.isReady());

        // Sweep txns that were being managed by failedHost.
        txnSweeper.sweepFailedProcesses(() -> Collections.singleton("host")).join();

        // Validate that sweeping completes correctly.
        Set<String> listOfHosts = streamStore.listHostsOwningTxn().join();
        Assert.assertEquals(1, listOfHosts.size());
        Assert.assertTrue(listOfHosts.contains("host"));
        Assert.assertEquals(TxnStatus.OPEN,
                streamStore.transactionStatus(SCOPE, STREAM, tx1.getId(), null, executor).join());
        Assert.assertEquals(TxnStatus.COMMITTING,
                streamStore.transactionStatus(SCOPE, STREAM, tx2.getId(), null, executor).join());
        Assert.assertEquals(TxnStatus.ABORTING,
                streamStore.transactionStatus(SCOPE, STREAM, tx3.getId(), null, executor).join());
        Assert.assertEquals(TxnStatus.OPEN,
                streamStore.transactionStatus(SCOPE, STREAM, tx4.getId(), null, executor).join());

        VersionedTransactionData txnData = streamStore.getTransactionData(SCOPE, STREAM, tx1.getId(), null, executor).join();
        Assert.assertEquals(1, txnData.getVersion().asIntVersion().getIntValue());
        txnData = streamStore.getTransactionData(SCOPE, STREAM, tx4.getId(), null, executor).join();
        Assert.assertEquals(2, txnData.getVersion().asIntVersion().getIntValue());

        // Create commit and abort event processors.
        BlockingQueue<CommitEvent> processedCommitEvents = new LinkedBlockingQueue<>();
        BlockingQueue<AbortEvent> processedAbortEvents = new LinkedBlockingQueue<>();
        createEventProcessor("commitRG", "commitStream", commitReader, commitWriter,
                () -> new ConcurrentEventProcessor<>(new CommitRequestHandler(streamStore, streamMetadataTasks, txnTasks, executor, processedCommitEvents), executor));
        createEventProcessor("abortRG", "abortStream", abortReader, abortWriter,
                () -> new ConcurrentEventProcessor<>(new AbortRequestHandler(streamStore, streamMetadataTasks, executor, processedAbortEvents), executor));

        // Wait until the commit event is processed and ensure that the txn state is COMMITTED.
        CommitEvent commitEvent = processedCommitEvents.take();
        assertEquals(tx2.getEpoch(), commitEvent.getEpoch());
        assertEquals(TxnStatus.COMMITTED, streamStore.transactionStatus(SCOPE, STREAM, tx2.getId(), null, executor).join());

        // Wait until 3 abort events are processed and ensure that the txn state is ABORTED.
        Predicate<AbortEvent> predicate = event -> event.getTxid().equals(tx1.getId()) ||
                event.getTxid().equals(tx3.getId()) || event.getTxid().equals(tx4.getId());

        AbortEvent abortEvent1 = processedAbortEvents.take();
        assertTrue(predicate.test(abortEvent1));
        AbortEvent abortEvent2 = processedAbortEvents.take();
        assertTrue(predicate.test(abortEvent2));

        AbortEvent abortEvent3 = processedAbortEvents.take();
        assertTrue(predicate.test(abortEvent3));

        assertEquals(TxnStatus.ABORTED, streamStore.transactionStatus(SCOPE, STREAM, tx1.getId(), null, executor).join());
        assertEquals(TxnStatus.ABORTED, streamStore.transactionStatus(SCOPE, STREAM, tx3.getId(), null, executor).join());
        assertEquals(TxnStatus.ABORTED, streamStore.transactionStatus(SCOPE, STREAM, tx4.getId(), null, executor).join());
    }

    @Test(timeout = 10000)
    public void idempotentOperationsTests() throws CheckpointStoreException, InterruptedException {
        // Create mock writer objects.
        EventStreamWriterMock<CommitEvent> commitWriter = new EventStreamWriterMock<>();
        EventStreamWriterMock<AbortEvent> abortWriter = new EventStreamWriterMock<>();
        EventStreamReader<CommitEvent> commitReader = commitWriter.getReader();
        EventStreamReader<AbortEvent> abortReader = abortWriter.getReader();

        // Create transaction tasks.
<<<<<<< HEAD
        txnTasks = new StreamTransactionMetadataTasks(streamStore, segmentHelperMock, executor, "host");
=======
        txnTasks = new StreamTransactionMetadataTasks(streamStore, segmentHelperMock, executor, "host",
                AuthHelper.getDisabledAuthHelper());
>>>>>>> d58e983d
        txnTasks.initializeStreamWriters("commitStream", commitWriter, "abortStream", abortWriter);

        consumer = new ControllerService(streamStore, streamMetadataTasks, txnTasks,
                segmentHelperMock, executor, null);

        final ScalingPolicy policy1 = ScalingPolicy.fixed(2);
        final StreamConfiguration configuration1 = StreamConfiguration.builder().scalingPolicy(policy1).build();

        // Create stream and scope
        Assert.assertEquals(Controller.CreateScopeStatus.Status.SUCCESS, consumer.createScope(SCOPE).join().getStatus());
        Assert.assertEquals(Controller.CreateStreamStatus.Status.SUCCESS,
                streamMetadataTasks.createStream(SCOPE, STREAM, configuration1, System.currentTimeMillis()).join());

        // Create 2 transactions
        final long lease = 5000;

        VersionedTransactionData txData1 = txnTasks.createTxn(SCOPE, STREAM, lease, null).join().getKey();
        VersionedTransactionData txData2 = txnTasks.createTxn(SCOPE, STREAM, lease, null).join().getKey();

        UUID tx1 = txData1.getId();
        UUID tx2 = txData2.getId();
        Version tx2Version = txData2.getVersion();

        // Commit the first one
        Assert.assertEquals(TxnStatus.COMMITTING, txnTasks.commitTxn(SCOPE, STREAM, tx1, null).join());

        // Ensure that transaction state is COMMITTING.
        assertEquals(TxnStatus.COMMITTING, streamStore.transactionStatus(SCOPE, STREAM, tx1, null, executor).join());

        // Abort the second one
        Assert.assertEquals(TxnStatus.ABORTING, txnTasks.abortTxn(SCOPE, STREAM, tx2, tx2Version, null).join());

        // Ensure that transactions state is ABORTING.
        assertEquals(TxnStatus.ABORTING, streamStore.transactionStatus(SCOPE, STREAM, tx2, null, executor).join());

        // Ensure that commit (resp. abort) transaction tasks are idempotent
        // when transaction is in COMMITTING state (resp. ABORTING state).
        assertEquals(TxnStatus.COMMITTING, txnTasks.commitTxn(SCOPE, STREAM, tx1, null).join());
        assertEquals(TxnStatus.ABORTING, txnTasks.abortTxn(SCOPE, STREAM, tx2, null, null).join());

        // Create commit and abort event processors.
        BlockingQueue<CommitEvent> processedCommitEvents = new LinkedBlockingQueue<>();
        BlockingQueue<AbortEvent> processedAbortEvents = new LinkedBlockingQueue<>();
        createEventProcessor("commitRG", "commitStream", commitReader, commitWriter,
                () -> new ConcurrentEventProcessor<>(new CommitRequestHandler(streamStore, streamMetadataTasks, txnTasks, executor, processedCommitEvents), executor));
        createEventProcessor("abortRG", "abortStream", abortReader, abortWriter,
                () -> new ConcurrentEventProcessor<>(new AbortRequestHandler(streamStore, streamMetadataTasks, executor, processedAbortEvents), executor));

        // Wait until the commit event is processed and ensure that the txn state is COMMITTED.
        CommitEvent commitEvent = processedCommitEvents.take();
        assertEquals(0, commitEvent.getEpoch());
        assertEquals(TxnStatus.COMMITTED, streamStore.transactionStatus(SCOPE, STREAM, tx1, null, executor).join());

        // Wait until the abort event is processed and ensure that the txn state is ABORTED.
        AbortEvent abortEvent = processedAbortEvents.take();
        assertEquals(tx2, abortEvent.getTxid());
        assertEquals(TxnStatus.ABORTED, streamStore.transactionStatus(SCOPE, STREAM, tx2, null, executor).join());

        // Ensure that commit (resp. abort) transaction tasks are idempotent
        // even after transaction is committed (resp. aborted)
        assertEquals(TxnStatus.COMMITTED, txnTasks.commitTxn(SCOPE, STREAM, tx1, null).join());
        assertEquals(TxnStatus.ABORTED, txnTasks.abortTxn(SCOPE, STREAM, tx2, null, null).join());
    }

    @Test(timeout = 10000)
    public void partialTxnCreationTest() {
        // Create mock writer objects.
        EventStreamWriterMock<CommitEvent> commitWriter = new EventStreamWriterMock<>();
        EventStreamWriterMock<AbortEvent> abortWriter = new EventStreamWriterMock<>();

        // Create transaction tasks.
        txnTasks = new StreamTransactionMetadataTasks(streamStore, 
<<<<<<< HEAD
                SegmentHelperMock.getFailingSegmentHelperMock(hostStore, connectionFactory, new AuthHelper(this.authEnabled, "secret")), executor, "host");
=======
                SegmentHelperMock.getFailingSegmentHelperMock(), executor, "host", 
                new AuthHelper(this.authEnabled, "secret"));
>>>>>>> d58e983d
        txnTasks.initializeStreamWriters("commitStream", commitWriter, "abortStream",
                abortWriter);

        // Create ControllerService.
        consumer = new ControllerService(streamStore, streamMetadataTasks, txnTasks,
                segmentHelperMock, executor, null);

        final ScalingPolicy policy1 = ScalingPolicy.fixed(2);
        final StreamConfiguration configuration1 = StreamConfiguration.builder().scalingPolicy(policy1).build();

        // Create stream and scope
        Assert.assertEquals(Controller.CreateScopeStatus.Status.SUCCESS, consumer.createScope(SCOPE).join().getStatus());
        Assert.assertEquals(Controller.CreateStreamStatus.Status.SUCCESS,
                streamMetadataTasks.createStream(SCOPE, STREAM, configuration1, 0).join());

        // Create partial transaction
        final long lease = 10000;

        AssertExtensions.assertFutureThrows("Transaction creation fails, although a new txn id gets added to the store",
                txnTasks.createTxn(SCOPE, STREAM, lease, null),
                e -> e instanceof RuntimeException);

        // Ensure that exactly one transaction is active on the stream.
        Set<UUID> txns = streamStore.getActiveTxns(SCOPE, STREAM, null, executor).join().keySet();
        assertEquals(1, txns.size());

        // Ensure that transaction state is OPEN.
        UUID txn1 = txns.stream().findFirst().get();
        assertEquals(TxnStatus.OPEN, streamStore.transactionStatus(SCOPE, STREAM, txn1, null, executor).join());

        // Ensure that timeout service knows about the transaction.
        assertTrue(txnTasks.getTimeoutService().containsTxn(SCOPE, STREAM, txn1));
    }

    @Test(timeout = 10000)
    public void txnCreationTest() {
        // Create mock writer objects.
        EventStreamWriterMock<CommitEvent> commitWriter = new EventStreamWriterMock<>();
        EventStreamWriterMock<AbortEvent> abortWriter = new EventStreamWriterMock<>();

        StreamMetadataStore streamStoreMock = spy(StreamStoreFactory.createZKStore(zkClient, executor));

        // Create transaction tasks.
        txnTasks = new StreamTransactionMetadataTasks(streamStoreMock, 
<<<<<<< HEAD
                SegmentHelperMock.getSegmentHelperMock(hostStore, connectionFactory,
                        new AuthHelper(this.authEnabled, "secret")), executor, "host");
=======
                SegmentHelperMock.getSegmentHelperMock(), executor, "host", 
                new AuthHelper(this.authEnabled, "secret"));
>>>>>>> d58e983d
        txnTasks.initializeStreamWriters("commitStream", commitWriter, "abortStream",
                abortWriter);

        final ScalingPolicy policy1 = ScalingPolicy.fixed(2);
        final StreamConfiguration configuration1 = StreamConfiguration.builder().scalingPolicy(policy1).build();

        // Create stream and scope
        streamStoreMock.createScope(SCOPE).join();
        streamStoreMock.createStream(SCOPE, STREAM, configuration1, System.currentTimeMillis(), null, executor).join();
        streamStoreMock.setState(SCOPE, STREAM, State.ACTIVE, null, executor).join();

        // mock streamMetadataStore.generateTxnId should throw excecption first time.
        // Note: it should be retried.
        // now the id should have been generated
        doAnswer(new Answer<CompletableFuture<UUID>>() {
            AtomicInteger count = new AtomicInteger(0);
            @Override
            public CompletableFuture<UUID> answer(InvocationOnMock invocation) throws Throwable {

                // first time throw exception.
                if (count.getAndIncrement() == 0) {
                    return Futures.failedFuture(StoreException.create(StoreException.Type.WRITE_CONFLICT, "write conflict on counter update"));
                }

                // subsequent times call origin method
                @SuppressWarnings("unchecked")
                CompletableFuture<UUID> future = (CompletableFuture<UUID>) invocation.callRealMethod();
                return future;
            }
        }).when(streamStoreMock).generateTransactionId(eq(SCOPE), eq(STREAM), any(), any());

        doAnswer(new Answer<CompletableFuture<VersionedTransactionData>>() {
            AtomicInteger count = new AtomicInteger(0);

            @Override
            public CompletableFuture<VersionedTransactionData> answer(InvocationOnMock invocation) throws Throwable {
                // first time throw exception.
                if (count.getAndIncrement() == 0) {
                    return Futures.failedFuture(StoreException.create(StoreException.Type.DATA_NOT_FOUND, "Epoch not found"));
                }

                // subsequent times call origin method
                @SuppressWarnings("unchecked")
                CompletableFuture<VersionedTransactionData> future = (CompletableFuture<VersionedTransactionData>) invocation.callRealMethod();
                return future;
            }
        }).when(streamStoreMock).createTransaction(any(), any(), any(), anyLong(), anyLong(), any(), any());
        Pair<VersionedTransactionData, List<StreamSegmentRecord>> txn = txnTasks.createTxn(SCOPE, STREAM, 10000L, null).join();

        // verify that generate transaction id is called 3 times
        verify(streamStoreMock, times(3)).generateTransactionId(any(), any(), any(), any());
        // verify that create transaction is called 2 times
        verify(streamStoreMock, times(2)).createTransaction(any(), any(), any(), anyLong(), anyLong(), any(), any());

        // verify that the txn id that is generated is of type ""
        UUID txnId = txn.getKey().getId();
        assertEquals(0, (int) (txnId.getMostSignificantBits() >> 32));
        assertEquals(2, txnId.getLeastSignificantBits());
    }
    
    @Test(timeout = 10000)
    public void writerInitializationTest() {
        StreamMetadataStore streamStoreMock = StreamStoreFactory.createZKStore(zkClient, executor);

        txnTasks = new StreamTransactionMetadataTasks(streamStoreMock, 
                SegmentHelperMock.getSegmentHelperMock(), executor, "host", 
                new AuthHelper(this.authEnabled, "secret"));

        streamStore.createScope(SCOPE).join();
        streamStore.createStream(SCOPE, STREAM, StreamConfiguration.builder().scalingPolicy(ScalingPolicy.fixed(1)).build(), 1L, null, executor).join();
        streamStore.setState(SCOPE, STREAM, State.ACTIVE, null, executor).join();

        CompletableFuture<Pair<VersionedTransactionData, List<StreamSegmentRecord>>> createFuture = txnTasks.createTxn(SCOPE, STREAM, 100L, null);

        // create and ping transactions should not wait for writer initialization and complete immediately.
        createFuture.join();
        assertTrue(Futures.await(createFuture));
        UUID txnId = createFuture.join().getKey().getId();
        CompletableFuture<PingTxnStatus> pingFuture = txnTasks.pingTxn(SCOPE, STREAM, txnId, 100L, null);
        assertTrue(Futures.await(pingFuture));

        CompletableFuture<TxnStatus> commitFuture = txnTasks.commitTxn(SCOPE, STREAM, txnId, null);
        assertFalse(commitFuture.isDone());

        EventStreamWriterMock<CommitEvent> commitWriter = new EventStreamWriterMock<>();
        EventStreamWriterMock<AbortEvent> abortWriter = new EventStreamWriterMock<>();

        txnTasks.initializeStreamWriters("", commitWriter, "", abortWriter);
        assertTrue(Futures.await(commitFuture));
        UUID txnId2 = txnTasks.createTxn(SCOPE, STREAM, 100L, null).join().getKey().getId();
        assertTrue(Futures.await(txnTasks.abortTxn(SCOPE, STREAM, txnId2, null, null)));

    }
    
    @Test(timeout = 10000)
    public void writerRoutingKeyTest() throws InterruptedException {
        StreamMetadataStore streamStoreMock = StreamStoreFactory.createZKStore(zkClient, executor);

        txnTasks = new StreamTransactionMetadataTasks(streamStoreMock, 
                SegmentHelperMock.getSegmentHelperMock(), executor, "host", 
                new AuthHelper(this.authEnabled, "secret"));

        streamStore.createScope(SCOPE).join();
        streamStore.createStream(SCOPE, STREAM, StreamConfiguration.builder().scalingPolicy(ScalingPolicy.fixed(1)).build(), 1L, null, executor).join();
        streamStore.setState(SCOPE, STREAM, State.ACTIVE, null, executor).join();

        TestEventStreamWriter<CommitEvent> commitWriter = new TestEventStreamWriter<>();
        TestEventStreamWriter<AbortEvent> abortWriter = new TestEventStreamWriter<>();

        txnTasks.initializeStreamWriters("", commitWriter, "", abortWriter);

        UUID txnId = UUID.randomUUID();
        txnTasks.writeAbortEvent(SCOPE, STREAM, 0, txnId, TxnStatus.ABORTING).join();
        Pair<String, AbortEvent> request = abortWriter.requestsReceived.take();
        assertEquals(request.getKey(), request.getValue().getKey());
        txnTasks.writeAbortEvent(new AbortEvent(SCOPE, STREAM, 0, txnId)).join();
        Pair<String, AbortEvent> request2 = abortWriter.requestsReceived.take();
        assertEquals(request2.getKey(), request2.getValue().getKey());
        // verify that both use the same key
        assertEquals(request.getKey(), request2.getKey());

        txnTasks.writeCommitEvent(SCOPE, STREAM, 0, txnId, TxnStatus.COMMITTING).join();
        Pair<String, CommitEvent> request3 = commitWriter.requestsReceived.take();
        assertEquals(request3.getKey(), request3.getValue().getKey());
        txnTasks.writeCommitEvent(new CommitEvent(SCOPE, STREAM, 0)).join();
        Pair<String, CommitEvent> request4 = commitWriter.requestsReceived.take();
        assertEquals(request4.getKey(), request4.getValue().getKey());
        // verify that both use the same key
        assertEquals(request3.getKey(), request4.getKey());
    }

    private static class TestEventStreamWriter<T extends ControllerEvent> implements EventStreamWriter<T> {
        LinkedBlockingQueue<Pair<String, T>> requestsReceived = new LinkedBlockingQueue<>();

        @Override
        public CompletableFuture<Void> writeEvent(T event) {
            requestsReceived.offer(new ImmutablePair<>(null, event));
            return CompletableFuture.completedFuture(null);
        }

        @Override
        public CompletableFuture<Void> writeEvent(String routingKey, T event) {
            requestsReceived.offer(new ImmutablePair<>(routingKey, event));
            return CompletableFuture.completedFuture(null);
        }

        @Override
        public Transaction<T> beginTxn() {
            return null;
        }

        @Override
        public Transaction<T> getTxn(UUID transactionId) {
            return null;
        }

        @Override
        public EventWriterConfig getConfig() {
            return null;
        }

        @Override
        public void flush() {

        }

        @Override
        public void close() {

        }
    }

    private <T extends ControllerEvent> void createEventProcessor(final String readerGroupName,
                              final String streamName,
                              final EventStreamReader<T> reader,
                              final EventStreamWriter<T> writer,
                              Supplier<EventProcessor<T>> factory) throws CheckpointStoreException {
        EventStreamClientFactory clientFactory = Mockito.mock(EventStreamClientFactory.class);
        Mockito.when(clientFactory.<T>createReader(anyString(), anyString(), any(), any())).thenReturn(reader);
        Mockito.when(clientFactory.<T>createEventWriter(anyString(), any(), any())).thenReturn(writer);

        ReaderGroup readerGroup = Mockito.mock(ReaderGroup.class);
        Mockito.when(readerGroup.getGroupName()).thenReturn(readerGroupName);

        ReaderGroupManager readerGroupManager = Mockito.mock(ReaderGroupManager.class);

        EventProcessorSystemImpl system = new EventProcessorSystemImpl("system", "host", SCOPE, clientFactory, readerGroupManager);

        EventProcessorGroupConfig eventProcessorConfig = EventProcessorGroupConfigImpl.builder()
                .eventProcessorCount(1)
                .readerGroupName(readerGroupName)
                .streamName(streamName)
                .checkpointConfig(CheckpointConfig.periodic(1, 1))
                .build();

        EventProcessorConfig<T> config = EventProcessorConfig.<T>builder()
                .config(eventProcessorConfig)
                .decider(ExceptionHandler.DEFAULT_EXCEPTION_HANDLER)
                .serializer(new EventSerializer<>())
                .supplier(factory)
                .build();

        system.createEventProcessorGroup(config, CheckpointStoreFactory.createInMemoryStore());
    }

    public static class RegularBookKeeperLogTests extends StreamTransactionMetadataTasksTest {
        @Override
        @Before
        public void setup() {
            this.authEnabled = true;
            super.setup();
        }
    }
}
<|MERGE_RESOLUTION|>--- conflicted
+++ resolved
@@ -166,17 +166,10 @@
         TaskMetadataStore taskMetadataStore = TaskStoreFactory.createZKStore(zkClient, executor);
         hostStore = HostStoreFactory.createInMemoryStore(HostMonitorConfigImpl.dummyConfig());
         connectionFactory = Mockito.mock(ConnectionFactory.class);
-<<<<<<< HEAD
-        segmentHelperMock = SegmentHelperMock.getSegmentHelperMock(hostStore, connectionFactory, AuthHelper.getDisabledAuthHelper());
-        BucketStore bucketStore = StreamStoreFactory.createInMemoryBucketStore();
-        streamMetadataTasks = new StreamMetadataTasks(streamStore, bucketStore, taskMetadataStore, segmentHelperMock,
-                executor, "host", requestTracker);
-=======
         segmentHelperMock = SegmentHelperMock.getSegmentHelperMock();
         BucketStore bucketStore = StreamStoreFactory.createInMemoryBucketStore();
         streamMetadataTasks = new StreamMetadataTasks(streamStore, bucketStore, taskMetadataStore, segmentHelperMock,
                 executor, "host", AuthHelper.getDisabledAuthHelper(), requestTracker);
->>>>>>> d58e983d
     }
 
     @After
@@ -217,11 +210,7 @@
 
         // Create transaction tasks.
         txnTasks = new StreamTransactionMetadataTasks(streamStore, segmentHelperMock,
-<<<<<<< HEAD
-                executor, "host");
-=======
                 executor, "host", AuthHelper.getDisabledAuthHelper());
->>>>>>> d58e983d
         txnTasks.initializeStreamWriters("commitStream", commitWriter, "abortStream",
                 abortWriter);
 
@@ -261,12 +250,8 @@
         EventStreamReader<CommitEvent> commitReader = commitWriter.getReader();
         EventStreamReader<AbortEvent> abortReader = abortWriter.getReader();
 
-<<<<<<< HEAD
-        txnTasks = new StreamTransactionMetadataTasks(streamStore, segmentHelperMock, executor, "host");
-=======
         txnTasks = new StreamTransactionMetadataTasks(streamStore, segmentHelperMock, executor, "host",
                 AuthHelper.getDisabledAuthHelper());
->>>>>>> d58e983d
 
         txnTasks.initializeStreamWriters("commitStream", commitWriter, "abortStream",
                 abortWriter);
@@ -283,13 +268,8 @@
 
         // Set up txn task for creating transactions from a failedHost.
         @Cleanup
-<<<<<<< HEAD
-        StreamTransactionMetadataTasks failedTxnTasks = new StreamTransactionMetadataTasks(streamStore, segmentHelperMock, 
-                executor, "failedHost");
-=======
         StreamTransactionMetadataTasks failedTxnTasks = new StreamTransactionMetadataTasks(streamStore, 
                 segmentHelperMock, executor, "failedHost", AuthHelper.getDisabledAuthHelper());
->>>>>>> d58e983d
         failedTxnTasks.initializeStreamWriters("commitStream", new EventStreamWriterMock<>(), "abortStream",
                 new EventStreamWriterMock<>());
 
@@ -324,12 +304,8 @@
         Assert.assertEquals(TxnStatus.ABORTING, txnStatus3);
 
         // Create transaction tasks for sweeping txns from failedHost.
-<<<<<<< HEAD
-        txnTasks = new StreamTransactionMetadataTasks(streamStore, segmentHelperMock, executor, "host");
-=======
         txnTasks = new StreamTransactionMetadataTasks(streamStore, segmentHelperMock, executor, "host",
                 AuthHelper.getDisabledAuthHelper());
->>>>>>> d58e983d
         TxnSweeper txnSweeper = new TxnSweeper(streamStore, txnTasks, 100, executor);
 
         // Before initializing, txnSweeper.sweepFailedHosts would throw an error
@@ -403,12 +379,8 @@
         EventStreamReader<AbortEvent> abortReader = abortWriter.getReader();
 
         // Create transaction tasks.
-<<<<<<< HEAD
-        txnTasks = new StreamTransactionMetadataTasks(streamStore, segmentHelperMock, executor, "host");
-=======
         txnTasks = new StreamTransactionMetadataTasks(streamStore, segmentHelperMock, executor, "host",
                 AuthHelper.getDisabledAuthHelper());
->>>>>>> d58e983d
         txnTasks.initializeStreamWriters("commitStream", commitWriter, "abortStream", abortWriter);
 
         consumer = new ControllerService(streamStore, streamMetadataTasks, txnTasks,
@@ -481,12 +453,8 @@
 
         // Create transaction tasks.
         txnTasks = new StreamTransactionMetadataTasks(streamStore, 
-<<<<<<< HEAD
-                SegmentHelperMock.getFailingSegmentHelperMock(hostStore, connectionFactory, new AuthHelper(this.authEnabled, "secret")), executor, "host");
-=======
                 SegmentHelperMock.getFailingSegmentHelperMock(), executor, "host", 
                 new AuthHelper(this.authEnabled, "secret"));
->>>>>>> d58e983d
         txnTasks.initializeStreamWriters("commitStream", commitWriter, "abortStream",
                 abortWriter);
 
@@ -531,13 +499,8 @@
 
         // Create transaction tasks.
         txnTasks = new StreamTransactionMetadataTasks(streamStoreMock, 
-<<<<<<< HEAD
-                SegmentHelperMock.getSegmentHelperMock(hostStore, connectionFactory,
-                        new AuthHelper(this.authEnabled, "secret")), executor, "host");
-=======
                 SegmentHelperMock.getSegmentHelperMock(), executor, "host", 
                 new AuthHelper(this.authEnabled, "secret"));
->>>>>>> d58e983d
         txnTasks.initializeStreamWriters("commitStream", commitWriter, "abortStream",
                 abortWriter);
 
