/**
 * Copyright (c) 2017 Dell Inc., or its subsidiaries. All Rights Reserved.
 *
 * Licensed under the Apache License, Version 2.0 (the "License");
 * you may not use this file except in compliance with the License.
 * You may obtain a copy of the License at
 *
 *     http://www.apache.org/licenses/LICENSE-2.0
 */
package io.pravega.controller.task.Stream;

import io.pravega.client.EventStreamClientFactory;
import io.pravega.client.admin.ReaderGroupManager;
import io.pravega.client.netty.impl.ConnectionFactory;
import io.pravega.client.stream.EventStreamReader;
import io.pravega.client.stream.EventStreamWriter;
import io.pravega.client.stream.EventWriterConfig;
import io.pravega.client.stream.ReaderGroup;
import io.pravega.client.stream.ScalingPolicy;
import io.pravega.client.stream.StreamConfiguration;
import io.pravega.client.stream.Transaction;
import io.pravega.common.Exceptions;
import io.pravega.common.concurrent.ExecutorServiceHelpers;
import io.pravega.common.concurrent.Futures;
import io.pravega.common.tracing.RequestTracker;
import io.pravega.controller.eventProcessor.CheckpointConfig;
import io.pravega.controller.eventProcessor.EventProcessorConfig;
import io.pravega.controller.eventProcessor.EventProcessorGroupConfig;
import io.pravega.controller.eventProcessor.EventSerializer;
import io.pravega.controller.eventProcessor.ExceptionHandler;
import io.pravega.controller.eventProcessor.impl.ConcurrentEventProcessor;
import io.pravega.controller.eventProcessor.impl.EventProcessor;
import io.pravega.controller.eventProcessor.impl.EventProcessorGroupConfigImpl;
import io.pravega.controller.eventProcessor.impl.EventProcessorSystemImpl;
import io.pravega.controller.mocks.EventStreamWriterMock;
import io.pravega.controller.mocks.SegmentHelperMock;
import io.pravega.controller.server.ControllerService;
import io.pravega.controller.server.SegmentHelper;
import io.pravega.controller.server.eventProcessor.ControllerEventProcessorConfig;
import io.pravega.controller.server.eventProcessor.requesthandlers.AbortRequestHandler;
import io.pravega.controller.server.eventProcessor.requesthandlers.CommitRequestHandler;
import io.pravega.controller.server.rpc.auth.AuthHelper;
import io.pravega.controller.store.checkpoint.CheckpointStoreException;
import io.pravega.controller.store.checkpoint.CheckpointStoreFactory;
import io.pravega.controller.store.host.HostControllerStore;
import io.pravega.controller.store.host.HostStoreFactory;
import io.pravega.controller.store.host.impl.HostMonitorConfigImpl;
import io.pravega.controller.store.stream.BucketStore;
import io.pravega.controller.store.stream.State;
import io.pravega.controller.store.stream.StoreException;
import io.pravega.controller.store.stream.StreamMetadataStore;
import io.pravega.controller.store.stream.StreamStoreFactory;
import io.pravega.controller.store.stream.TxnStatus;
import io.pravega.controller.store.stream.Version;
import io.pravega.controller.store.stream.VersionedTransactionData;
import io.pravega.controller.store.stream.records.StreamSegmentRecord;
import io.pravega.controller.store.task.TaskMetadataStore;
import io.pravega.controller.store.task.TaskStoreFactory;
import io.pravega.controller.stream.api.grpc.v1.Controller;
import io.pravega.controller.stream.api.grpc.v1.Controller.PingTxnStatus;
import io.pravega.shared.controller.event.AbortEvent;
import io.pravega.shared.controller.event.CommitEvent;
import io.pravega.shared.controller.event.ControllerEvent;
import io.pravega.test.common.AssertExtensions;
import io.pravega.test.common.TestingServerStarter;
import java.util.AbstractMap;
import java.util.ArrayList;
import java.util.Collections;
import java.util.Iterator;
import java.util.List;
import java.util.Optional;
import java.util.Set;
import java.util.UUID;
import java.util.concurrent.BlockingQueue;
import java.util.concurrent.CancellationException;
import java.util.concurrent.CompletableFuture;
import java.util.concurrent.Executors;
import java.util.concurrent.LinkedBlockingQueue;
import java.util.concurrent.ScheduledExecutorService;
import java.util.concurrent.atomic.AtomicInteger;
import java.util.function.Predicate;
import java.util.function.Supplier;
import lombok.Cleanup;
import lombok.SneakyThrows;
import lombok.extern.slf4j.Slf4j;
import org.apache.commons.lang3.tuple.ImmutablePair;
import org.apache.commons.lang3.tuple.Pair;
import org.apache.curator.framework.CuratorFramework;
import org.apache.curator.framework.CuratorFrameworkFactory;
import org.apache.curator.retry.ExponentialBackoffRetry;
import org.apache.curator.test.TestingServer;
import org.junit.After;
import org.junit.Assert;
import org.junit.Before;
import org.junit.Test;
import org.mockito.Mockito;
import org.mockito.invocation.InvocationOnMock;
import org.mockito.stubbing.Answer;

import static org.junit.Assert.assertEquals;
import static org.junit.Assert.assertFalse;
import static org.junit.Assert.assertTrue;
import static org.mockito.ArgumentMatchers.any;
import static org.mockito.ArgumentMatchers.anyLong;
import static org.mockito.ArgumentMatchers.anyString;
import static org.mockito.ArgumentMatchers.eq;
import static org.mockito.Mockito.doAnswer;
import static org.mockito.Mockito.spy;
import static org.mockito.Mockito.times;
import static org.mockito.Mockito.verify;
import static org.mockito.Mockito.mock;

/**
 * Tests for StreamTransactionMetadataTasks.
 */
@Slf4j
public class StreamTransactionMetadataTasksTest {
    private static final String SCOPE = "scope";
    private static final String STREAM = "stream1";

    boolean authEnabled = false;
    private final ScheduledExecutorService executor = Executors.newScheduledThreadPool(10);

    private ControllerService consumer;

    private CuratorFramework zkClient;
    private TestingServer zkServer;

    private StreamMetadataStore streamStore;
    private HostControllerStore hostStore;
    private SegmentHelper segmentHelperMock;
    private StreamMetadataTasks streamMetadataTasks;
    private StreamTransactionMetadataTasks txnTasks;
    private ConnectionFactory connectionFactory;

    private RequestTracker requestTracker = new RequestTracker(true);

    private static class SequenceAnswer<T> implements Answer<T> {

        private Iterator<T> resultIterator;

        // null is returned once the iterator is exhausted

        public SequenceAnswer(List<T> results) {
            this.resultIterator = results.iterator();
        }

        @Override
        public T answer(InvocationOnMock invocation) throws Throwable {
            if (resultIterator.hasNext()) {
                return resultIterator.next();
            } else {
                return null;
            }
        }
    }

    @Before
    public void setup() {
        try {
            zkServer = new TestingServerStarter().start();
        } catch (Exception e) {
            log.error("Error starting ZK server", e);
        }
        zkClient = CuratorFrameworkFactory.newClient(zkServer.getConnectString(),
                new ExponentialBackoffRetry(200, 10, 5000));
        zkClient.start();

        streamStore = StreamStoreFactory.createZKStore(zkClient, executor);
        TaskMetadataStore taskMetadataStore = TaskStoreFactory.createZKStore(zkClient, executor);
        hostStore = HostStoreFactory.createInMemoryStore(HostMonitorConfigImpl.dummyConfig());
        connectionFactory = Mockito.mock(ConnectionFactory.class);
        segmentHelperMock = SegmentHelperMock.getSegmentHelperMock();
        BucketStore bucketStore = StreamStoreFactory.createInMemoryBucketStore();
        streamMetadataTasks = new StreamMetadataTasks(streamStore, bucketStore, taskMetadataStore, segmentHelperMock,
                executor, "host", AuthHelper.getDisabledAuthHelper(), requestTracker);
    }

    @After
    public void teardown() throws Exception {
        streamMetadataTasks.close();
        streamStore.close();
        txnTasks.close();
        zkClient.close();
        zkServer.close();
        connectionFactory.close();
        ExecutorServiceHelpers.shutdown(executor);
    }

    @SneakyThrows
    private List<CompletableFuture<Void>> getWriteResultSequence(int count) {
        List<CompletableFuture<Void>> ackFutures = new ArrayList<>();
        for (int i = 0; i < count; i++) {

            CompletableFuture<Void> spy = spy(CompletableFuture.completedFuture(null));
            Mockito.when(spy.get()).thenThrow(InterruptedException.class);
            ackFutures.add(spy);
            ackFutures.add(Futures.failedFuture(new WriteFailedException()));
            ackFutures.add(CompletableFuture.completedFuture(null));
        }
        return ackFutures;
    }

    @Test(timeout = 5000)
    @SuppressWarnings("unchecked")
    public void commitAbortTests() {
        // Create mock writer objects.
        final List<CompletableFuture<Void>> commitWriterResponses = getWriteResultSequence(5);
        final List<CompletableFuture<Void>> abortWriterResponses = getWriteResultSequence(5);
        EventStreamWriter<CommitEvent> commitWriter = Mockito.mock(EventStreamWriter.class);
        Mockito.when(commitWriter.writeEvent(anyString(), any())).thenAnswer(new SequenceAnswer<>(commitWriterResponses));
        EventStreamWriter<AbortEvent> abortWriter = Mockito.mock(EventStreamWriter.class);
        Mockito.when(abortWriter.writeEvent(anyString(), any())).thenAnswer(new SequenceAnswer<>(abortWriterResponses));

        // Create transaction tasks.
<<<<<<< HEAD
        txnTasks = new StreamTransactionMetadataTasks(streamStore, segmentHelperMock,
                executor, "host", AuthHelper.getDisabledAuthHelper());
        txnTasks.initializeStreamWriters("commitStream", commitWriter, "abortStream",
                abortWriter);
=======
        txnTasks = new StreamTransactionMetadataTasks(streamStore, hostStore, segmentHelperMock,
                executor, "host", connectionFactory, AuthHelper.getDisabledAuthHelper());
        txnTasks.initializeStreamWriters(commitWriter, abortWriter);
>>>>>>> 89abc94a

        // Create ControllerService.
        consumer = new ControllerService(streamStore, streamMetadataTasks, txnTasks,
                segmentHelperMock, executor, null);

        final ScalingPolicy policy1 = ScalingPolicy.fixed(2);
        final StreamConfiguration configuration1 = StreamConfiguration.builder().scalingPolicy(policy1).build();

        // Create stream and scope
        Assert.assertEquals(Controller.CreateScopeStatus.Status.SUCCESS, consumer.createScope(SCOPE).join().getStatus());
        Assert.assertEquals(Controller.CreateStreamStatus.Status.SUCCESS,
                streamMetadataTasks.createStream(SCOPE, STREAM, configuration1, 0).join());

        // Create 2 transactions
        final long lease = 5000;

        VersionedTransactionData txData1 = txnTasks.createTxn(SCOPE, STREAM, lease, null).join().getKey();
        VersionedTransactionData txData2 = txnTasks.createTxn(SCOPE, STREAM, lease, null).join().getKey();

        // Commit the first one
        TxnStatus status = txnTasks.commitTxn(SCOPE, STREAM, txData1.getId(), null).join();
        Assert.assertEquals(TxnStatus.COMMITTING, status);

        // Abort the second one
        status = txnTasks.abortTxn(SCOPE, STREAM, txData2.getId(),
                txData2.getVersion(), null).join();
        Assert.assertEquals(TxnStatus.ABORTING, status);
    }

    @Test(timeout = 60000)
    public void failOverTests() throws Exception {
        // Create mock writer objects.
        EventStreamWriterMock<CommitEvent> commitWriter = new EventStreamWriterMock<>();
        EventStreamWriterMock<AbortEvent> abortWriter = new EventStreamWriterMock<>();
        EventStreamReader<CommitEvent> commitReader = commitWriter.getReader();
        EventStreamReader<AbortEvent> abortReader = abortWriter.getReader();

        txnTasks = new StreamTransactionMetadataTasks(streamStore, segmentHelperMock, executor, "host",
                AuthHelper.getDisabledAuthHelper());

        txnTasks.initializeStreamWriters(commitWriter, abortWriter);

        consumer = new ControllerService(streamStore, streamMetadataTasks, txnTasks,
                segmentHelperMock, executor, null);

        // Create test scope and stream.
        final ScalingPolicy policy1 = ScalingPolicy.fixed(2);
        final StreamConfiguration configuration1 = StreamConfiguration.builder().scalingPolicy(policy1).build();
        Assert.assertEquals(Controller.CreateScopeStatus.Status.SUCCESS, consumer.createScope(SCOPE).join().getStatus());
        Assert.assertEquals(Controller.CreateStreamStatus.Status.SUCCESS,
                streamMetadataTasks.createStream(SCOPE, STREAM, configuration1, System.currentTimeMillis()).join());

        // Set up txn task for creating transactions from a failedHost.
        @Cleanup
<<<<<<< HEAD
        StreamTransactionMetadataTasks failedTxnTasks = new StreamTransactionMetadataTasks(streamStore, 
                segmentHelperMock, executor, "failedHost", AuthHelper.getDisabledAuthHelper());
        failedTxnTasks.initializeStreamWriters("commitStream", new EventStreamWriterMock<>(), "abortStream",
                new EventStreamWriterMock<>());
=======
        StreamTransactionMetadataTasks failedTxnTasks = new StreamTransactionMetadataTasks(streamStore, hostStore,
                segmentHelperMock, executor, "failedHost", connectionFactory, AuthHelper.getDisabledAuthHelper());
        failedTxnTasks.initializeStreamWriters(new EventStreamWriterMock<>(), new EventStreamWriterMock<>());
>>>>>>> 89abc94a

        // Create 3 transactions from failedHost.
        VersionedTransactionData tx1 = failedTxnTasks.createTxn(SCOPE, STREAM, 10000, null).join().getKey();
        VersionedTransactionData tx2 = failedTxnTasks.createTxn(SCOPE, STREAM, 10000, null).join().getKey();
        VersionedTransactionData tx3 = failedTxnTasks.createTxn(SCOPE, STREAM, 10000, null).join().getKey();
        VersionedTransactionData tx4 = failedTxnTasks.createTxn(SCOPE, STREAM, 10000, null).join().getKey();

        // Ping another txn from failedHost.
        PingTxnStatus pingStatus = failedTxnTasks.pingTxn(SCOPE, STREAM, tx4.getId(), 10000, null).join();
        VersionedTransactionData tx4get = streamStore.getTransactionData(SCOPE, STREAM, tx4.getId(), null, executor).join();

        // Validate versions of all txn
        Assert.assertEquals(0, tx1.getVersion().asIntVersion().getIntValue());
        Assert.assertEquals(0, tx2.getVersion().asIntVersion().getIntValue());
        Assert.assertEquals(0, tx3.getVersion().asIntVersion().getIntValue());
        Assert.assertEquals(1, tx4get.getVersion().asIntVersion().getIntValue());
        Assert.assertEquals(PingTxnStatus.Status.OK, pingStatus.getStatus());

        // Validate the txn index.
        Assert.assertEquals(1, streamStore.listHostsOwningTxn().join().size());

        // Change state of one txn to COMMITTING.
        TxnStatus txnStatus2 = streamStore.sealTransaction(SCOPE, STREAM, tx2.getId(), true, Optional.empty(),
                null, executor).thenApply(AbstractMap.SimpleEntry::getKey).join();
        Assert.assertEquals(TxnStatus.COMMITTING, txnStatus2);

        // Change state of another txn to ABORTING.
        TxnStatus txnStatus3 = streamStore.sealTransaction(SCOPE, STREAM, tx3.getId(), false, Optional.empty(),
                null, executor).thenApply(AbstractMap.SimpleEntry::getKey).join();
        Assert.assertEquals(TxnStatus.ABORTING, txnStatus3);

        // Create transaction tasks for sweeping txns from failedHost.
        txnTasks = new StreamTransactionMetadataTasks(streamStore, segmentHelperMock, executor, "host",
                AuthHelper.getDisabledAuthHelper());
        TxnSweeper txnSweeper = new TxnSweeper(streamStore, txnTasks, 100, executor);

        // Before initializing, txnSweeper.sweepFailedHosts would throw an error
        AssertExtensions.assertFutureThrows("IllegalStateException before initialization",
                txnSweeper.sweepFailedProcesses(() -> Collections.singleton("host")),
                ex -> ex instanceof IllegalStateException);

        // Initialize stream writers.
        txnTasks.initializeStreamWriters(commitWriter, abortWriter);

        // Validate that txnTasks is ready.
        assertTrue(txnTasks.isReady());

        // Sweep txns that were being managed by failedHost.
        txnSweeper.sweepFailedProcesses(() -> Collections.singleton("host")).join();

        // Validate that sweeping completes correctly.
        Set<String> listOfHosts = streamStore.listHostsOwningTxn().join();
        Assert.assertEquals(1, listOfHosts.size());
        Assert.assertTrue(listOfHosts.contains("host"));
        Assert.assertEquals(TxnStatus.OPEN,
                streamStore.transactionStatus(SCOPE, STREAM, tx1.getId(), null, executor).join());
        Assert.assertEquals(TxnStatus.COMMITTING,
                streamStore.transactionStatus(SCOPE, STREAM, tx2.getId(), null, executor).join());
        Assert.assertEquals(TxnStatus.ABORTING,
                streamStore.transactionStatus(SCOPE, STREAM, tx3.getId(), null, executor).join());
        Assert.assertEquals(TxnStatus.OPEN,
                streamStore.transactionStatus(SCOPE, STREAM, tx4.getId(), null, executor).join());

        VersionedTransactionData txnData = streamStore.getTransactionData(SCOPE, STREAM, tx1.getId(), null, executor).join();
        Assert.assertEquals(1, txnData.getVersion().asIntVersion().getIntValue());
        txnData = streamStore.getTransactionData(SCOPE, STREAM, tx4.getId(), null, executor).join();
        Assert.assertEquals(2, txnData.getVersion().asIntVersion().getIntValue());

        // Create commit and abort event processors.
        BlockingQueue<CommitEvent> processedCommitEvents = new LinkedBlockingQueue<>();
        BlockingQueue<AbortEvent> processedAbortEvents = new LinkedBlockingQueue<>();
        createEventProcessor("commitRG", "commitStream", commitReader, commitWriter,
                () -> new ConcurrentEventProcessor<>(new CommitRequestHandler(streamStore, streamMetadataTasks, txnTasks, executor, processedCommitEvents), executor));
        createEventProcessor("abortRG", "abortStream", abortReader, abortWriter,
                () -> new ConcurrentEventProcessor<>(new AbortRequestHandler(streamStore, streamMetadataTasks, executor, processedAbortEvents), executor));

        // Wait until the commit event is processed and ensure that the txn state is COMMITTED.
        CommitEvent commitEvent = processedCommitEvents.take();
        assertEquals(tx2.getEpoch(), commitEvent.getEpoch());
        assertEquals(TxnStatus.COMMITTED, streamStore.transactionStatus(SCOPE, STREAM, tx2.getId(), null, executor).join());

        // Wait until 3 abort events are processed and ensure that the txn state is ABORTED.
        Predicate<AbortEvent> predicate = event -> event.getTxid().equals(tx1.getId()) ||
                event.getTxid().equals(tx3.getId()) || event.getTxid().equals(tx4.getId());

        AbortEvent abortEvent1 = processedAbortEvents.take();
        assertTrue(predicate.test(abortEvent1));
        AbortEvent abortEvent2 = processedAbortEvents.take();
        assertTrue(predicate.test(abortEvent2));

        AbortEvent abortEvent3 = processedAbortEvents.take();
        assertTrue(predicate.test(abortEvent3));

        assertEquals(TxnStatus.ABORTED, streamStore.transactionStatus(SCOPE, STREAM, tx1.getId(), null, executor).join());
        assertEquals(TxnStatus.ABORTED, streamStore.transactionStatus(SCOPE, STREAM, tx3.getId(), null, executor).join());
        assertEquals(TxnStatus.ABORTED, streamStore.transactionStatus(SCOPE, STREAM, tx4.getId(), null, executor).join());
    }

    @Test(timeout = 10000)
    public void idempotentOperationsTests() throws CheckpointStoreException, InterruptedException {
        // Create mock writer objects.
        EventStreamWriterMock<CommitEvent> commitWriter = new EventStreamWriterMock<>();
        EventStreamWriterMock<AbortEvent> abortWriter = new EventStreamWriterMock<>();
        EventStreamReader<CommitEvent> commitReader = commitWriter.getReader();
        EventStreamReader<AbortEvent> abortReader = abortWriter.getReader();

        // Create transaction tasks.
<<<<<<< HEAD
        txnTasks = new StreamTransactionMetadataTasks(streamStore, segmentHelperMock, executor, "host",
                AuthHelper.getDisabledAuthHelper());
        txnTasks.initializeStreamWriters("commitStream", commitWriter, "abortStream", abortWriter);
=======
        txnTasks = new StreamTransactionMetadataTasks(streamStore, hostStore, segmentHelperMock, executor, "host",
                connectionFactory, AuthHelper.getDisabledAuthHelper());
        txnTasks.initializeStreamWriters(commitWriter, abortWriter);
>>>>>>> 89abc94a

        consumer = new ControllerService(streamStore, streamMetadataTasks, txnTasks,
                segmentHelperMock, executor, null);

        final ScalingPolicy policy1 = ScalingPolicy.fixed(2);
        final StreamConfiguration configuration1 = StreamConfiguration.builder().scalingPolicy(policy1).build();

        // Create stream and scope
        Assert.assertEquals(Controller.CreateScopeStatus.Status.SUCCESS, consumer.createScope(SCOPE).join().getStatus());
        Assert.assertEquals(Controller.CreateStreamStatus.Status.SUCCESS,
                streamMetadataTasks.createStream(SCOPE, STREAM, configuration1, System.currentTimeMillis()).join());

        // Create 2 transactions
        final long lease = 5000;

        VersionedTransactionData txData1 = txnTasks.createTxn(SCOPE, STREAM, lease, null).join().getKey();
        VersionedTransactionData txData2 = txnTasks.createTxn(SCOPE, STREAM, lease, null).join().getKey();

        UUID tx1 = txData1.getId();
        UUID tx2 = txData2.getId();
        Version tx2Version = txData2.getVersion();

        // Commit the first one
        Assert.assertEquals(TxnStatus.COMMITTING, txnTasks.commitTxn(SCOPE, STREAM, tx1, null).join());

        // Ensure that transaction state is COMMITTING.
        assertEquals(TxnStatus.COMMITTING, streamStore.transactionStatus(SCOPE, STREAM, tx1, null, executor).join());

        // Abort the second one
        Assert.assertEquals(TxnStatus.ABORTING, txnTasks.abortTxn(SCOPE, STREAM, tx2, tx2Version, null).join());

        // Ensure that transactions state is ABORTING.
        assertEquals(TxnStatus.ABORTING, streamStore.transactionStatus(SCOPE, STREAM, tx2, null, executor).join());

        // Ensure that commit (resp. abort) transaction tasks are idempotent
        // when transaction is in COMMITTING state (resp. ABORTING state).
        assertEquals(TxnStatus.COMMITTING, txnTasks.commitTxn(SCOPE, STREAM, tx1, null).join());
        assertEquals(TxnStatus.ABORTING, txnTasks.abortTxn(SCOPE, STREAM, tx2, null, null).join());

        // Create commit and abort event processors.
        BlockingQueue<CommitEvent> processedCommitEvents = new LinkedBlockingQueue<>();
        BlockingQueue<AbortEvent> processedAbortEvents = new LinkedBlockingQueue<>();
        createEventProcessor("commitRG", "commitStream", commitReader, commitWriter,
                () -> new ConcurrentEventProcessor<>(new CommitRequestHandler(streamStore, streamMetadataTasks, txnTasks, executor, processedCommitEvents), executor));
        createEventProcessor("abortRG", "abortStream", abortReader, abortWriter,
                () -> new ConcurrentEventProcessor<>(new AbortRequestHandler(streamStore, streamMetadataTasks, executor, processedAbortEvents), executor));

        // Wait until the commit event is processed and ensure that the txn state is COMMITTED.
        CommitEvent commitEvent = processedCommitEvents.take();
        assertEquals(0, commitEvent.getEpoch());
        assertEquals(TxnStatus.COMMITTED, streamStore.transactionStatus(SCOPE, STREAM, tx1, null, executor).join());

        // Wait until the abort event is processed and ensure that the txn state is ABORTED.
        AbortEvent abortEvent = processedAbortEvents.take();
        assertEquals(tx2, abortEvent.getTxid());
        assertEquals(TxnStatus.ABORTED, streamStore.transactionStatus(SCOPE, STREAM, tx2, null, executor).join());

        // Ensure that commit (resp. abort) transaction tasks are idempotent
        // even after transaction is committed (resp. aborted)
        assertEquals(TxnStatus.COMMITTED, txnTasks.commitTxn(SCOPE, STREAM, tx1, null).join());
        assertEquals(TxnStatus.ABORTED, txnTasks.abortTxn(SCOPE, STREAM, tx2, null, null).join());
    }

    @Test(timeout = 10000)
    public void partialTxnCreationTest() {
        // Create mock writer objects.
        EventStreamWriterMock<CommitEvent> commitWriter = new EventStreamWriterMock<>();
        EventStreamWriterMock<AbortEvent> abortWriter = new EventStreamWriterMock<>();

        // Create transaction tasks.
        txnTasks = new StreamTransactionMetadataTasks(streamStore, 
                SegmentHelperMock.getFailingSegmentHelperMock(), executor, "host", 
                new AuthHelper(this.authEnabled, "secret"));
        txnTasks.initializeStreamWriters(commitWriter, abortWriter);

        // Create ControllerService.
        consumer = new ControllerService(streamStore, streamMetadataTasks, txnTasks,
                segmentHelperMock, executor, null);

        final ScalingPolicy policy1 = ScalingPolicy.fixed(2);
        final StreamConfiguration configuration1 = StreamConfiguration.builder().scalingPolicy(policy1).build();

        // Create stream and scope
        Assert.assertEquals(Controller.CreateScopeStatus.Status.SUCCESS, consumer.createScope(SCOPE).join().getStatus());
        Assert.assertEquals(Controller.CreateStreamStatus.Status.SUCCESS,
                streamMetadataTasks.createStream(SCOPE, STREAM, configuration1, 0).join());

        // Create partial transaction
        final long lease = 10000;

        AssertExtensions.assertFutureThrows("Transaction creation fails, although a new txn id gets added to the store",
                txnTasks.createTxn(SCOPE, STREAM, lease, null),
                e -> e instanceof RuntimeException);

        // Ensure that exactly one transaction is active on the stream.
        Set<UUID> txns = streamStore.getActiveTxns(SCOPE, STREAM, null, executor).join().keySet();
        assertEquals(1, txns.size());

        // Ensure that transaction state is OPEN.
        UUID txn1 = txns.stream().findFirst().get();
        assertEquals(TxnStatus.OPEN, streamStore.transactionStatus(SCOPE, STREAM, txn1, null, executor).join());

        // Ensure that timeout service knows about the transaction.
        assertTrue(txnTasks.getTimeoutService().containsTxn(SCOPE, STREAM, txn1));
    }

    @Test(timeout = 10000)
    public void txnCreationTest() {
        // Create mock writer objects.
        EventStreamWriterMock<CommitEvent> commitWriter = new EventStreamWriterMock<>();
        EventStreamWriterMock<AbortEvent> abortWriter = new EventStreamWriterMock<>();

        StreamMetadataStore streamStoreMock = spy(StreamStoreFactory.createZKStore(zkClient, executor));

        // Create transaction tasks.
        txnTasks = new StreamTransactionMetadataTasks(streamStoreMock, 
                SegmentHelperMock.getSegmentHelperMock(), executor, "host", 
                new AuthHelper(this.authEnabled, "secret"));
        txnTasks.initializeStreamWriters(commitWriter, abortWriter);

        final ScalingPolicy policy1 = ScalingPolicy.fixed(2);
        final StreamConfiguration configuration1 = StreamConfiguration.builder().scalingPolicy(policy1).build();

        // Create stream and scope
        streamStoreMock.createScope(SCOPE).join();
        streamStoreMock.createStream(SCOPE, STREAM, configuration1, System.currentTimeMillis(), null, executor).join();
        streamStoreMock.setState(SCOPE, STREAM, State.ACTIVE, null, executor).join();

        // mock streamMetadataStore.generateTxnId should throw excecption first time.
        // Note: it should be retried.
        // now the id should have been generated
        doAnswer(new Answer<CompletableFuture<UUID>>() {
            AtomicInteger count = new AtomicInteger(0);
            @Override
            public CompletableFuture<UUID> answer(InvocationOnMock invocation) throws Throwable {

                // first time throw exception.
                if (count.getAndIncrement() == 0) {
                    return Futures.failedFuture(StoreException.create(StoreException.Type.WRITE_CONFLICT, "write conflict on counter update"));
                }

                // subsequent times call origin method
                @SuppressWarnings("unchecked")
                CompletableFuture<UUID> future = (CompletableFuture<UUID>) invocation.callRealMethod();
                return future;
            }
        }).when(streamStoreMock).generateTransactionId(eq(SCOPE), eq(STREAM), any(), any());

        doAnswer(new Answer<CompletableFuture<VersionedTransactionData>>() {
            AtomicInteger count = new AtomicInteger(0);

            @Override
            public CompletableFuture<VersionedTransactionData> answer(InvocationOnMock invocation) throws Throwable {
                // first time throw exception.
                if (count.getAndIncrement() == 0) {
                    return Futures.failedFuture(StoreException.create(StoreException.Type.DATA_NOT_FOUND, "Epoch not found"));
                }

                // subsequent times call origin method
                @SuppressWarnings("unchecked")
                CompletableFuture<VersionedTransactionData> future = (CompletableFuture<VersionedTransactionData>) invocation.callRealMethod();
                return future;
            }
        }).when(streamStoreMock).createTransaction(any(), any(), any(), anyLong(), anyLong(), any(), any());
        Pair<VersionedTransactionData, List<StreamSegmentRecord>> txn = txnTasks.createTxn(SCOPE, STREAM, 10000L, null).join();

        // verify that generate transaction id is called 3 times
        verify(streamStoreMock, times(3)).generateTransactionId(any(), any(), any(), any());
        // verify that create transaction is called 2 times
        verify(streamStoreMock, times(2)).createTransaction(any(), any(), any(), anyLong(), anyLong(), any(), any());

        // verify that the txn id that is generated is of type ""
        UUID txnId = txn.getKey().getId();
        assertEquals(0, (int) (txnId.getMostSignificantBits() >> 32));
        assertEquals(2, txnId.getLeastSignificantBits());
    }
    
    @Test(timeout = 10000)
    public void writerInitializationTest() throws Exception {
        EventStreamWriterMock<CommitEvent> commitWriter = new EventStreamWriterMock<>();
        EventStreamWriterMock<AbortEvent> abortWriter = new EventStreamWriterMock<>();
        StreamMetadataStore streamStoreMock = spy(StreamStoreFactory.createZKStore(zkClient, executor));

        // region close before initialize
        txnTasks = new StreamTransactionMetadataTasks(streamStoreMock, 
                SegmentHelperMock.getSegmentHelperMock(), executor, "host", 
                new AuthHelper(this.authEnabled, "secret"));
        CompletableFuture<Void> future = txnTasks.writeCommitEvent(new CommitEvent("scope", "stream", 0));
        assertFalse(future.isDone());

        txnTasks.close();
        AssertExtensions.assertFutureThrows("", future, e -> Exceptions.unwrap(e) instanceof CancellationException);
        // endregion

        // region test initialize writers with client factory
        txnTasks = new StreamTransactionMetadataTasks(streamStoreMock, 
                SegmentHelperMock.getSegmentHelperMock(), executor, "host", 
                new AuthHelper(this.authEnabled, "secret"));

        future = txnTasks.writeCommitEvent(new CommitEvent("scope", "stream", 0));

        EventStreamClientFactory cfMock = mock(EventStreamClientFactory.class);
        ControllerEventProcessorConfig eventProcConfigMock = mock(ControllerEventProcessorConfig.class);
        String commitStream = "commitStream";
        doAnswer(x -> commitStream).when(eventProcConfigMock).getCommitStreamName();
        doAnswer(x -> commitWriter).when(cfMock).createEventWriter(eq(commitStream), any(), any());
        String abortStream = "abortStream";
        doAnswer(x -> abortStream).when(eventProcConfigMock).getAbortStreamName();
        doAnswer(x -> abortWriter).when(cfMock).createEventWriter(eq(abortStream), any(), any());

        // future should not have completed as we have not initialized the writers. 
        assertFalse(future.isDone());
        
        // initialize the writers. write future should have completed now. 
        txnTasks.initializeStreamWriters(cfMock, eventProcConfigMock);

        assertTrue(Futures.await(future));

        txnTasks.close();
        // endregion
        
        // region test method calls and initialize writers with direct writer set up method call
        txnTasks = new StreamTransactionMetadataTasks(streamStoreMock, 
                SegmentHelperMock.getSegmentHelperMock(), executor, "host", 
                new AuthHelper(this.authEnabled, "secret"));

        streamStore.createScope(SCOPE).join();
        streamStore.createStream(SCOPE, STREAM, StreamConfiguration.builder().scalingPolicy(ScalingPolicy.fixed(1)).build(), 1L, null, executor).join();
        streamStore.setState(SCOPE, STREAM, State.ACTIVE, null, executor).join();

        CompletableFuture<Pair<VersionedTransactionData, List<StreamSegmentRecord>>> createFuture = txnTasks.createTxn(SCOPE, STREAM, 100L, null);

        // create and ping transactions should not wait for writer initialization and complete immediately.
        createFuture.join();
        assertTrue(Futures.await(createFuture));
        UUID txnId = createFuture.join().getKey().getId();
        CompletableFuture<PingTxnStatus> pingFuture = txnTasks.pingTxn(SCOPE, STREAM, txnId, 100L, null);
        assertTrue(Futures.await(pingFuture));

        CompletableFuture<TxnStatus> commitFuture = txnTasks.commitTxn(SCOPE, STREAM, txnId, null);
        assertFalse(commitFuture.isDone());

        txnTasks.initializeStreamWriters(commitWriter, abortWriter);
        assertTrue(Futures.await(commitFuture));
        UUID txnId2 = txnTasks.createTxn(SCOPE, STREAM, 100L, null).join().getKey().getId();
        assertTrue(Futures.await(txnTasks.abortTxn(SCOPE, STREAM, txnId2, null, null)));
    }
    
    @Test(timeout = 10000)
    public void writerRoutingKeyTest() throws InterruptedException {
        StreamMetadataStore streamStoreMock = StreamStoreFactory.createZKStore(zkClient, executor);

        txnTasks = new StreamTransactionMetadataTasks(streamStoreMock, 
                SegmentHelperMock.getSegmentHelperMock(), executor, "host", 
                new AuthHelper(this.authEnabled, "secret"));

        streamStore.createScope(SCOPE).join();
        streamStore.createStream(SCOPE, STREAM, StreamConfiguration.builder().scalingPolicy(ScalingPolicy.fixed(1)).build(), 1L, null, executor).join();
        streamStore.setState(SCOPE, STREAM, State.ACTIVE, null, executor).join();

        TestEventStreamWriter<CommitEvent> commitWriter = new TestEventStreamWriter<>();
        TestEventStreamWriter<AbortEvent> abortWriter = new TestEventStreamWriter<>();

        txnTasks.initializeStreamWriters(commitWriter, abortWriter);

        UUID txnId = UUID.randomUUID();
        txnTasks.writeAbortEvent(SCOPE, STREAM, 0, txnId, TxnStatus.ABORTING).join();
        Pair<String, AbortEvent> request = abortWriter.requestsReceived.take();
        assertEquals(request.getKey(), request.getValue().getKey());
        txnTasks.writeAbortEvent(new AbortEvent(SCOPE, STREAM, 0, txnId)).join();
        Pair<String, AbortEvent> request2 = abortWriter.requestsReceived.take();
        assertEquals(request2.getKey(), request2.getValue().getKey());
        // verify that both use the same key
        assertEquals(request.getKey(), request2.getKey());

        txnTasks.writeCommitEvent(SCOPE, STREAM, 0, txnId, TxnStatus.COMMITTING).join();
        Pair<String, CommitEvent> request3 = commitWriter.requestsReceived.take();
        assertEquals(request3.getKey(), request3.getValue().getKey());
        txnTasks.writeCommitEvent(new CommitEvent(SCOPE, STREAM, 0)).join();
        Pair<String, CommitEvent> request4 = commitWriter.requestsReceived.take();
        assertEquals(request4.getKey(), request4.getValue().getKey());
        // verify that both use the same key
        assertEquals(request3.getKey(), request4.getKey());
    }

    private static class TestEventStreamWriter<T extends ControllerEvent> implements EventStreamWriter<T> {
        LinkedBlockingQueue<Pair<String, T>> requestsReceived = new LinkedBlockingQueue<>();

        @Override
        public CompletableFuture<Void> writeEvent(T event) {
            requestsReceived.offer(new ImmutablePair<>(null, event));
            return CompletableFuture.completedFuture(null);
        }

        @Override
        public CompletableFuture<Void> writeEvent(String routingKey, T event) {
            requestsReceived.offer(new ImmutablePair<>(routingKey, event));
            return CompletableFuture.completedFuture(null);
        }

        @Override
        public Transaction<T> beginTxn() {
            return null;
        }

        @Override
        public Transaction<T> getTxn(UUID transactionId) {
            return null;
        }

        @Override
        public EventWriterConfig getConfig() {
            return null;
        }

        @Override
        public void flush() {

        }

        @Override
        public void close() {

        }
    }

    private <T extends ControllerEvent> void createEventProcessor(final String readerGroupName,
                              final String streamName,
                              final EventStreamReader<T> reader,
                              final EventStreamWriter<T> writer,
                              Supplier<EventProcessor<T>> factory) throws CheckpointStoreException {
        EventStreamClientFactory clientFactory = Mockito.mock(EventStreamClientFactory.class);
        Mockito.when(clientFactory.<T>createReader(anyString(), anyString(), any(), any())).thenReturn(reader);
        Mockito.when(clientFactory.<T>createEventWriter(anyString(), any(), any())).thenReturn(writer);

        ReaderGroup readerGroup = Mockito.mock(ReaderGroup.class);
        Mockito.when(readerGroup.getGroupName()).thenReturn(readerGroupName);

        ReaderGroupManager readerGroupManager = Mockito.mock(ReaderGroupManager.class);

        EventProcessorSystemImpl system = new EventProcessorSystemImpl("system", "host", SCOPE, clientFactory, readerGroupManager);

        EventProcessorGroupConfig eventProcessorConfig = EventProcessorGroupConfigImpl.builder()
                .eventProcessorCount(1)
                .readerGroupName(readerGroupName)
                .streamName(streamName)
                .checkpointConfig(CheckpointConfig.periodic(1, 1))
                .build();

        EventProcessorConfig<T> config = EventProcessorConfig.<T>builder()
                .config(eventProcessorConfig)
                .decider(ExceptionHandler.DEFAULT_EXCEPTION_HANDLER)
                .serializer(new EventSerializer<>())
                .supplier(factory)
                .build();

        system.createEventProcessorGroup(config, CheckpointStoreFactory.createInMemoryStore());
    }

    public static class RegularBookKeeperLogTests extends StreamTransactionMetadataTasksTest {
        @Override
        @Before
        public void setup() {
            this.authEnabled = true;
            super.setup();
        }
    }
}
<|MERGE_RESOLUTION|>--- conflicted
+++ resolved
@@ -213,16 +213,9 @@
         Mockito.when(abortWriter.writeEvent(anyString(), any())).thenAnswer(new SequenceAnswer<>(abortWriterResponses));
 
         // Create transaction tasks.
-<<<<<<< HEAD
         txnTasks = new StreamTransactionMetadataTasks(streamStore, segmentHelperMock,
                 executor, "host", AuthHelper.getDisabledAuthHelper());
-        txnTasks.initializeStreamWriters("commitStream", commitWriter, "abortStream",
-                abortWriter);
-=======
-        txnTasks = new StreamTransactionMetadataTasks(streamStore, hostStore, segmentHelperMock,
-                executor, "host", connectionFactory, AuthHelper.getDisabledAuthHelper());
         txnTasks.initializeStreamWriters(commitWriter, abortWriter);
->>>>>>> 89abc94a
 
         // Create ControllerService.
         consumer = new ControllerService(streamStore, streamMetadataTasks, txnTasks,
@@ -277,16 +270,9 @@
 
         // Set up txn task for creating transactions from a failedHost.
         @Cleanup
-<<<<<<< HEAD
         StreamTransactionMetadataTasks failedTxnTasks = new StreamTransactionMetadataTasks(streamStore, 
                 segmentHelperMock, executor, "failedHost", AuthHelper.getDisabledAuthHelper());
-        failedTxnTasks.initializeStreamWriters("commitStream", new EventStreamWriterMock<>(), "abortStream",
-                new EventStreamWriterMock<>());
-=======
-        StreamTransactionMetadataTasks failedTxnTasks = new StreamTransactionMetadataTasks(streamStore, hostStore,
-                segmentHelperMock, executor, "failedHost", connectionFactory, AuthHelper.getDisabledAuthHelper());
         failedTxnTasks.initializeStreamWriters(new EventStreamWriterMock<>(), new EventStreamWriterMock<>());
->>>>>>> 89abc94a
 
         // Create 3 transactions from failedHost.
         VersionedTransactionData tx1 = failedTxnTasks.createTxn(SCOPE, STREAM, 10000, null).join().getKey();
@@ -394,15 +380,9 @@
         EventStreamReader<AbortEvent> abortReader = abortWriter.getReader();
 
         // Create transaction tasks.
-<<<<<<< HEAD
         txnTasks = new StreamTransactionMetadataTasks(streamStore, segmentHelperMock, executor, "host",
                 AuthHelper.getDisabledAuthHelper());
-        txnTasks.initializeStreamWriters("commitStream", commitWriter, "abortStream", abortWriter);
-=======
-        txnTasks = new StreamTransactionMetadataTasks(streamStore, hostStore, segmentHelperMock, executor, "host",
-                connectionFactory, AuthHelper.getDisabledAuthHelper());
         txnTasks.initializeStreamWriters(commitWriter, abortWriter);
->>>>>>> 89abc94a
 
         consumer = new ControllerService(streamStore, streamMetadataTasks, txnTasks,
                 segmentHelperMock, executor, null);
