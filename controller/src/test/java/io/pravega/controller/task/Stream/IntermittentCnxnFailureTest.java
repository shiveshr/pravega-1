/**
 * Copyright (c) 2017 Dell Inc., or its subsidiaries. All Rights Reserved.
 *
 * Licensed under the Apache License, Version 2.0 (the "License");
 * you may not use this file except in compliance with the License.
 * You may obtain a copy of the License at
 *
 *     http://www.apache.org/licenses/LICENSE-2.0
 */
package io.pravega.controller.task.Stream;

import io.pravega.client.ClientConfig;
import io.pravega.client.netty.impl.ConnectionFactory;
import io.pravega.client.netty.impl.ConnectionFactoryImpl;
import io.pravega.client.stream.ScalingPolicy;
import io.pravega.client.stream.StreamConfiguration;
import io.pravega.common.Exceptions;
import io.pravega.common.concurrent.ExecutorServiceHelpers;
import io.pravega.common.concurrent.Futures;
import io.pravega.common.tracing.RequestTracker;
import io.pravega.common.util.Retry;
import io.pravega.controller.server.ControllerService;
import io.pravega.controller.server.SegmentHelper;
import io.pravega.controller.server.rpc.auth.AuthHelper;
import io.pravega.controller.store.host.HostControllerStore;
import io.pravega.controller.store.host.HostStoreFactory;
import io.pravega.controller.store.host.impl.HostMonitorConfigImpl;
import io.pravega.controller.store.stream.BucketStore;
import io.pravega.controller.store.stream.StoreException;
import io.pravega.controller.store.stream.StreamMetadataStore;
import io.pravega.controller.store.stream.StreamStoreFactory;
import io.pravega.controller.store.task.TaskMetadataStore;
import io.pravega.controller.store.task.TaskStoreFactory;
import io.pravega.controller.stream.api.grpc.v1.Controller;
import io.pravega.controller.util.Config;
import io.pravega.test.common.TestingServerStarter;
import java.util.concurrent.CompletableFuture;
import java.util.concurrent.CompletionException;
import java.util.concurrent.Executors;
import java.util.concurrent.ScheduledExecutorService;
import java.util.concurrent.atomic.AtomicBoolean;
import org.apache.curator.framework.CuratorFramework;
import org.apache.curator.framework.CuratorFrameworkFactory;
import org.apache.curator.retry.ExponentialBackoffRetry;
import org.apache.curator.test.TestingServer;
import org.junit.After;
import org.junit.Assert;
import org.junit.Before;
import org.junit.Test;

import static org.junit.Assert.assertEquals;
import static org.junit.Assert.assertTrue;
import static org.mockito.ArgumentMatchers.any;
import static org.mockito.ArgumentMatchers.anyInt;
import static org.mockito.ArgumentMatchers.anyLong;
import static org.mockito.ArgumentMatchers.anyString;
import static org.mockito.Mockito.doReturn;
import static org.mockito.Mockito.spy;

public class IntermittentCnxnFailureTest {

    private static final String SCOPE = "scope";
    private final String stream1 = "stream1";
    private final ScheduledExecutorService executor = Executors.newScheduledThreadPool(10);

    private ControllerService controllerService;

    private CuratorFramework zkClient;
    private TestingServer zkServer;

    private StreamMetadataStore streamStore;
    private BucketStore bucketStore;
    private StreamMetadataTasks streamMetadataTasks;
    private StreamTransactionMetadataTasks streamTransactionMetadataTasks;

    private SegmentHelper segmentHelperMock;
    private RequestTracker requestTracker = new RequestTracker(true);
    private ConnectionFactory connectionFactory;
    
    @Before
    public void setup() throws Exception {
        zkServer = new TestingServerStarter().start();
        zkServer.start();
        zkClient = CuratorFrameworkFactory.newClient(zkServer.getConnectString(),
                new ExponentialBackoffRetry(200, 10, 5000));
        zkClient.start();

        streamStore = StreamStoreFactory.createZKStore(zkClient, executor);
        bucketStore = StreamStoreFactory.createZKBucketStore(zkClient, executor);
        TaskMetadataStore taskMetadataStore = TaskStoreFactory.createZKStore(zkClient, executor);
        HostControllerStore hostStore = HostStoreFactory.createInMemoryStore(HostMonitorConfigImpl.dummyConfig());
        ConnectionFactoryImpl connectionFactory = new ConnectionFactoryImpl(ClientConfig.builder().build());

<<<<<<< HEAD
        segmentHelperMock = spy(new SegmentHelper(hostStore, connectionFactory, AuthHelper.getDisabledAuthHelper()));
=======
        segmentHelperMock = spy(new SegmentHelper(connectionFactory, hostStore));
>>>>>>> d58e983d

        doReturn(Controller.NodeUri.newBuilder().setEndpoint("localhost").setPort(Config.SERVICE_PORT).build()).when(segmentHelperMock).getSegmentUri(
                anyString(), anyString(), anyInt());

<<<<<<< HEAD
        connectionFactory = new ConnectionFactoryImpl(ClientConfig.builder().build());
        streamMetadataTasks = new StreamMetadataTasks(streamStore, bucketStore, taskMetadataStore, segmentHelperMock,
                executor, "host", requestTracker);

        streamTransactionMetadataTasks = new StreamTransactionMetadataTasks(streamStore, segmentHelperMock, executor, "host");
=======
        streamMetadataTasks = new StreamMetadataTasks(streamStore, bucketStore, taskMetadataStore, segmentHelperMock,
                executor, "host", AuthHelper.getDisabledAuthHelper(), requestTracker);

        streamTransactionMetadataTasks = new StreamTransactionMetadataTasks(
                streamStore, segmentHelperMock, executor, "host", AuthHelper.getDisabledAuthHelper());
>>>>>>> d58e983d

        controllerService = new ControllerService(streamStore, streamMetadataTasks,
                streamTransactionMetadataTasks, segmentHelperMock, executor, null);

        controllerService.createScope(SCOPE).get();
    }

    @After
    public void tearDown() throws Exception {
        streamMetadataTasks.close();
        streamTransactionMetadataTasks.close();
        streamStore.close();
        zkClient.close();
        zkServer.close();
        connectionFactory.close();
        ExecutorServiceHelpers.shutdown(executor);
    }

    @Test
    public void createStreamTest() throws Exception {
        final ScalingPolicy policy1 = ScalingPolicy.fixed(2);
        final StreamConfiguration configuration1 = StreamConfiguration.builder().scalingPolicy(policy1).build();

        // start stream creation in background/asynchronously.
        // the connection to server will fail and should be retried
        controllerService.createStream(SCOPE, stream1, configuration1, System.currentTimeMillis());

        // Stream should not have been created and while trying to access any stream metadata
        // we should get illegalStateException
        try {
            Retry.withExpBackoff(10, 10, 4)
                    .retryingOn(StoreException.DataNotFoundException.class)
                    .throwingOn(IllegalStateException.class)
                    .run(() -> {
                        Futures.getAndHandleExceptions(streamStore.getConfiguration(SCOPE, stream1, null, executor),
                                CompletionException::new);
                        return null;
                    });
        } catch (CompletionException ex) {
            Assert.assertEquals(Exceptions.unwrap(ex).getMessage(), "stream state unknown");
            assertEquals(Exceptions.unwrap(ex).getClass(), IllegalStateException.class);
        }

        // Mock createSegment to return success.
        doReturn(CompletableFuture.completedFuture(true)).when(segmentHelperMock).createSegment(
<<<<<<< HEAD
                anyString(), anyString(), anyInt(), any(), anyString(), anyLong());
=======
                anyString(), anyString(), anyInt(), any(), any(), anyLong());
>>>>>>> d58e983d

        AtomicBoolean result = new AtomicBoolean(false);
        Retry.withExpBackoff(10, 10, 4)
                .retryingOn(IllegalStateException.class)
                .throwingOn(RuntimeException.class)
                .run(() -> {
                    Futures.getAndHandleExceptions(
                            streamStore.getConfiguration(SCOPE, stream1, null, executor)
                                    .thenAccept(configuration -> result.set(configuration.equals(configuration1))),
                            CompletionException::new);
                    return null;
                });

        assertTrue(result.get());
    }
}<|MERGE_RESOLUTION|>--- conflicted
+++ resolved
@@ -91,28 +91,17 @@
         HostControllerStore hostStore = HostStoreFactory.createInMemoryStore(HostMonitorConfigImpl.dummyConfig());
         ConnectionFactoryImpl connectionFactory = new ConnectionFactoryImpl(ClientConfig.builder().build());
 
-<<<<<<< HEAD
-        segmentHelperMock = spy(new SegmentHelper(hostStore, connectionFactory, AuthHelper.getDisabledAuthHelper()));
-=======
         segmentHelperMock = spy(new SegmentHelper(connectionFactory, hostStore));
->>>>>>> d58e983d
 
         doReturn(Controller.NodeUri.newBuilder().setEndpoint("localhost").setPort(Config.SERVICE_PORT).build()).when(segmentHelperMock).getSegmentUri(
                 anyString(), anyString(), anyInt());
 
-<<<<<<< HEAD
         connectionFactory = new ConnectionFactoryImpl(ClientConfig.builder().build());
-        streamMetadataTasks = new StreamMetadataTasks(streamStore, bucketStore, taskMetadataStore, segmentHelperMock,
-                executor, "host", requestTracker);
-
-        streamTransactionMetadataTasks = new StreamTransactionMetadataTasks(streamStore, segmentHelperMock, executor, "host");
-=======
         streamMetadataTasks = new StreamMetadataTasks(streamStore, bucketStore, taskMetadataStore, segmentHelperMock,
                 executor, "host", AuthHelper.getDisabledAuthHelper(), requestTracker);
 
         streamTransactionMetadataTasks = new StreamTransactionMetadataTasks(
                 streamStore, segmentHelperMock, executor, "host", AuthHelper.getDisabledAuthHelper());
->>>>>>> d58e983d
 
         controllerService = new ControllerService(streamStore, streamMetadataTasks,
                 streamTransactionMetadataTasks, segmentHelperMock, executor, null);
@@ -158,11 +147,7 @@
 
         // Mock createSegment to return success.
         doReturn(CompletableFuture.completedFuture(true)).when(segmentHelperMock).createSegment(
-<<<<<<< HEAD
-                anyString(), anyString(), anyInt(), any(), anyString(), anyLong());
-=======
                 anyString(), anyString(), anyInt(), any(), any(), anyLong());
->>>>>>> d58e983d
 
         AtomicBoolean result = new AtomicBoolean(false);
         Retry.withExpBackoff(10, 10, 4)
