--- conflicted
+++ resolved
@@ -96,14 +96,9 @@
         doReturn(Controller.NodeUri.newBuilder().setEndpoint("localhost").setPort(Config.SERVICE_PORT).build()).when(segmentHelperMock).getSegmentUri(
                 anyString(), anyString(), anyInt());
 
-<<<<<<< HEAD
+        connectionFactory = new ConnectionFactoryImpl(ClientConfig.builder().build());
         streamMetadataTasks = new StreamMetadataTasks(streamStore, bucketStore, taskMetadataStore, segmentHelperMock,
                 executor, "host", AuthHelper.getDisabledAuthHelper(), requestTracker);
-=======
-        connectionFactory = new ConnectionFactoryImpl(ClientConfig.builder().build());
-        streamMetadataTasks = new StreamMetadataTasks(streamStore, bucketStore, hostStore, taskMetadataStore, segmentHelperMock,
-                executor, "host", connectionFactory, AuthHelper.getDisabledAuthHelper(), requestTracker);
->>>>>>> 583bbf23
 
         streamTransactionMetadataTasks = new StreamTransactionMetadataTasks(
                 streamStore, segmentHelperMock, executor, "host", AuthHelper.getDisabledAuthHelper());
