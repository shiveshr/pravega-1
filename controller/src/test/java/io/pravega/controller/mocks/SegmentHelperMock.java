--- conflicted
+++ resolved
@@ -9,7 +9,6 @@
  */
 package io.pravega.controller.mocks;
 
-<<<<<<< HEAD
 import io.netty.buffer.Unpooled;
 import io.pravega.client.netty.impl.ConnectionFactory;
 import io.pravega.client.tables.impl.IteratorState;
@@ -21,26 +20,18 @@
 import io.pravega.client.tables.impl.TableKey;
 import io.pravega.client.tables.impl.TableKeyImpl;
 import io.pravega.client.tables.impl.TableSegment;
-=======
-import io.pravega.client.netty.impl.ConnectionFactory;
->>>>>>> ce6ad016
 import io.pravega.common.concurrent.Futures;
 import io.pravega.common.util.BitConverter;
 import io.pravega.controller.server.SegmentHelper;
-<<<<<<< HEAD
 import io.pravega.controller.server.WireCommandFailedException;
 import io.pravega.controller.server.rpc.auth.AuthHelper;
 import io.pravega.controller.store.host.HostControllerStore;
 import io.pravega.controller.store.host.HostStoreFactory;
 import io.pravega.controller.store.host.impl.HostMonitorConfigImpl;
-=======
-import io.pravega.controller.store.host.HostControllerStore;
->>>>>>> ce6ad016
 import io.pravega.controller.stream.api.grpc.v1.Controller.NodeUri;
 import io.pravega.shared.protocol.netty.WireCommandType;
 import io.pravega.shared.protocol.netty.WireCommands;
 
-<<<<<<< HEAD
 import java.nio.ByteBuffer;
 import java.util.Collections;
 import java.util.Comparator;
@@ -49,57 +40,27 @@
 import java.util.List;
 import java.util.Map;
 import java.util.Optional;
-=======
->>>>>>> ce6ad016
 import java.util.concurrent.CompletableFuture;
 import java.util.concurrent.ScheduledExecutorService;
 import java.util.concurrent.atomic.AtomicLong;
 import java.util.stream.Collectors;
 
-import static org.mockito.ArgumentMatchers.*;
-import static org.mockito.Mockito.doAnswer;
-import static org.mockito.Mockito.doReturn;
-import static org.mockito.Mockito.mock;
-import static org.mockito.Mockito.spy;
+import static org.mockito.ArgumentMatchers.any;
+import static org.mockito.ArgumentMatchers.anyBoolean;
+import static org.mockito.ArgumentMatchers.anyInt;
+import static org.mockito.ArgumentMatchers.anyLong;
+import static org.mockito.ArgumentMatchers.anyString;
+import static org.mockito.Mockito.*;
 
 public class SegmentHelperMock {
     private static final int SERVICE_PORT = 12345;
-<<<<<<< HEAD
-    public static SegmentHelper getSegmentHelperMock(HostControllerStore hostControllerStore, ConnectionFactory clientCF, AuthHelper authHelper) {
-        SegmentHelper helper = spy(new SegmentHelper(hostControllerStore, clientCF, authHelper));
-=======
     public static SegmentHelper getSegmentHelperMock() {
         SegmentHelper helper = spy(new SegmentHelper(mock(ConnectionFactory.class), mock(HostControllerStore.class)));
->>>>>>> ce6ad016
 
         doReturn(NodeUri.newBuilder().setEndpoint("localhost").setPort(SERVICE_PORT).build()).when(helper).getSegmentUri(
                 anyString(), anyString(), anyLong());
 
         doReturn(CompletableFuture.completedFuture(true)).when(helper).sealSegment(
-<<<<<<< HEAD
-                anyString(), anyString(), anyLong(), anyString(), anyLong());
-
-        doReturn(CompletableFuture.completedFuture(true)).when(helper).createSegment(
-                anyString(), anyString(), anyLong(), any(), anyString(), anyLong());
-
-        doReturn(CompletableFuture.completedFuture(true)).when(helper).deleteSegment(
-                anyString(), anyString(), anyLong(), anyString(), anyLong());
-
-        doReturn(CompletableFuture.completedFuture(true)).when(helper).createTransaction(
-                anyString(), anyString(), anyLong(), any(), anyString());
-
-        doReturn(CompletableFuture.completedFuture(true)).when(helper).abortTransaction(
-                anyString(), anyString(), anyLong(), any(), anyString());
-
-        doReturn(CompletableFuture.completedFuture(true)).when(helper).commitTransaction(
-                anyString(), anyString(), anyLong(), anyLong(), any(), anyString());
-
-        doReturn(CompletableFuture.completedFuture(true)).when(helper).updatePolicy(
-                anyString(), anyString(), any(), anyLong(), anyString(), anyLong());
-
-        doReturn(CompletableFuture.completedFuture(true)).when(helper).truncateSegment(
-                anyString(), anyString(), anyLong(), anyLong(), anyString(), anyLong());
-=======
                 anyString(), anyString(), anyLong(), any(), anyLong());
 
         doReturn(CompletableFuture.completedFuture(true)).when(helper).createSegment(
@@ -122,7 +83,6 @@
 
         doReturn(CompletableFuture.completedFuture(true)).when(helper).truncateSegment(
                 anyString(), anyString(), anyLong(), anyLong(), any(), anyLong());
->>>>>>> ce6ad016
 
         doReturn(CompletableFuture.completedFuture(new WireCommands.StreamSegmentInfo(0L, "", true, true, false, 0L, 0L, 0L))).when(helper).getSegmentInfo(
                 anyString(), anyString(), anyLong(), anyString());
@@ -130,51 +90,38 @@
         return helper;
     }
 
-<<<<<<< HEAD
-    public static SegmentHelper getFailingSegmentHelperMock(HostControllerStore hostControllerStore, ConnectionFactory clientCF, AuthHelper authHelper) {
-        SegmentHelper helper = spy(new SegmentHelper(hostControllerStore, clientCF, authHelper));
-=======
     public static SegmentHelper getFailingSegmentHelperMock() {
         SegmentHelper helper = spy(new SegmentHelper(mock(ConnectionFactory.class), mock(HostControllerStore.class)));
->>>>>>> ce6ad016
 
         doReturn(NodeUri.newBuilder().setEndpoint("localhost").setPort(SERVICE_PORT).build()).when(helper).getSegmentUri(
                 anyString(), anyString(), anyLong());
 
         doReturn(Futures.failedFuture(new RuntimeException())).when(helper).sealSegment(
-<<<<<<< HEAD
-                anyString(), anyString(), anyLong(), anyString(), anyLong());
+                anyString(), anyString(), anyLong(), any(), anyLong());
 
         doReturn(Futures.failedFuture(new RuntimeException())).when(helper).createSegment(
-                anyString(), anyString(), anyLong(), any(), anyString(), anyLong());
+                anyString(), anyString(), anyLong(), any(), any(), anyLong());
 
         doReturn(Futures.failedFuture(new RuntimeException())).when(helper).deleteSegment(
-                anyString(), anyString(), anyLong(), anyString(), anyLong());
+                anyString(), anyString(), anyLong(), any(), anyLong());
 
         doReturn(Futures.failedFuture(new RuntimeException())).when(helper).createTransaction(
-                anyString(), anyString(), anyLong(), any(), anyString());
+                anyString(), anyString(), anyLong(), any(), any());
 
         doReturn(Futures.failedFuture(new RuntimeException())).when(helper).abortTransaction(
-                anyString(), anyString(), anyLong(), any(), anyString());
+                anyString(), anyString(), anyLong(), any(), any());
 
         doReturn(Futures.failedFuture(new RuntimeException())).when(helper).commitTransaction(
-                anyString(), anyString(), anyLong(), anyLong(), any(), anyString());
+                anyString(), anyString(), anyLong(), anyLong(), any(), any());
 
         doReturn(Futures.failedFuture(new RuntimeException())).when(helper).updatePolicy(
-                anyString(), anyString(), any(), anyLong(), anyString(), anyLong());
+                anyString(), anyString(), any(), anyLong(), any(), anyLong());
 
         return helper;
     }
 
     public static SegmentHelper getSegmentHelperMockForTables(ScheduledExecutorService executor) {
-        HostControllerStore hostStore = HostStoreFactory.createInMemoryStore(HostMonitorConfigImpl.dummyConfig());
-        ConnectionFactory connectionFactory = mock(ConnectionFactory.class);
-        return getSegmentHelperMockForTables(hostStore, connectionFactory, AuthHelper.getDisabledAuthHelper(), executor);
-    }
-    
-    public static SegmentHelper getSegmentHelperMockForTables(HostControllerStore hostControllerStore, ConnectionFactory clientCF, 
-                                                              AuthHelper authHelper, ScheduledExecutorService executor) {
-        SegmentHelper helper = getSegmentHelperMock(hostControllerStore, clientCF, authHelper);
+        SegmentHelper helper = getSegmentHelperMock();
         final Object lock = new Object();
         final Map<String, Map<ByteBuffer, TableEntry<byte[], byte[]>>> mapOfTables = new HashMap<>();
         final Map<String, Map<ByteBuffer, Long>> mapOfTablesPosition = new HashMap<>();
@@ -338,27 +285,6 @@
                                         WireCommandFailedException.Reason.TableKeyBadVersion);
                             }
                         });
-=======
-                anyString(), anyString(), anyLong(), any(), anyLong());
-
-        doReturn(Futures.failedFuture(new RuntimeException())).when(helper).createSegment(
-                anyString(), anyString(), anyLong(), any(), any(), anyLong());
-
-        doReturn(Futures.failedFuture(new RuntimeException())).when(helper).deleteSegment(
-                anyString(), anyString(), anyLong(), any(), anyLong());
-
-        doReturn(Futures.failedFuture(new RuntimeException())).when(helper).createTransaction(
-                anyString(), anyString(), anyLong(), any(), any());
-
-        doReturn(Futures.failedFuture(new RuntimeException())).when(helper).abortTransaction(
-                anyString(), anyString(), anyLong(), any(), any());
-
-        doReturn(Futures.failedFuture(new RuntimeException())).when(helper).commitTransaction(
-                anyString(), anyString(), anyLong(), anyLong(), any(), any());
-
-        doReturn(Futures.failedFuture(new RuntimeException())).when(helper).updatePolicy(
-                anyString(), anyString(), any(), anyLong(), any(), anyLong());
->>>>>>> ce6ad016
 
                         return resultList;
                     }
