--- conflicted
+++ resolved
@@ -20,23 +20,13 @@
 import io.pravega.client.tables.impl.TableKey;
 import io.pravega.client.tables.impl.TableKeyImpl;
 import io.pravega.client.tables.impl.TableSegment;
-<<<<<<< HEAD
 import io.pravega.client.ClientConfig;
 import io.pravega.client.netty.impl.ConnectionFactoryImpl;
-=======
->>>>>>> d58e983d
 import io.pravega.common.concurrent.Futures;
 import io.pravega.common.util.BitConverter;
 import io.pravega.controller.server.SegmentHelper;
 import io.pravega.controller.server.WireCommandFailedException;
-<<<<<<< HEAD
-import io.pravega.controller.server.rpc.auth.AuthHelper;
 import io.pravega.controller.store.host.HostControllerStore;
-import io.pravega.controller.store.host.HostStoreFactory;
-import io.pravega.controller.store.host.impl.HostMonitorConfigImpl;
-=======
-import io.pravega.controller.store.host.HostControllerStore;
->>>>>>> d58e983d
 import io.pravega.controller.stream.api.grpc.v1.Controller.NodeUri;
 import io.pravega.shared.protocol.netty.WireCommandType;
 import io.pravega.shared.protocol.netty.WireCommands;
@@ -54,18 +44,6 @@
 import java.util.concurrent.atomic.AtomicLong;
 import java.util.stream.Collectors;
 
-<<<<<<< HEAD
-import static org.mockito.ArgumentMatchers.*;
-import static org.mockito.Mockito.doAnswer;
-import static org.mockito.Mockito.doReturn;
-import static org.mockito.Mockito.mock;
-import static org.mockito.Mockito.spy;
-
-public class SegmentHelperMock {
-    private static final int SERVICE_PORT = 12345;
-    public static SegmentHelper getSegmentHelperMock(HostControllerStore hostControllerStore, ConnectionFactory clientCF, AuthHelper authHelper) {
-        SegmentHelper helper = spy(new SegmentHelper(hostControllerStore, clientCF, authHelper));
-=======
 import static org.mockito.ArgumentMatchers.any;
 import static org.mockito.ArgumentMatchers.anyBoolean;
 import static org.mockito.ArgumentMatchers.anyInt;
@@ -77,36 +55,11 @@
     private static final int SERVICE_PORT = 12345;
     public static SegmentHelper getSegmentHelperMock() {
         SegmentHelper helper = spy(new SegmentHelper(mock(ConnectionFactory.class), mock(HostControllerStore.class)));
->>>>>>> d58e983d
 
         doReturn(NodeUri.newBuilder().setEndpoint("localhost").setPort(SERVICE_PORT).build()).when(helper).getSegmentUri(
                 anyString(), anyString(), anyLong());
 
         doReturn(CompletableFuture.completedFuture(true)).when(helper).sealSegment(
-<<<<<<< HEAD
-                anyString(), anyString(), anyLong(), anyString(), anyLong());
-
-        doReturn(CompletableFuture.completedFuture(true)).when(helper).createSegment(
-                anyString(), anyString(), anyLong(), any(), anyString(), anyLong());
-
-        doReturn(CompletableFuture.completedFuture(true)).when(helper).deleteSegment(
-                anyString(), anyString(), anyLong(), anyString(), anyLong());
-
-        doReturn(CompletableFuture.completedFuture(true)).when(helper).createTransaction(
-                anyString(), anyString(), anyLong(), any(), anyString());
-
-        doReturn(CompletableFuture.completedFuture(true)).when(helper).abortTransaction(
-                anyString(), anyString(), anyLong(), any(), anyString());
-
-        doReturn(CompletableFuture.completedFuture(true)).when(helper).commitTransaction(
-                anyString(), anyString(), anyLong(), anyLong(), any(), anyString());
-
-        doReturn(CompletableFuture.completedFuture(true)).when(helper).updatePolicy(
-                anyString(), anyString(), any(), anyLong(), anyString(), anyLong());
-
-        doReturn(CompletableFuture.completedFuture(true)).when(helper).truncateSegment(
-                anyString(), anyString(), anyLong(), anyLong(), anyString(), anyLong());
-=======
                 anyString(), anyString(), anyLong(), any(), anyLong());
 
         doReturn(CompletableFuture.completedFuture(true)).when(helper).createSegment(
@@ -129,7 +82,6 @@
 
         doReturn(CompletableFuture.completedFuture(true)).when(helper).truncateSegment(
                 anyString(), anyString(), anyLong(), anyLong(), any(), anyLong());
->>>>>>> d58e983d
 
         doReturn(CompletableFuture.completedFuture(new WireCommands.StreamSegmentInfo(0L, "", true, true, false, 0L, 0L, 0L))).when(helper).getSegmentInfo(
                 anyString(), anyString(), anyLong(), anyString());
@@ -137,39 +89,13 @@
         return helper;
     }
 
-<<<<<<< HEAD
-    public static SegmentHelper getFailingSegmentHelperMock(HostControllerStore hostControllerStore, ConnectionFactory clientCF, AuthHelper authHelper) {
-        SegmentHelper helper = spy(new SegmentHelper(hostControllerStore, clientCF, authHelper));
-=======
     public static SegmentHelper getFailingSegmentHelperMock() {
         SegmentHelper helper = spy(new SegmentHelper(mock(ConnectionFactory.class), mock(HostControllerStore.class)));
->>>>>>> d58e983d
 
         doReturn(NodeUri.newBuilder().setEndpoint("localhost").setPort(SERVICE_PORT).build()).when(helper).getSegmentUri(
                 anyString(), anyString(), anyLong());
 
         doReturn(Futures.failedFuture(new RuntimeException())).when(helper).sealSegment(
-<<<<<<< HEAD
-                anyString(), anyString(), anyLong(), anyString(), anyLong());
-
-        doReturn(Futures.failedFuture(new RuntimeException())).when(helper).createSegment(
-                anyString(), anyString(), anyLong(), any(), anyString(), anyLong());
-
-        doReturn(Futures.failedFuture(new RuntimeException())).when(helper).deleteSegment(
-                anyString(), anyString(), anyLong(), anyString(), anyLong());
-
-        doReturn(Futures.failedFuture(new RuntimeException())).when(helper).createTransaction(
-                anyString(), anyString(), anyLong(), any(), anyString());
-
-        doReturn(Futures.failedFuture(new RuntimeException())).when(helper).abortTransaction(
-                anyString(), anyString(), anyLong(), any(), anyString());
-
-        doReturn(Futures.failedFuture(new RuntimeException())).when(helper).commitTransaction(
-                anyString(), anyString(), anyLong(), anyLong(), any(), anyString());
-
-        doReturn(Futures.failedFuture(new RuntimeException())).when(helper).updatePolicy(
-                anyString(), anyString(), any(), anyLong(), anyString(), anyLong());
-=======
                 anyString(), anyString(), anyLong(), any(), anyLong());
 
         doReturn(Futures.failedFuture(new RuntimeException())).when(helper).createSegment(
@@ -189,24 +115,12 @@
 
         doReturn(Futures.failedFuture(new RuntimeException())).when(helper).updatePolicy(
                 anyString(), anyString(), any(), anyLong(), any(), anyLong());
->>>>>>> d58e983d
 
         return helper;
     }
 
     public static SegmentHelper getSegmentHelperMockForTables(ScheduledExecutorService executor) {
-<<<<<<< HEAD
-        HostControllerStore hostStore = HostStoreFactory.createInMemoryStore(HostMonitorConfigImpl.dummyConfig());
-        ConnectionFactory connectionFactory = mock(ConnectionFactory.class);
-        return getSegmentHelperMockForTables(hostStore, connectionFactory, AuthHelper.getDisabledAuthHelper(), executor);
-    }
-    
-    public static SegmentHelper getSegmentHelperMockForTables(HostControllerStore hostControllerStore, ConnectionFactory clientCF, 
-                                                              AuthHelper authHelper, ScheduledExecutorService executor) {
-        SegmentHelper helper = getSegmentHelperMock(hostControllerStore, clientCF, authHelper);
-=======
         SegmentHelper helper = getSegmentHelperMock();
->>>>>>> d58e983d
         final Object lock = new Object();
         final Map<String, Map<ByteBuffer, TableEntry<byte[], byte[]>>> mapOfTables = new HashMap<>();
         final Map<String, Map<ByteBuffer, Long>> mapOfTablesPosition = new HashMap<>();
