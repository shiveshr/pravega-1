--- conflicted
+++ resolved
@@ -9,7 +9,6 @@
  */
 package io.pravega.controller.mocks;
 
-<<<<<<< HEAD
 import io.netty.buffer.Unpooled;
 import io.pravega.client.netty.impl.ConnectionFactory;
 import io.pravega.client.tables.impl.IteratorState;
@@ -21,10 +20,8 @@
 import io.pravega.client.tables.impl.TableKey;
 import io.pravega.client.tables.impl.TableKeyImpl;
 import io.pravega.client.tables.impl.TableSegment;
-=======
 import io.pravega.client.ClientConfig;
 import io.pravega.client.netty.impl.ConnectionFactoryImpl;
->>>>>>> 92154536
 import io.pravega.common.concurrent.Futures;
 import io.pravega.common.util.BitConverter;
 import io.pravega.controller.server.SegmentHelper;
@@ -37,7 +34,6 @@
 import io.pravega.shared.protocol.netty.WireCommandType;
 import io.pravega.shared.protocol.netty.WireCommands;
 
-<<<<<<< HEAD
 import java.nio.ByteBuffer;
 import java.util.Collections;
 import java.util.Comparator;
@@ -46,8 +42,6 @@
 import java.util.List;
 import java.util.Map;
 import java.util.Optional;
-=======
->>>>>>> 92154536
 import java.util.concurrent.CompletableFuture;
 import java.util.concurrent.ScheduledExecutorService;
 import java.util.concurrent.atomic.AtomicLong;
@@ -61,14 +55,8 @@
 
 public class SegmentHelperMock {
     private static final int SERVICE_PORT = 12345;
-<<<<<<< HEAD
     public static SegmentHelper getSegmentHelperMock(HostControllerStore hostControllerStore, ConnectionFactory clientCF, AuthHelper authHelper) {
         SegmentHelper helper = spy(new SegmentHelper(hostControllerStore, clientCF, authHelper));
-=======
-
-    public static SegmentHelper getSegmentHelperMock() {
-        SegmentHelper helper = spy(new SegmentHelper(new ConnectionFactoryImpl(ClientConfig.builder().build())));
->>>>>>> 92154536
 
         doReturn(NodeUri.newBuilder().setEndpoint("localhost").setPort(SERVICE_PORT).build()).when(helper).getSegmentUri(
                 anyString(), anyString(), anyLong());
@@ -103,13 +91,8 @@
         return helper;
     }
 
-<<<<<<< HEAD
     public static SegmentHelper getFailingSegmentHelperMock(HostControllerStore hostControllerStore, ConnectionFactory clientCF, AuthHelper authHelper) {
         SegmentHelper helper = spy(new SegmentHelper(hostControllerStore, clientCF, authHelper));
-=======
-    public static SegmentHelper getFailingSegmentHelperMock() {
-        SegmentHelper helper = spy(new SegmentHelper(new ConnectionFactoryImpl(ClientConfig.builder().build())));
->>>>>>> 92154536
 
         doReturn(NodeUri.newBuilder().setEndpoint("localhost").setPort(SERVICE_PORT).build()).when(helper).getSegmentUri(
                 anyString(), anyString(), anyLong());
