--- conflicted
+++ resolved
@@ -67,21 +67,20 @@
 
     private final StreamMetadataStore streamStore = StreamStoreFactory.createInMemoryStore(executor);
 
-    private StreamMetadataTasks streamMetadataTasks;
-    private StreamTransactionMetadataTasks streamTransactionMetadataTasks;
-    private ConnectionFactoryImpl connectionFactory;
-    private ControllerService consumer;
-
-    private CuratorFramework zkClient;
-    private TestingServer zkServer;
+    private final StreamMetadataTasks streamMetadataTasks;
+    private final StreamTransactionMetadataTasks streamTransactionMetadataTasks;
+    private final ConnectionFactoryImpl connectionFactory;
+    private final ControllerService consumer;
+
+    private final CuratorFramework zkClient;
+    private final TestingServer zkServer;
 
     private long startTs;
     private long scaleTs;
 
     private RequestTracker requestTracker = new RequestTracker(true);
-    
-    @Before
-    public void setup() throws Exception {
+
+    public ControllerServiceTest() throws Exception {
         zkServer = new TestingServerStarter().start();
         zkServer.start();
         zkClient = CuratorFrameworkFactory.newClient(zkServer.getConnectString(),
@@ -92,16 +91,6 @@
         final HostControllerStore hostStore = HostStoreFactory.createInMemoryStore(HostMonitorConfigImpl.dummyConfig());
         BucketStore bucketStore = StreamStoreFactory.createInMemoryBucketStore();
         connectionFactory = new ConnectionFactoryImpl(ClientConfig.builder().build());
-<<<<<<< HEAD
-        AuthHelper disabledAuthHelper = AuthHelper.getDisabledAuthHelper();
-        SegmentHelper segmentHelper = SegmentHelperMock.getSegmentHelperMock(hostStore, connectionFactory, disabledAuthHelper);
-        streamMetadataTasks = new StreamMetadataTasks(streamStore, bucketStore, taskMetadataStore,
-                segmentHelper, executor, "host", requestTracker);
-        streamTransactionMetadataTasks = new StreamTransactionMetadataTasks(streamStore, segmentHelper, executor, "host");
-
-        consumer = new ControllerService(streamStore, hostStore, streamMetadataTasks, streamTransactionMetadataTasks,
-                new SegmentHelper(hostStore, connectionFactory, disabledAuthHelper), executor, null);
-=======
 
         SegmentHelper segmentHelper = SegmentHelperMock.getSegmentHelperMock();
         streamMetadataTasks = new StreamMetadataTasks(streamStore, bucketStore, taskMetadataStore,
@@ -115,7 +104,6 @@
 
     @Before
     public void setup() throws ExecutionException, InterruptedException {
->>>>>>> d58e983d
 
         final ScalingPolicy policy1 = ScalingPolicy.fixed(2);
         final ScalingPolicy policy2 = ScalingPolicy.fixed(3);
