/**
 * Copyright (c) 2017 Dell Inc., or its subsidiaries. All Rights Reserved.
 *
 * Licensed under the Apache License, Version 2.0 (the "License");
 * you may not use this file except in compliance with the License.
 * You may obtain a copy of the License at
 *
 *     http://www.apache.org/licenses/LICENSE-2.0
 */
package io.pravega.controller.server.v1;

import io.pravega.client.ClientConfig;
import io.pravega.client.netty.impl.ConnectionFactoryImpl;
import io.pravega.client.stream.ScalingPolicy;
import io.pravega.client.stream.impl.ModelHelper;
import io.pravega.common.cluster.Cluster;
import io.pravega.common.cluster.ClusterType;
import io.pravega.common.cluster.Host;
import io.pravega.common.cluster.zkImpl.ClusterZKImpl;
import io.pravega.common.concurrent.ExecutorServiceHelpers;
import io.pravega.common.tracing.RequestTracker;
import io.pravega.controller.mocks.ControllerEventStreamWriterMock;
import io.pravega.controller.mocks.EventStreamWriterMock;
import io.pravega.controller.mocks.SegmentHelperMock;
import io.pravega.controller.server.ControllerService;
import io.pravega.controller.server.SegmentHelper;
import io.pravega.controller.server.eventProcessor.requesthandlers.AutoScaleTask;
import io.pravega.controller.server.eventProcessor.requesthandlers.DeleteStreamTask;
import io.pravega.controller.server.eventProcessor.requesthandlers.ScaleOperationTask;
import io.pravega.controller.server.eventProcessor.requesthandlers.SealStreamTask;
import io.pravega.controller.server.eventProcessor.requesthandlers.StreamRequestHandler;
import io.pravega.controller.server.eventProcessor.requesthandlers.TruncateStreamTask;
import io.pravega.controller.server.eventProcessor.requesthandlers.UpdateStreamTask;
import io.pravega.controller.server.rpc.auth.AuthHelper;
import io.pravega.controller.server.rpc.grpc.v1.ControllerServiceImpl;
import io.pravega.controller.store.client.StoreClient;
import io.pravega.controller.store.client.StoreClientFactory;
import io.pravega.controller.store.host.HostControllerStore;
import io.pravega.controller.store.host.HostStoreFactory;
import io.pravega.controller.store.host.impl.HostMonitorConfigImpl;
import io.pravega.controller.store.stream.BucketStore;
import io.pravega.controller.store.stream.StreamMetadataStore;
import io.pravega.controller.store.stream.StreamStoreFactory;
import io.pravega.controller.store.task.TaskMetadataStore;
import io.pravega.controller.store.task.TaskStoreFactory;
import io.pravega.controller.stream.api.grpc.v1.Controller;
import io.pravega.controller.task.Stream.StreamMetadataTasks;
import io.pravega.controller.task.Stream.StreamTransactionMetadataTasks;
import io.pravega.test.common.TestingServerStarter;

import java.util.concurrent.CountDownLatch;
import java.util.concurrent.ScheduledExecutorService;
import org.apache.curator.framework.CuratorFramework;
import org.apache.curator.framework.CuratorFrameworkFactory;
import org.apache.curator.retry.ExponentialBackoffRetry;
import org.apache.curator.test.TestingServer;
import org.junit.Assert;
import org.junit.Test;

import static org.junit.Assert.assertEquals;

/**
 * Zookeeper stream store configuration.
 */
public class ZKControllerServiceImplTest extends ControllerServiceImplTest {

    private TestingServer zkServer;
    private CuratorFramework zkClient;
    private StoreClient storeClient;
    private StreamMetadataTasks streamMetadataTasks;
    private StreamRequestHandler streamRequestHandler;

    private ScheduledExecutorService executorService;
    private StreamTransactionMetadataTasks streamTransactionMetadataTasks;
    private Cluster cluster;
<<<<<<< HEAD
    private StreamMetadataStore streamStore;
=======
    private ConnectionFactoryImpl connectionFactory;
>>>>>>> 583bbf23

    @Override
    public void setup() throws Exception {
        final HostControllerStore hostStore;
        final TaskMetadataStore taskMetadataStore;
        final SegmentHelper segmentHelper = SegmentHelperMock.getSegmentHelperMock();
        final RequestTracker requestTracker = new RequestTracker(true);

        zkServer = new TestingServerStarter().start();
        zkServer.start();
        zkClient = CuratorFrameworkFactory.newClient(zkServer.getConnectString(),
                new ExponentialBackoffRetry(200, 10, 5000));
        zkClient.start();

        storeClient = StoreClientFactory.createZKStoreClient(zkClient);
        executorService = ExecutorServiceHelpers.newScheduledThreadPool(20, "testpool");
        taskMetadataStore = TaskStoreFactory.createStore(storeClient, executorService);
        hostStore = HostStoreFactory.createInMemoryStore(HostMonitorConfigImpl.dummyConfig());
        streamStore = StreamStoreFactory.createZKStore(zkClient, executorService);
        BucketStore bucketStore = StreamStoreFactory.createZKBucketStore(zkClient, executorService);

<<<<<<< HEAD
        ConnectionFactoryImpl connectionFactory = new ConnectionFactoryImpl(ClientConfig.builder().build());
        streamMetadataTasks = new StreamMetadataTasks(streamStore, bucketStore, taskMetadataStore, segmentHelper,
                executorService, "host", AuthHelper.getDisabledAuthHelper(), requestTracker);
        streamTransactionMetadataTasks = new StreamTransactionMetadataTasks(streamStore, segmentHelper,
                executorService, "host", AuthHelper.getDisabledAuthHelper());
=======
        connectionFactory = new ConnectionFactoryImpl(ClientConfig.builder().build());
        streamMetadataTasks = new StreamMetadataTasks(streamStore, bucketStore, hostStore, taskMetadataStore, segmentHelper,
                executorService, "host", connectionFactory, AuthHelper.getDisabledAuthHelper(), requestTracker);
        streamTransactionMetadataTasks = new StreamTransactionMetadataTasks(streamStore, hostStore, segmentHelper,
                executorService, "host", connectionFactory, AuthHelper.getDisabledAuthHelper());
>>>>>>> 583bbf23
        this.streamRequestHandler = new StreamRequestHandler(new AutoScaleTask(streamMetadataTasks, streamStore, executorService),
                new ScaleOperationTask(streamMetadataTasks, streamStore, executorService),
                new UpdateStreamTask(streamMetadataTasks, streamStore, bucketStore, executorService),
                new SealStreamTask(streamMetadataTasks, streamTransactionMetadataTasks, streamStore, executorService),
                new DeleteStreamTask(streamMetadataTasks, streamStore, bucketStore, executorService),
                new TruncateStreamTask(streamMetadataTasks, streamStore, executorService),
                streamStore,
                executorService);

        streamMetadataTasks.setRequestEventWriter(new ControllerEventStreamWriterMock(streamRequestHandler, executorService));

        streamTransactionMetadataTasks.initializeStreamWriters(new EventStreamWriterMock<>(), new EventStreamWriterMock<>());

        cluster = new ClusterZKImpl(zkClient, ClusterType.CONTROLLER);
        final CountDownLatch latch = new CountDownLatch(1);
        cluster.addListener((type, host) -> latch.countDown());
        cluster.registerHost(new Host("localhost", 9090, null));
        latch.await();

        ControllerService controller = new ControllerService(streamStore, streamMetadataTasks,
                streamTransactionMetadataTasks, new SegmentHelper(connectionFactory, hostStore), executorService, cluster);
        controllerService = new ControllerServiceImpl(controller, AuthHelper.getDisabledAuthHelper(), requestTracker, true, 2);
    }

    @Override
    public void tearDown() throws Exception {
        if (executorService != null) {
            ExecutorServiceHelpers.shutdown(executorService);
        }
        if (streamMetadataTasks != null) {
            streamMetadataTasks.close();
        }
        if (streamTransactionMetadataTasks != null) {
            streamTransactionMetadataTasks.close();
        }
        streamStore.close();
        if (cluster != null) {
            cluster.close();
        }
        storeClient.close();
        zkClient.close();
        zkServer.close();
        connectionFactory.close();
    }

    @Test
    public void createTransactionSuccessTest() {
        int segmentsCount = 4;
        createScopeAndStream(SCOPE1, STREAM1, ScalingPolicy.fixed(segmentsCount));
        Controller.CreateTxnResponse response = createTransaction(SCOPE1, STREAM1, 10000);
        assertEquals(segmentsCount, response.getActiveSegmentsCount());
    }

    @Test
    public void transactionTests() {
        createScopeAndStream(SCOPE1, STREAM1, ScalingPolicy.fixed(4));
        Controller.TxnId txnId1 = createTransaction(SCOPE1, STREAM1, 10000).getTxnId();
        Controller.TxnId txnId2 = createTransaction(SCOPE1, STREAM1, 10000).getTxnId();

        // Abort first txn.
        Controller.TxnStatus status = closeTransaction(SCOPE1, STREAM1, txnId1, true);
        Assert.assertEquals(Controller.TxnStatus.Status.SUCCESS, status.getStatus());

        // Commit second txn.
        status = closeTransaction(SCOPE1, STREAM1, txnId2, false);
        Assert.assertEquals(Controller.TxnStatus.Status.SUCCESS, status.getStatus());
    }

    private Controller.TxnStatus closeTransaction(final String scope,
                                                  final String stream,
                                                  final Controller.TxnId txnId,
                                                  final boolean abort) {
        Controller.StreamInfo streamInfo = ModelHelper.createStreamInfo(scope, stream);
        Controller.TxnRequest request = Controller.TxnRequest.newBuilder()
                .setStreamInfo(streamInfo)
                .setTxnId(txnId)
                .build();
        ResultObserver<Controller.TxnStatus> resultObserver = new ResultObserver<>();
        if (abort) {
            this.controllerService.abortTransaction(request, resultObserver);
        } else {
            this.controllerService.commitTransaction(request, resultObserver);
        }
        Controller.TxnStatus status = resultObserver.get();
        Assert.assertNotNull(status);
        return resultObserver.get();
    }

    private Controller.CreateTxnResponse createTransaction(final String scope, final String stream, final long lease) {
        Controller.StreamInfo streamInfo = ModelHelper.createStreamInfo(scope, stream);
        Controller.CreateTxnRequest request = Controller.CreateTxnRequest.newBuilder()
                .setStreamInfo(streamInfo)
                .setLease(lease)
                .build();
        ResultObserver<Controller.CreateTxnResponse> resultObserver = new ResultObserver<>();
        this.controllerService.createTransaction(request, resultObserver);
        Controller.CreateTxnResponse response = resultObserver.get();
        Assert.assertTrue(response != null);
        return response;
    }
}<|MERGE_RESOLUTION|>--- conflicted
+++ resolved
@@ -73,11 +73,7 @@
     private ScheduledExecutorService executorService;
     private StreamTransactionMetadataTasks streamTransactionMetadataTasks;
     private Cluster cluster;
-<<<<<<< HEAD
     private StreamMetadataStore streamStore;
-=======
-    private ConnectionFactoryImpl connectionFactory;
->>>>>>> 583bbf23
 
     @Override
     public void setup() throws Exception {
@@ -99,19 +95,10 @@
         streamStore = StreamStoreFactory.createZKStore(zkClient, executorService);
         BucketStore bucketStore = StreamStoreFactory.createZKBucketStore(zkClient, executorService);
 
-<<<<<<< HEAD
-        ConnectionFactoryImpl connectionFactory = new ConnectionFactoryImpl(ClientConfig.builder().build());
         streamMetadataTasks = new StreamMetadataTasks(streamStore, bucketStore, taskMetadataStore, segmentHelper,
                 executorService, "host", AuthHelper.getDisabledAuthHelper(), requestTracker);
         streamTransactionMetadataTasks = new StreamTransactionMetadataTasks(streamStore, segmentHelper,
                 executorService, "host", AuthHelper.getDisabledAuthHelper());
-=======
-        connectionFactory = new ConnectionFactoryImpl(ClientConfig.builder().build());
-        streamMetadataTasks = new StreamMetadataTasks(streamStore, bucketStore, hostStore, taskMetadataStore, segmentHelper,
-                executorService, "host", connectionFactory, AuthHelper.getDisabledAuthHelper(), requestTracker);
-        streamTransactionMetadataTasks = new StreamTransactionMetadataTasks(streamStore, hostStore, segmentHelper,
-                executorService, "host", connectionFactory, AuthHelper.getDisabledAuthHelper());
->>>>>>> 583bbf23
         this.streamRequestHandler = new StreamRequestHandler(new AutoScaleTask(streamMetadataTasks, streamStore, executorService),
                 new ScaleOperationTask(streamMetadataTasks, streamStore, executorService),
                 new UpdateStreamTask(streamMetadataTasks, streamStore, bucketStore, executorService),
@@ -132,7 +119,7 @@
         latch.await();
 
         ControllerService controller = new ControllerService(streamStore, streamMetadataTasks,
-                streamTransactionMetadataTasks, new SegmentHelper(connectionFactory, hostStore), executorService, cluster);
+                streamTransactionMetadataTasks, segmentHelper, executorService, cluster);
         controllerService = new ControllerServiceImpl(controller, AuthHelper.getDisabledAuthHelper(), requestTracker, true, 2);
     }
 
@@ -154,7 +141,6 @@
         storeClient.close();
         zkClient.close();
         zkServer.close();
-        connectionFactory.close();
     }
 
     @Test
