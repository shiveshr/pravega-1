/**
 * Copyright (c) 2017 Dell Inc., or its subsidiaries. All Rights Reserved.
 *
 * Licensed under the Apache License, Version 2.0 (the "License");
 * you may not use this file except in compliance with the License.
 * You may obtain a copy of the License at
 *
 *     http://www.apache.org/licenses/LICENSE-2.0
 */
package io.pravega.controller.server;

<<<<<<< HEAD
import io.pravega.controller.store.stream.StreamMetadataStore;
import io.pravega.controller.store.stream.StreamStoreFactory;
=======
import io.pravega.client.ClientConfig;
import io.pravega.client.netty.impl.ConnectionFactoryImpl;
import io.pravega.client.stream.ScalingPolicy;
import io.pravega.client.stream.StreamConfiguration;
import io.pravega.client.stream.impl.ModelHelper;
import io.pravega.common.concurrent.ExecutorServiceHelpers;
import io.pravega.common.concurrent.Futures;
import io.pravega.common.tracing.RequestTracker;
import io.pravega.controller.mocks.ControllerEventStreamWriterMock;
import io.pravega.controller.mocks.SegmentHelperMock;
import io.pravega.controller.server.eventProcessor.requesthandlers.AutoScaleTask;
import io.pravega.controller.server.eventProcessor.requesthandlers.DeleteStreamTask;
import io.pravega.controller.server.eventProcessor.requesthandlers.ScaleOperationTask;
import io.pravega.controller.server.eventProcessor.requesthandlers.SealStreamTask;
import io.pravega.controller.server.eventProcessor.requesthandlers.StreamRequestHandler;
import io.pravega.controller.server.eventProcessor.requesthandlers.TruncateStreamTask;
import io.pravega.controller.server.eventProcessor.requesthandlers.UpdateStreamTask;
import io.pravega.controller.server.rpc.auth.AuthHelper;
import io.pravega.controller.store.host.HostControllerStore;
import io.pravega.controller.store.host.HostStoreFactory;
import io.pravega.controller.store.host.impl.HostMonitorConfigImpl;
import io.pravega.controller.store.stream.BucketStore;
import io.pravega.controller.store.stream.StreamMetadataStore;
import io.pravega.controller.store.stream.StreamStoreFactory;
import io.pravega.controller.store.stream.records.StreamSegmentRecord;
import io.pravega.controller.store.task.TaskMetadataStore;
import io.pravega.controller.store.task.TaskStoreFactory;
import io.pravega.controller.stream.api.grpc.v1.Controller;
import io.pravega.controller.task.Stream.StreamMetadataTasks;
import io.pravega.controller.task.Stream.StreamTransactionMetadataTasks;
import io.pravega.shared.segment.StreamSegmentNameUtils;
import io.pravega.test.common.AssertExtensions;
import io.pravega.test.common.TestingServerStarter;
import java.net.URI;
import java.util.ArrayList;
import java.util.Arrays;
import java.util.Collections;
import java.util.HashMap;
import java.util.List;
import java.util.Map;
import java.util.concurrent.ExecutionException;
import java.util.concurrent.Executors;
import java.util.concurrent.ScheduledExecutorService;
import java.util.concurrent.atomic.AtomicBoolean;
>>>>>>> 92154536
import lombok.extern.slf4j.Slf4j;

/**
 * Tests for ControllerService With ZK Stream Store
 */
@Slf4j
<<<<<<< HEAD
public class ControllerServiceWithZKStreamTest extends ControllerServiceWithStreamTest {
    @Override
    StreamMetadataStore getStore() {
        return StreamStoreFactory.createZKStore(zkClient, executor);
=======
public class ControllerServiceWithZKStreamTest {
    private static final String SCOPE = "scope";
    private static final String STREAM = "stream1";
    private final ScheduledExecutorService executor = Executors.newScheduledThreadPool(10);

    private ControllerService consumer;

    private CuratorFramework zkClient;
    private TestingServer zkServer;

    private StreamMetadataTasks streamMetadataTasks;
    private StreamRequestHandler streamRequestHandler;

    private StreamTransactionMetadataTasks streamTransactionMetadataTasks;
    private ConnectionFactoryImpl connectionFactory;

    private RequestTracker requestTracker = new RequestTracker(true);

    @Before
    public void setup() {
        try {
            zkServer = new TestingServerStarter().start();
        } catch (Exception e) {
            log.error("Error starting ZK server", e);
        }
        zkClient = CuratorFrameworkFactory.newClient(zkServer.getConnectString(),
                new ExponentialBackoffRetry(200, 10, 5000));
        zkClient.start();

        StreamMetadataStore streamStore = StreamStoreFactory.createZKStore(zkClient, executor);
        BucketStore bucketStore = StreamStoreFactory.createZKBucketStore(zkClient, executor);
        TaskMetadataStore taskMetadataStore = TaskStoreFactory.createZKStore(zkClient, executor);
        HostControllerStore hostStore = HostStoreFactory.createInMemoryStore(HostMonitorConfigImpl.dummyConfig());

        SegmentHelper segmentHelperMock = SegmentHelperMock.getSegmentHelperMock();
        connectionFactory = new ConnectionFactoryImpl(ClientConfig.builder()
                                                                  .controllerURI(URI.create("tcp://localhost"))
                                                                  .build());
        streamMetadataTasks = new StreamMetadataTasks(streamStore, bucketStore, hostStore, taskMetadataStore, segmentHelperMock,
                executor, "host", connectionFactory, AuthHelper.getDisabledAuthHelper(), requestTracker);
        streamTransactionMetadataTasks = new StreamTransactionMetadataTasks(streamStore, hostStore,
                segmentHelperMock, executor, "host", connectionFactory, AuthHelper.getDisabledAuthHelper());
        this.streamRequestHandler = new StreamRequestHandler(new AutoScaleTask(streamMetadataTasks, streamStore, executor),
                new ScaleOperationTask(streamMetadataTasks, streamStore, executor),
                new UpdateStreamTask(streamMetadataTasks, streamStore, bucketStore, executor),
                new SealStreamTask(streamMetadataTasks, streamTransactionMetadataTasks, streamStore, executor),
                new DeleteStreamTask(streamMetadataTasks, streamStore, bucketStore, executor),
                new TruncateStreamTask(streamMetadataTasks, streamStore, executor),
                streamStore,
                executor);

        streamMetadataTasks.setRequestEventWriter(new ControllerEventStreamWriterMock(streamRequestHandler, executor));
        consumer = new ControllerService(streamStore, hostStore, streamMetadataTasks,
                streamTransactionMetadataTasks, segmentHelperMock, executor, null);
    }

    @After
    public void teardown() throws Exception {
        streamMetadataTasks.close();
        streamTransactionMetadataTasks.close();
        zkClient.close();
        zkServer.close();
        connectionFactory.close();
        ExecutorServiceHelpers.shutdown(executor);
    }

    @Test(timeout = 5000)
    public void getSegmentsImmediatelyFollowingTest() throws Exception {
        final ScalingPolicy policy1 = ScalingPolicy.fixed(2);
        final StreamConfiguration configuration1 = StreamConfiguration.builder()
                .scalingPolicy(policy1).build();
        //Start time  when stream is created.
        long start = System.currentTimeMillis();

        // Create stream and scope
        Controller.CreateScopeStatus scopeStatus = consumer.createScope(SCOPE).join();
        assertEquals(Controller.CreateScopeStatus.Status.SUCCESS, scopeStatus.getStatus());
        Controller.CreateStreamStatus streamStatus = consumer.createStream(SCOPE, STREAM, configuration1, start).get();
        assertEquals(Controller.CreateStreamStatus.Status.SUCCESS, streamStatus.getStatus());

        List<Controller.SegmentRange> currentSegments = consumer.getCurrentSegments(SCOPE, STREAM).get();
        assertEquals(2, currentSegments.size());

        //scale segment 1 which has key range from 0.5 to 1.0 at time: start+20
        Map<Double, Double> keyRanges = new HashMap<>(2);
        keyRanges.put(0.5, 0.75);
        keyRanges.put(0.75, 1.0);

        assertFalse(consumer.checkScale(SCOPE, STREAM, 0).get().getStatus().equals(Controller.ScaleStatusResponse.ScaleStatus.SUCCESS));
        Controller.ScaleResponse scaleStatus = consumer.scale(SCOPE, STREAM, Arrays.asList(1L), keyRanges, start + 20)
                .get();
        assertEquals(Controller.ScaleResponse.ScaleStreamStatus.STARTED, scaleStatus.getStatus());
        AtomicBoolean done = new AtomicBoolean(false);
        Futures.loop(() -> !done.get(), () -> consumer.checkScale(SCOPE, STREAM, scaleStatus.getEpoch())
                                                      .thenAccept(x -> done.set(x.getStatus().equals(Controller.ScaleStatusResponse.ScaleStatus.SUCCESS))), executor).get();
        //After scale the current number of segments is 3;
        List<Controller.SegmentRange> currentSegmentsAfterScale = consumer.getCurrentSegments(SCOPE, STREAM).get();
        assertEquals(3, currentSegmentsAfterScale.size());

        Map<Controller.SegmentRange, List<Long>> successorsOfSeg1 = consumer.getSegmentsImmediatelyFollowing(
                ModelHelper.createSegmentId(SCOPE, STREAM, 1)).get();
        assertEquals(2, successorsOfSeg1.size()); //two segments follow segment 1

        Map<Controller.SegmentRange, List<Long>> successorsOfSeg0 = consumer.getSegmentsImmediatelyFollowing(
                ModelHelper.createSegmentId(SCOPE, STREAM, 0)).get();
        assertEquals(0, successorsOfSeg0.size()); //no segments follow segment 0
    }

    @Test(timeout = 50000)
    public void streamCutTests() throws Exception {
        final ScalingPolicy policy1 = ScalingPolicy.fixed(2);
        final StreamConfiguration configuration1 = StreamConfiguration.builder()
                .scalingPolicy(policy1).build();
        //Start time  when stream is created.
        long start = System.currentTimeMillis();

        // Create stream and scope
        Controller.CreateScopeStatus scopeStatus = consumer.createScope(SCOPE).join();
        assertEquals(Controller.CreateScopeStatus.Status.SUCCESS, scopeStatus.getStatus());
        Controller.CreateStreamStatus streamStatus = consumer.createStream(SCOPE, STREAM, configuration1, start).get();
        assertEquals(Controller.CreateStreamStatus.Status.SUCCESS, streamStatus.getStatus());

        List<Long> segments = new ArrayList<>();
        segments.add(0L);
        segments.add(1L);

        // perform following scales
        // 0, 1
        // 0, 2, 3
        // 4, 2, 3
        // 5, 6
        Map<Double, Double> keyRanges = new HashMap<>(2);
        keyRanges.put(0.5, 0.75);
        keyRanges.put(0.75, 1.0);
        scale(System.currentTimeMillis(), Arrays.asList(1L), keyRanges);
        // new segments after scale = {(0.0), (2.1), (3.1)}
        long two = StreamSegmentNameUtils.computeSegmentId(2, 1);
        long three = StreamSegmentNameUtils.computeSegmentId(3, 1);
        segments.add(two);
        segments.add(three);

        keyRanges = new HashMap<>(1);
        keyRanges.put(0.0, 0.5);
        scale(System.currentTimeMillis(), Arrays.asList(0L), keyRanges);
        // new segments after scale = {(4.2), (2.1), (3.1)}
        long four = StreamSegmentNameUtils.computeSegmentId(4, 2);
        segments.add(four);

        keyRanges = new HashMap<>(1);
        keyRanges.put(0.0, 0.5);
        keyRanges.put(0.5, 1.0);
        scale(System.currentTimeMillis(), Arrays.asList(two, three, four), keyRanges);
        // new segments after scale = {(5.3), (6.3)}
        long five = StreamSegmentNameUtils.computeSegmentId(5, 3);
        long six = StreamSegmentNameUtils.computeSegmentId(6, 3);
        segments.add(five);
        segments.add(six);

        // create stream cuts:
        Map<Long, Long> streamCut01 = new HashMap<>();
        streamCut01.put(0L, 0L);
        streamCut01.put(1L, 0L);

        Map<Long, Long> streamCut023 = new HashMap<>();
        streamCut023.put(0L, 0L);
        streamCut023.put(two, 0L);
        streamCut023.put(three, 0L);

        Map<Long, Long> streamCut423 = new HashMap<>();
        streamCut423.put(four, 0L);
        streamCut423.put(two, 0L);
        streamCut423.put(three, 0L);

        Map<Long, Long> streamCut56 = new HashMap<>();
        streamCut56.put(five, 0L);
        streamCut56.put(six, 0L);

        Map<Long, Long> streamCut41 = new HashMap<>();
        streamCut41.put(four, 0L);
        streamCut41.put(1L, 0L);

        Map<Long, Long> streamCut06 = new HashMap<>();
        streamCut06.put(0L, 0L);
        streamCut06.put(six, 0L);

        Map<Long, Long> invalidStreamCutOverlap = new HashMap<>();
        invalidStreamCutOverlap.put(0L, 0L);
        invalidStreamCutOverlap.put(five, 0L);

        Map<Long, Long> invalidStreamCutMissingRange = new HashMap<>();
        invalidStreamCutMissingRange.put(0L, 0L);

        // send empty stream cuts for `to`
        testEmptyFrom(streamCut01, streamCut023, streamCut423, streamCut56, streamCut41, streamCut06, segments);

        // send empty stream cuts for `from`
        testEmptyTo(streamCut01, streamCut023, streamCut423, streamCut56, streamCut41, streamCut06, segments);

        // send `from` before `to`
        testToBeforeFrom(streamCut01, streamCut023, streamCut56);

        // send valid `from` and `to`
        testValidRanges(streamCut01, streamCut023, streamCut423, streamCut56, streamCut41, streamCut06, segments);
    }

    private void testValidRanges(Map<Long, Long> streamCut01, Map<Long, Long> streamCut023, Map<Long, Long> streamCut423,
                                 Map<Long, Long> streamCut56, Map<Long, Long> streamCut41, Map<Long, Long> streamCut06,
                                 List<Long> segmentIds) throws ExecutionException, InterruptedException {
        Controller.StreamCutRange.Builder rangeBuilder = Controller.StreamCutRange.newBuilder().setStreamInfo(
                Controller.StreamInfo.newBuilder().setScope(SCOPE).setStream(STREAM).build());
        Controller.StreamCutRange streamCutRange;
        streamCutRange = rangeBuilder.putAllFrom(streamCut01).putAllTo(streamCut023).build();
        List<StreamSegmentRecord> segments = consumer.getSegmentsBetweenStreamCuts(streamCutRange).get();
        assertEquals(4, segments.size());
        assertTrue(segments.stream().anyMatch(x -> x.segmentId() == segmentIds.get(0) || x.segmentId() == segmentIds.get(1) ||
                x.segmentId() == segmentIds.get(2) || x.segmentId() == segmentIds.get(3)));

        rangeBuilder = Controller.StreamCutRange.newBuilder().setStreamInfo(
                Controller.StreamInfo.newBuilder().setScope(SCOPE).setStream(STREAM).build());
        streamCutRange = rangeBuilder.putAllFrom(streamCut01).putAllTo(streamCut423).build();
        segments = consumer.getSegmentsBetweenStreamCuts(streamCutRange).get();
        assertEquals(5, segments.size());
        assertTrue(segments.stream().allMatch(x -> x.segmentId() == segmentIds.get(0) || x.segmentId() == segmentIds.get(1) ||
                x.segmentId() == segmentIds.get(2) || x.segmentId() == segmentIds.get(3) || x.segmentId() == segmentIds.get(4)));

        rangeBuilder = Controller.StreamCutRange.newBuilder().setStreamInfo(
                Controller.StreamInfo.newBuilder().setScope(SCOPE).setStream(STREAM).build());
        streamCutRange = rangeBuilder.putAllFrom(streamCut01).putAllTo(streamCut06).build();
        segments = consumer.getSegmentsBetweenStreamCuts(streamCutRange).get();
        assertEquals(5, segments.size());
        assertTrue(segments.stream().allMatch(x -> x.segmentId() == segmentIds.get(0) || x.segmentId() == segmentIds.get(1) ||
                x.segmentId() == segmentIds.get(2) || x.segmentId() == segmentIds.get(3) || x.segmentId() == segmentIds.get(6)));

        rangeBuilder = Controller.StreamCutRange.newBuilder().setStreamInfo(
                Controller.StreamInfo.newBuilder().setScope(SCOPE).setStream(STREAM).build());
        streamCutRange = rangeBuilder.putAllFrom(streamCut41).putAllTo(streamCut56).build();
        segments = consumer.getSegmentsBetweenStreamCuts(streamCutRange).get();
        assertEquals(6, segments.size());
        assertTrue(segments.stream().allMatch(x -> x.segmentId() == segmentIds.get(1) || x.segmentId() == segmentIds.get(2) ||
                x.segmentId() == segmentIds.get(3) || x.segmentId() == segmentIds.get(4) || x.segmentId() == segmentIds.get(5) ||
                x.segmentId() == segmentIds.get(6)));

        rangeBuilder = Controller.StreamCutRange.newBuilder().setStreamInfo(
                Controller.StreamInfo.newBuilder().setScope(SCOPE).setStream(STREAM).build());
        streamCutRange = rangeBuilder.putAllFrom(streamCut01).putAllTo(streamCut06).build();
        segments = consumer.getSegmentsBetweenStreamCuts(streamCutRange).get();
        assertEquals(5, segments.size());
        assertTrue(segments.stream().allMatch(x -> x.segmentId() == segmentIds.get(0) || x.segmentId() == segmentIds.get(1) ||
                x.segmentId() == segmentIds.get(2) || x.segmentId() == segmentIds.get(3) || x.segmentId() == segmentIds.get(6)));
    }

    private void testToBeforeFrom(Map<Long, Long> streamCut01, Map<Long, Long> streamCut023, Map<Long, Long> streamCut56) {
        Controller.StreamCutRange.Builder rangeBuilder = Controller.StreamCutRange.newBuilder().setStreamInfo(
                Controller.StreamInfo.newBuilder().setScope(SCOPE).setStream(STREAM).build());
        Controller.StreamCutRange streamCutRange;
        streamCutRange = rangeBuilder.putAllFrom(streamCut023).putAllTo(streamCut01).build();
        AssertExtensions.assertFutureThrows("to before from", consumer.getSegmentsBetweenStreamCuts(streamCutRange), e -> e instanceof IllegalArgumentException);

        rangeBuilder = Controller.StreamCutRange.newBuilder().setStreamInfo(
                Controller.StreamInfo.newBuilder().setScope(SCOPE).setStream(STREAM).build());
        streamCutRange = rangeBuilder.putAllFrom(streamCut56).putAllTo(streamCut023).build();
        AssertExtensions.assertFutureThrows("to before from", consumer.getSegmentsBetweenStreamCuts(streamCutRange), e -> e instanceof IllegalArgumentException);
    }

    private void testEmptyTo(Map<Long, Long> streamCut01, Map<Long, Long> streamCut023, Map<Long, Long> streamCut423,
                             Map<Long, Long> streamCut56, Map<Long, Long> streamCut41, Map<Long, Long> streamCut06,
                             List<Long> segmentIds) throws ExecutionException, InterruptedException {
        Controller.StreamCutRange.Builder rangeBuilder = Controller.StreamCutRange.newBuilder().setStreamInfo(
                Controller.StreamInfo.newBuilder().setScope(SCOPE).setStream(STREAM).build());
        Controller.StreamCutRange streamCutRange;
        streamCutRange = rangeBuilder.putAllFrom(streamCut01).putAllTo(Collections.emptyMap()).build();
        List<StreamSegmentRecord> segments = consumer.getSegmentsBetweenStreamCuts(streamCutRange).get();
        assertEquals(7, segments.size());
        assertTrue(segments.stream().allMatch(x -> x.segmentId() == segmentIds.get(0) || x.segmentId() == segmentIds.get(1) ||
                x.segmentId() == segmentIds.get(2) || x.segmentId() == segmentIds.get(3) || x.segmentId() == segmentIds.get(4) ||
                x.segmentId() == segmentIds.get(5) || x.segmentId() == segmentIds.get(6)));

        rangeBuilder = Controller.StreamCutRange.newBuilder().setStreamInfo(
                Controller.StreamInfo.newBuilder().setScope(SCOPE).setStream(STREAM).build());
        streamCutRange = rangeBuilder.putAllFrom(streamCut023).putAllTo(Collections.emptyMap()).build();
        segments = consumer.getSegmentsBetweenStreamCuts(streamCutRange).get();
        assertEquals(6, segments.size());
        assertTrue(segments.stream().allMatch(x -> x.segmentId() == segmentIds.get(0) ||
                x.segmentId() == segmentIds.get(2) || x.segmentId() == segmentIds.get(3) || x.segmentId() == segmentIds.get(4) ||
                x.segmentId() == segmentIds.get(5) || x.segmentId() == segmentIds.get(6)));

        rangeBuilder = Controller.StreamCutRange.newBuilder().setStreamInfo(
                Controller.StreamInfo.newBuilder().setScope(SCOPE).setStream(STREAM).build());
        streamCutRange = rangeBuilder.putAllFrom(streamCut423).putAllTo(Collections.emptyMap()).build();
        segments = consumer.getSegmentsBetweenStreamCuts(streamCutRange).get();
        assertEquals(5, segments.size());
        assertTrue(segments.stream().allMatch(x -> x.segmentId() == segmentIds.get(2) || x.segmentId() == segmentIds.get(3) || x.segmentId() == segmentIds.get(4) ||
                x.segmentId() == segmentIds.get(5) || x.segmentId() == segmentIds.get(6)));

        rangeBuilder = Controller.StreamCutRange.newBuilder().setStreamInfo(
                Controller.StreamInfo.newBuilder().setScope(SCOPE).setStream(STREAM).build());
        streamCutRange = rangeBuilder.putAllFrom(streamCut56).putAllTo(Collections.emptyMap()).build();
        segments = consumer.getSegmentsBetweenStreamCuts(streamCutRange).get();
        assertEquals(2, segments.size());
        assertTrue(segments.stream().allMatch(x -> x.segmentId() == segmentIds.get(5) || x.segmentId() == segmentIds.get(6)));

        rangeBuilder = Controller.StreamCutRange.newBuilder().setStreamInfo(
                Controller.StreamInfo.newBuilder().setScope(SCOPE).setStream(STREAM).build());
        streamCutRange = rangeBuilder.putAllFrom(streamCut41).putAllTo(Collections.emptyMap()).build();
        segments = consumer.getSegmentsBetweenStreamCuts(streamCutRange).get();
        assertEquals(6, segments.size());
        assertTrue(segments.stream().allMatch(x -> x.segmentId() == segmentIds.get(1) ||
                x.segmentId() == segmentIds.get(2) || x.segmentId() == segmentIds.get(3) || x.segmentId() == segmentIds.get(4) ||
                x.segmentId() == segmentIds.get(5) || x.segmentId() == segmentIds.get(6)));

        rangeBuilder = Controller.StreamCutRange.newBuilder().setStreamInfo(
                Controller.StreamInfo.newBuilder().setScope(SCOPE).setStream(STREAM).build());
        streamCutRange = rangeBuilder.putAllFrom(streamCut06).putAllTo(Collections.emptyMap()).build();
        segments = consumer.getSegmentsBetweenStreamCuts(streamCutRange).get();
        assertEquals(4, segments.size());
        assertTrue(segments.stream().allMatch(x -> x.segmentId() == segmentIds.get(0) || x.segmentId() == segmentIds.get(4) ||
                x.segmentId() == segmentIds.get(5) || x.segmentId() == segmentIds.get(6)));
    }

    private void testEmptyFrom(Map<Long, Long> streamCut01, Map<Long, Long> streamCut023, Map<Long, Long> streamCut423,
                               Map<Long, Long> streamCut56, Map<Long, Long> streamCut41, Map<Long, Long> streamCut06,
                               List<Long> segmentIds) throws InterruptedException, java.util.concurrent.ExecutionException {
        Controller.StreamCutRange.Builder rangeBuilder = Controller.StreamCutRange.newBuilder().setStreamInfo(
                Controller.StreamInfo.newBuilder().setScope(SCOPE).setStream(STREAM).build());
        Controller.StreamCutRange streamCutRange;
        streamCutRange = rangeBuilder.putAllFrom(Collections.emptyMap()).putAllTo(streamCut01).build();
        List<StreamSegmentRecord> segments = consumer.getSegmentsBetweenStreamCuts(streamCutRange).get();
        assertEquals(2, segments.size());
        assertTrue(segments.stream().allMatch(x -> x.segmentId() == segmentIds.get(0) || x.segmentId() == segmentIds.get(1)));

        rangeBuilder = Controller.StreamCutRange.newBuilder().setStreamInfo(
                Controller.StreamInfo.newBuilder().setScope(SCOPE).setStream(STREAM).build());
        streamCutRange = rangeBuilder.putAllFrom(Collections.emptyMap()).putAllTo(streamCut023).build();
        segments = consumer.getSegmentsBetweenStreamCuts(streamCutRange).get();
        assertEquals(4, segments.size());
        assertTrue(segments.stream().allMatch(x -> x.segmentId() == segmentIds.get(0) || x.segmentId() == segmentIds.get(1) ||
                x.segmentId() == segmentIds.get(2) || x.segmentId() == segmentIds.get(3)));

        rangeBuilder = Controller.StreamCutRange.newBuilder().setStreamInfo(
                Controller.StreamInfo.newBuilder().setScope(SCOPE).setStream(STREAM).build());
        streamCutRange = rangeBuilder.putAllFrom(Collections.emptyMap()).putAllTo(streamCut423).build();
        segments = consumer.getSegmentsBetweenStreamCuts(streamCutRange).get();
        assertEquals(5, segments.size());
        assertTrue(segments.stream().allMatch(x -> x.segmentId() == segmentIds.get(0) || x.segmentId() == segmentIds.get(1) ||
                x.segmentId() == segmentIds.get(2) || x.segmentId() == segmentIds.get(3) || x.segmentId() == segmentIds.get(4)));

        rangeBuilder = Controller.StreamCutRange.newBuilder().setStreamInfo(
                Controller.StreamInfo.newBuilder().setScope(SCOPE).setStream(STREAM).build());
        streamCutRange = rangeBuilder.putAllFrom(Collections.emptyMap()).putAllTo(streamCut56).build();
        segments = consumer.getSegmentsBetweenStreamCuts(streamCutRange).get();
        assertEquals(7, segments.size());
        assertTrue(segments.stream().allMatch(x -> x.segmentId() == segmentIds.get(0) || x.segmentId() == segmentIds.get(1) ||
                x.segmentId() == segmentIds.get(2) || x.segmentId() == segmentIds.get(3) || x.segmentId() == segmentIds.get(4) ||
                x.segmentId() == segmentIds.get(5) || x.segmentId() == segmentIds.get(6)));

        rangeBuilder = Controller.StreamCutRange.newBuilder().setStreamInfo(
                Controller.StreamInfo.newBuilder().setScope(SCOPE).setStream(STREAM).build());
        streamCutRange = rangeBuilder.putAllFrom(Collections.emptyMap()).putAllTo(streamCut41).build();
        segments = consumer.getSegmentsBetweenStreamCuts(streamCutRange).get();
        assertEquals(3, segments.size());
        assertTrue(segments.stream().allMatch(x -> x.segmentId() == segmentIds.get(0) || x.segmentId() == segmentIds.get(1) ||
                x.segmentId() == segmentIds.get(4)));

        rangeBuilder = Controller.StreamCutRange.newBuilder().setStreamInfo(
                Controller.StreamInfo.newBuilder().setScope(SCOPE).setStream(STREAM).build());
        streamCutRange = rangeBuilder.putAllFrom(Collections.emptyMap()).putAllTo(streamCut06).build();
        segments = consumer.getSegmentsBetweenStreamCuts(streamCutRange).get();
        assertEquals(5, segments.size());
        assertTrue(segments.stream().allMatch(x -> x.segmentId() == segmentIds.get(0) || x.segmentId() == segmentIds.get(1) ||
                x.segmentId() == segmentIds.get(2) || x.segmentId() == segmentIds.get(3) || x.segmentId() == segmentIds.get(6)));
    }

    private void scale(long start, List<Long> segmentsToSeal, Map<Double, Double> keyRanges) throws InterruptedException, java.util.concurrent.ExecutionException {
        Controller.ScaleResponse scaleStatus = consumer.scale(SCOPE, STREAM, segmentsToSeal, keyRanges, start)
                .get();
        AtomicBoolean done = new AtomicBoolean(false);
        Futures.loop(() -> !done.get(), () -> Futures.delayedFuture(() -> consumer.checkScale(SCOPE, STREAM, scaleStatus.getEpoch()), 1000, executor)
                .thenAccept(x -> done.set(x.getStatus().equals(Controller.ScaleStatusResponse.ScaleStatus.SUCCESS))), executor).get();
>>>>>>> 92154536
    }
}<|MERGE_RESOLUTION|>--- conflicted
+++ resolved
@@ -9,10 +9,8 @@
  */
 package io.pravega.controller.server;
 
-<<<<<<< HEAD
 import io.pravega.controller.store.stream.StreamMetadataStore;
 import io.pravega.controller.store.stream.StreamStoreFactory;
-=======
 import io.pravega.client.ClientConfig;
 import io.pravega.client.netty.impl.ConnectionFactoryImpl;
 import io.pravega.client.stream.ScalingPolicy;
@@ -57,397 +55,15 @@
 import java.util.concurrent.Executors;
 import java.util.concurrent.ScheduledExecutorService;
 import java.util.concurrent.atomic.AtomicBoolean;
->>>>>>> 92154536
 import lombok.extern.slf4j.Slf4j;
 
 /**
  * Tests for ControllerService With ZK Stream Store
  */
 @Slf4j
-<<<<<<< HEAD
 public class ControllerServiceWithZKStreamTest extends ControllerServiceWithStreamTest {
     @Override
     StreamMetadataStore getStore() {
         return StreamStoreFactory.createZKStore(zkClient, executor);
-=======
-public class ControllerServiceWithZKStreamTest {
-    private static final String SCOPE = "scope";
-    private static final String STREAM = "stream1";
-    private final ScheduledExecutorService executor = Executors.newScheduledThreadPool(10);
-
-    private ControllerService consumer;
-
-    private CuratorFramework zkClient;
-    private TestingServer zkServer;
-
-    private StreamMetadataTasks streamMetadataTasks;
-    private StreamRequestHandler streamRequestHandler;
-
-    private StreamTransactionMetadataTasks streamTransactionMetadataTasks;
-    private ConnectionFactoryImpl connectionFactory;
-
-    private RequestTracker requestTracker = new RequestTracker(true);
-
-    @Before
-    public void setup() {
-        try {
-            zkServer = new TestingServerStarter().start();
-        } catch (Exception e) {
-            log.error("Error starting ZK server", e);
-        }
-        zkClient = CuratorFrameworkFactory.newClient(zkServer.getConnectString(),
-                new ExponentialBackoffRetry(200, 10, 5000));
-        zkClient.start();
-
-        StreamMetadataStore streamStore = StreamStoreFactory.createZKStore(zkClient, executor);
-        BucketStore bucketStore = StreamStoreFactory.createZKBucketStore(zkClient, executor);
-        TaskMetadataStore taskMetadataStore = TaskStoreFactory.createZKStore(zkClient, executor);
-        HostControllerStore hostStore = HostStoreFactory.createInMemoryStore(HostMonitorConfigImpl.dummyConfig());
-
-        SegmentHelper segmentHelperMock = SegmentHelperMock.getSegmentHelperMock();
-        connectionFactory = new ConnectionFactoryImpl(ClientConfig.builder()
-                                                                  .controllerURI(URI.create("tcp://localhost"))
-                                                                  .build());
-        streamMetadataTasks = new StreamMetadataTasks(streamStore, bucketStore, hostStore, taskMetadataStore, segmentHelperMock,
-                executor, "host", connectionFactory, AuthHelper.getDisabledAuthHelper(), requestTracker);
-        streamTransactionMetadataTasks = new StreamTransactionMetadataTasks(streamStore, hostStore,
-                segmentHelperMock, executor, "host", connectionFactory, AuthHelper.getDisabledAuthHelper());
-        this.streamRequestHandler = new StreamRequestHandler(new AutoScaleTask(streamMetadataTasks, streamStore, executor),
-                new ScaleOperationTask(streamMetadataTasks, streamStore, executor),
-                new UpdateStreamTask(streamMetadataTasks, streamStore, bucketStore, executor),
-                new SealStreamTask(streamMetadataTasks, streamTransactionMetadataTasks, streamStore, executor),
-                new DeleteStreamTask(streamMetadataTasks, streamStore, bucketStore, executor),
-                new TruncateStreamTask(streamMetadataTasks, streamStore, executor),
-                streamStore,
-                executor);
-
-        streamMetadataTasks.setRequestEventWriter(new ControllerEventStreamWriterMock(streamRequestHandler, executor));
-        consumer = new ControllerService(streamStore, hostStore, streamMetadataTasks,
-                streamTransactionMetadataTasks, segmentHelperMock, executor, null);
-    }
-
-    @After
-    public void teardown() throws Exception {
-        streamMetadataTasks.close();
-        streamTransactionMetadataTasks.close();
-        zkClient.close();
-        zkServer.close();
-        connectionFactory.close();
-        ExecutorServiceHelpers.shutdown(executor);
-    }
-
-    @Test(timeout = 5000)
-    public void getSegmentsImmediatelyFollowingTest() throws Exception {
-        final ScalingPolicy policy1 = ScalingPolicy.fixed(2);
-        final StreamConfiguration configuration1 = StreamConfiguration.builder()
-                .scalingPolicy(policy1).build();
-        //Start time  when stream is created.
-        long start = System.currentTimeMillis();
-
-        // Create stream and scope
-        Controller.CreateScopeStatus scopeStatus = consumer.createScope(SCOPE).join();
-        assertEquals(Controller.CreateScopeStatus.Status.SUCCESS, scopeStatus.getStatus());
-        Controller.CreateStreamStatus streamStatus = consumer.createStream(SCOPE, STREAM, configuration1, start).get();
-        assertEquals(Controller.CreateStreamStatus.Status.SUCCESS, streamStatus.getStatus());
-
-        List<Controller.SegmentRange> currentSegments = consumer.getCurrentSegments(SCOPE, STREAM).get();
-        assertEquals(2, currentSegments.size());
-
-        //scale segment 1 which has key range from 0.5 to 1.0 at time: start+20
-        Map<Double, Double> keyRanges = new HashMap<>(2);
-        keyRanges.put(0.5, 0.75);
-        keyRanges.put(0.75, 1.0);
-
-        assertFalse(consumer.checkScale(SCOPE, STREAM, 0).get().getStatus().equals(Controller.ScaleStatusResponse.ScaleStatus.SUCCESS));
-        Controller.ScaleResponse scaleStatus = consumer.scale(SCOPE, STREAM, Arrays.asList(1L), keyRanges, start + 20)
-                .get();
-        assertEquals(Controller.ScaleResponse.ScaleStreamStatus.STARTED, scaleStatus.getStatus());
-        AtomicBoolean done = new AtomicBoolean(false);
-        Futures.loop(() -> !done.get(), () -> consumer.checkScale(SCOPE, STREAM, scaleStatus.getEpoch())
-                                                      .thenAccept(x -> done.set(x.getStatus().equals(Controller.ScaleStatusResponse.ScaleStatus.SUCCESS))), executor).get();
-        //After scale the current number of segments is 3;
-        List<Controller.SegmentRange> currentSegmentsAfterScale = consumer.getCurrentSegments(SCOPE, STREAM).get();
-        assertEquals(3, currentSegmentsAfterScale.size());
-
-        Map<Controller.SegmentRange, List<Long>> successorsOfSeg1 = consumer.getSegmentsImmediatelyFollowing(
-                ModelHelper.createSegmentId(SCOPE, STREAM, 1)).get();
-        assertEquals(2, successorsOfSeg1.size()); //two segments follow segment 1
-
-        Map<Controller.SegmentRange, List<Long>> successorsOfSeg0 = consumer.getSegmentsImmediatelyFollowing(
-                ModelHelper.createSegmentId(SCOPE, STREAM, 0)).get();
-        assertEquals(0, successorsOfSeg0.size()); //no segments follow segment 0
-    }
-
-    @Test(timeout = 50000)
-    public void streamCutTests() throws Exception {
-        final ScalingPolicy policy1 = ScalingPolicy.fixed(2);
-        final StreamConfiguration configuration1 = StreamConfiguration.builder()
-                .scalingPolicy(policy1).build();
-        //Start time  when stream is created.
-        long start = System.currentTimeMillis();
-
-        // Create stream and scope
-        Controller.CreateScopeStatus scopeStatus = consumer.createScope(SCOPE).join();
-        assertEquals(Controller.CreateScopeStatus.Status.SUCCESS, scopeStatus.getStatus());
-        Controller.CreateStreamStatus streamStatus = consumer.createStream(SCOPE, STREAM, configuration1, start).get();
-        assertEquals(Controller.CreateStreamStatus.Status.SUCCESS, streamStatus.getStatus());
-
-        List<Long> segments = new ArrayList<>();
-        segments.add(0L);
-        segments.add(1L);
-
-        // perform following scales
-        // 0, 1
-        // 0, 2, 3
-        // 4, 2, 3
-        // 5, 6
-        Map<Double, Double> keyRanges = new HashMap<>(2);
-        keyRanges.put(0.5, 0.75);
-        keyRanges.put(0.75, 1.0);
-        scale(System.currentTimeMillis(), Arrays.asList(1L), keyRanges);
-        // new segments after scale = {(0.0), (2.1), (3.1)}
-        long two = StreamSegmentNameUtils.computeSegmentId(2, 1);
-        long three = StreamSegmentNameUtils.computeSegmentId(3, 1);
-        segments.add(two);
-        segments.add(three);
-
-        keyRanges = new HashMap<>(1);
-        keyRanges.put(0.0, 0.5);
-        scale(System.currentTimeMillis(), Arrays.asList(0L), keyRanges);
-        // new segments after scale = {(4.2), (2.1), (3.1)}
-        long four = StreamSegmentNameUtils.computeSegmentId(4, 2);
-        segments.add(four);
-
-        keyRanges = new HashMap<>(1);
-        keyRanges.put(0.0, 0.5);
-        keyRanges.put(0.5, 1.0);
-        scale(System.currentTimeMillis(), Arrays.asList(two, three, four), keyRanges);
-        // new segments after scale = {(5.3), (6.3)}
-        long five = StreamSegmentNameUtils.computeSegmentId(5, 3);
-        long six = StreamSegmentNameUtils.computeSegmentId(6, 3);
-        segments.add(five);
-        segments.add(six);
-
-        // create stream cuts:
-        Map<Long, Long> streamCut01 = new HashMap<>();
-        streamCut01.put(0L, 0L);
-        streamCut01.put(1L, 0L);
-
-        Map<Long, Long> streamCut023 = new HashMap<>();
-        streamCut023.put(0L, 0L);
-        streamCut023.put(two, 0L);
-        streamCut023.put(three, 0L);
-
-        Map<Long, Long> streamCut423 = new HashMap<>();
-        streamCut423.put(four, 0L);
-        streamCut423.put(two, 0L);
-        streamCut423.put(three, 0L);
-
-        Map<Long, Long> streamCut56 = new HashMap<>();
-        streamCut56.put(five, 0L);
-        streamCut56.put(six, 0L);
-
-        Map<Long, Long> streamCut41 = new HashMap<>();
-        streamCut41.put(four, 0L);
-        streamCut41.put(1L, 0L);
-
-        Map<Long, Long> streamCut06 = new HashMap<>();
-        streamCut06.put(0L, 0L);
-        streamCut06.put(six, 0L);
-
-        Map<Long, Long> invalidStreamCutOverlap = new HashMap<>();
-        invalidStreamCutOverlap.put(0L, 0L);
-        invalidStreamCutOverlap.put(five, 0L);
-
-        Map<Long, Long> invalidStreamCutMissingRange = new HashMap<>();
-        invalidStreamCutMissingRange.put(0L, 0L);
-
-        // send empty stream cuts for `to`
-        testEmptyFrom(streamCut01, streamCut023, streamCut423, streamCut56, streamCut41, streamCut06, segments);
-
-        // send empty stream cuts for `from`
-        testEmptyTo(streamCut01, streamCut023, streamCut423, streamCut56, streamCut41, streamCut06, segments);
-
-        // send `from` before `to`
-        testToBeforeFrom(streamCut01, streamCut023, streamCut56);
-
-        // send valid `from` and `to`
-        testValidRanges(streamCut01, streamCut023, streamCut423, streamCut56, streamCut41, streamCut06, segments);
-    }
-
-    private void testValidRanges(Map<Long, Long> streamCut01, Map<Long, Long> streamCut023, Map<Long, Long> streamCut423,
-                                 Map<Long, Long> streamCut56, Map<Long, Long> streamCut41, Map<Long, Long> streamCut06,
-                                 List<Long> segmentIds) throws ExecutionException, InterruptedException {
-        Controller.StreamCutRange.Builder rangeBuilder = Controller.StreamCutRange.newBuilder().setStreamInfo(
-                Controller.StreamInfo.newBuilder().setScope(SCOPE).setStream(STREAM).build());
-        Controller.StreamCutRange streamCutRange;
-        streamCutRange = rangeBuilder.putAllFrom(streamCut01).putAllTo(streamCut023).build();
-        List<StreamSegmentRecord> segments = consumer.getSegmentsBetweenStreamCuts(streamCutRange).get();
-        assertEquals(4, segments.size());
-        assertTrue(segments.stream().anyMatch(x -> x.segmentId() == segmentIds.get(0) || x.segmentId() == segmentIds.get(1) ||
-                x.segmentId() == segmentIds.get(2) || x.segmentId() == segmentIds.get(3)));
-
-        rangeBuilder = Controller.StreamCutRange.newBuilder().setStreamInfo(
-                Controller.StreamInfo.newBuilder().setScope(SCOPE).setStream(STREAM).build());
-        streamCutRange = rangeBuilder.putAllFrom(streamCut01).putAllTo(streamCut423).build();
-        segments = consumer.getSegmentsBetweenStreamCuts(streamCutRange).get();
-        assertEquals(5, segments.size());
-        assertTrue(segments.stream().allMatch(x -> x.segmentId() == segmentIds.get(0) || x.segmentId() == segmentIds.get(1) ||
-                x.segmentId() == segmentIds.get(2) || x.segmentId() == segmentIds.get(3) || x.segmentId() == segmentIds.get(4)));
-
-        rangeBuilder = Controller.StreamCutRange.newBuilder().setStreamInfo(
-                Controller.StreamInfo.newBuilder().setScope(SCOPE).setStream(STREAM).build());
-        streamCutRange = rangeBuilder.putAllFrom(streamCut01).putAllTo(streamCut06).build();
-        segments = consumer.getSegmentsBetweenStreamCuts(streamCutRange).get();
-        assertEquals(5, segments.size());
-        assertTrue(segments.stream().allMatch(x -> x.segmentId() == segmentIds.get(0) || x.segmentId() == segmentIds.get(1) ||
-                x.segmentId() == segmentIds.get(2) || x.segmentId() == segmentIds.get(3) || x.segmentId() == segmentIds.get(6)));
-
-        rangeBuilder = Controller.StreamCutRange.newBuilder().setStreamInfo(
-                Controller.StreamInfo.newBuilder().setScope(SCOPE).setStream(STREAM).build());
-        streamCutRange = rangeBuilder.putAllFrom(streamCut41).putAllTo(streamCut56).build();
-        segments = consumer.getSegmentsBetweenStreamCuts(streamCutRange).get();
-        assertEquals(6, segments.size());
-        assertTrue(segments.stream().allMatch(x -> x.segmentId() == segmentIds.get(1) || x.segmentId() == segmentIds.get(2) ||
-                x.segmentId() == segmentIds.get(3) || x.segmentId() == segmentIds.get(4) || x.segmentId() == segmentIds.get(5) ||
-                x.segmentId() == segmentIds.get(6)));
-
-        rangeBuilder = Controller.StreamCutRange.newBuilder().setStreamInfo(
-                Controller.StreamInfo.newBuilder().setScope(SCOPE).setStream(STREAM).build());
-        streamCutRange = rangeBuilder.putAllFrom(streamCut01).putAllTo(streamCut06).build();
-        segments = consumer.getSegmentsBetweenStreamCuts(streamCutRange).get();
-        assertEquals(5, segments.size());
-        assertTrue(segments.stream().allMatch(x -> x.segmentId() == segmentIds.get(0) || x.segmentId() == segmentIds.get(1) ||
-                x.segmentId() == segmentIds.get(2) || x.segmentId() == segmentIds.get(3) || x.segmentId() == segmentIds.get(6)));
-    }
-
-    private void testToBeforeFrom(Map<Long, Long> streamCut01, Map<Long, Long> streamCut023, Map<Long, Long> streamCut56) {
-        Controller.StreamCutRange.Builder rangeBuilder = Controller.StreamCutRange.newBuilder().setStreamInfo(
-                Controller.StreamInfo.newBuilder().setScope(SCOPE).setStream(STREAM).build());
-        Controller.StreamCutRange streamCutRange;
-        streamCutRange = rangeBuilder.putAllFrom(streamCut023).putAllTo(streamCut01).build();
-        AssertExtensions.assertFutureThrows("to before from", consumer.getSegmentsBetweenStreamCuts(streamCutRange), e -> e instanceof IllegalArgumentException);
-
-        rangeBuilder = Controller.StreamCutRange.newBuilder().setStreamInfo(
-                Controller.StreamInfo.newBuilder().setScope(SCOPE).setStream(STREAM).build());
-        streamCutRange = rangeBuilder.putAllFrom(streamCut56).putAllTo(streamCut023).build();
-        AssertExtensions.assertFutureThrows("to before from", consumer.getSegmentsBetweenStreamCuts(streamCutRange), e -> e instanceof IllegalArgumentException);
-    }
-
-    private void testEmptyTo(Map<Long, Long> streamCut01, Map<Long, Long> streamCut023, Map<Long, Long> streamCut423,
-                             Map<Long, Long> streamCut56, Map<Long, Long> streamCut41, Map<Long, Long> streamCut06,
-                             List<Long> segmentIds) throws ExecutionException, InterruptedException {
-        Controller.StreamCutRange.Builder rangeBuilder = Controller.StreamCutRange.newBuilder().setStreamInfo(
-                Controller.StreamInfo.newBuilder().setScope(SCOPE).setStream(STREAM).build());
-        Controller.StreamCutRange streamCutRange;
-        streamCutRange = rangeBuilder.putAllFrom(streamCut01).putAllTo(Collections.emptyMap()).build();
-        List<StreamSegmentRecord> segments = consumer.getSegmentsBetweenStreamCuts(streamCutRange).get();
-        assertEquals(7, segments.size());
-        assertTrue(segments.stream().allMatch(x -> x.segmentId() == segmentIds.get(0) || x.segmentId() == segmentIds.get(1) ||
-                x.segmentId() == segmentIds.get(2) || x.segmentId() == segmentIds.get(3) || x.segmentId() == segmentIds.get(4) ||
-                x.segmentId() == segmentIds.get(5) || x.segmentId() == segmentIds.get(6)));
-
-        rangeBuilder = Controller.StreamCutRange.newBuilder().setStreamInfo(
-                Controller.StreamInfo.newBuilder().setScope(SCOPE).setStream(STREAM).build());
-        streamCutRange = rangeBuilder.putAllFrom(streamCut023).putAllTo(Collections.emptyMap()).build();
-        segments = consumer.getSegmentsBetweenStreamCuts(streamCutRange).get();
-        assertEquals(6, segments.size());
-        assertTrue(segments.stream().allMatch(x -> x.segmentId() == segmentIds.get(0) ||
-                x.segmentId() == segmentIds.get(2) || x.segmentId() == segmentIds.get(3) || x.segmentId() == segmentIds.get(4) ||
-                x.segmentId() == segmentIds.get(5) || x.segmentId() == segmentIds.get(6)));
-
-        rangeBuilder = Controller.StreamCutRange.newBuilder().setStreamInfo(
-                Controller.StreamInfo.newBuilder().setScope(SCOPE).setStream(STREAM).build());
-        streamCutRange = rangeBuilder.putAllFrom(streamCut423).putAllTo(Collections.emptyMap()).build();
-        segments = consumer.getSegmentsBetweenStreamCuts(streamCutRange).get();
-        assertEquals(5, segments.size());
-        assertTrue(segments.stream().allMatch(x -> x.segmentId() == segmentIds.get(2) || x.segmentId() == segmentIds.get(3) || x.segmentId() == segmentIds.get(4) ||
-                x.segmentId() == segmentIds.get(5) || x.segmentId() == segmentIds.get(6)));
-
-        rangeBuilder = Controller.StreamCutRange.newBuilder().setStreamInfo(
-                Controller.StreamInfo.newBuilder().setScope(SCOPE).setStream(STREAM).build());
-        streamCutRange = rangeBuilder.putAllFrom(streamCut56).putAllTo(Collections.emptyMap()).build();
-        segments = consumer.getSegmentsBetweenStreamCuts(streamCutRange).get();
-        assertEquals(2, segments.size());
-        assertTrue(segments.stream().allMatch(x -> x.segmentId() == segmentIds.get(5) || x.segmentId() == segmentIds.get(6)));
-
-        rangeBuilder = Controller.StreamCutRange.newBuilder().setStreamInfo(
-                Controller.StreamInfo.newBuilder().setScope(SCOPE).setStream(STREAM).build());
-        streamCutRange = rangeBuilder.putAllFrom(streamCut41).putAllTo(Collections.emptyMap()).build();
-        segments = consumer.getSegmentsBetweenStreamCuts(streamCutRange).get();
-        assertEquals(6, segments.size());
-        assertTrue(segments.stream().allMatch(x -> x.segmentId() == segmentIds.get(1) ||
-                x.segmentId() == segmentIds.get(2) || x.segmentId() == segmentIds.get(3) || x.segmentId() == segmentIds.get(4) ||
-                x.segmentId() == segmentIds.get(5) || x.segmentId() == segmentIds.get(6)));
-
-        rangeBuilder = Controller.StreamCutRange.newBuilder().setStreamInfo(
-                Controller.StreamInfo.newBuilder().setScope(SCOPE).setStream(STREAM).build());
-        streamCutRange = rangeBuilder.putAllFrom(streamCut06).putAllTo(Collections.emptyMap()).build();
-        segments = consumer.getSegmentsBetweenStreamCuts(streamCutRange).get();
-        assertEquals(4, segments.size());
-        assertTrue(segments.stream().allMatch(x -> x.segmentId() == segmentIds.get(0) || x.segmentId() == segmentIds.get(4) ||
-                x.segmentId() == segmentIds.get(5) || x.segmentId() == segmentIds.get(6)));
-    }
-
-    private void testEmptyFrom(Map<Long, Long> streamCut01, Map<Long, Long> streamCut023, Map<Long, Long> streamCut423,
-                               Map<Long, Long> streamCut56, Map<Long, Long> streamCut41, Map<Long, Long> streamCut06,
-                               List<Long> segmentIds) throws InterruptedException, java.util.concurrent.ExecutionException {
-        Controller.StreamCutRange.Builder rangeBuilder = Controller.StreamCutRange.newBuilder().setStreamInfo(
-                Controller.StreamInfo.newBuilder().setScope(SCOPE).setStream(STREAM).build());
-        Controller.StreamCutRange streamCutRange;
-        streamCutRange = rangeBuilder.putAllFrom(Collections.emptyMap()).putAllTo(streamCut01).build();
-        List<StreamSegmentRecord> segments = consumer.getSegmentsBetweenStreamCuts(streamCutRange).get();
-        assertEquals(2, segments.size());
-        assertTrue(segments.stream().allMatch(x -> x.segmentId() == segmentIds.get(0) || x.segmentId() == segmentIds.get(1)));
-
-        rangeBuilder = Controller.StreamCutRange.newBuilder().setStreamInfo(
-                Controller.StreamInfo.newBuilder().setScope(SCOPE).setStream(STREAM).build());
-        streamCutRange = rangeBuilder.putAllFrom(Collections.emptyMap()).putAllTo(streamCut023).build();
-        segments = consumer.getSegmentsBetweenStreamCuts(streamCutRange).get();
-        assertEquals(4, segments.size());
-        assertTrue(segments.stream().allMatch(x -> x.segmentId() == segmentIds.get(0) || x.segmentId() == segmentIds.get(1) ||
-                x.segmentId() == segmentIds.get(2) || x.segmentId() == segmentIds.get(3)));
-
-        rangeBuilder = Controller.StreamCutRange.newBuilder().setStreamInfo(
-                Controller.StreamInfo.newBuilder().setScope(SCOPE).setStream(STREAM).build());
-        streamCutRange = rangeBuilder.putAllFrom(Collections.emptyMap()).putAllTo(streamCut423).build();
-        segments = consumer.getSegmentsBetweenStreamCuts(streamCutRange).get();
-        assertEquals(5, segments.size());
-        assertTrue(segments.stream().allMatch(x -> x.segmentId() == segmentIds.get(0) || x.segmentId() == segmentIds.get(1) ||
-                x.segmentId() == segmentIds.get(2) || x.segmentId() == segmentIds.get(3) || x.segmentId() == segmentIds.get(4)));
-
-        rangeBuilder = Controller.StreamCutRange.newBuilder().setStreamInfo(
-                Controller.StreamInfo.newBuilder().setScope(SCOPE).setStream(STREAM).build());
-        streamCutRange = rangeBuilder.putAllFrom(Collections.emptyMap()).putAllTo(streamCut56).build();
-        segments = consumer.getSegmentsBetweenStreamCuts(streamCutRange).get();
-        assertEquals(7, segments.size());
-        assertTrue(segments.stream().allMatch(x -> x.segmentId() == segmentIds.get(0) || x.segmentId() == segmentIds.get(1) ||
-                x.segmentId() == segmentIds.get(2) || x.segmentId() == segmentIds.get(3) || x.segmentId() == segmentIds.get(4) ||
-                x.segmentId() == segmentIds.get(5) || x.segmentId() == segmentIds.get(6)));
-
-        rangeBuilder = Controller.StreamCutRange.newBuilder().setStreamInfo(
-                Controller.StreamInfo.newBuilder().setScope(SCOPE).setStream(STREAM).build());
-        streamCutRange = rangeBuilder.putAllFrom(Collections.emptyMap()).putAllTo(streamCut41).build();
-        segments = consumer.getSegmentsBetweenStreamCuts(streamCutRange).get();
-        assertEquals(3, segments.size());
-        assertTrue(segments.stream().allMatch(x -> x.segmentId() == segmentIds.get(0) || x.segmentId() == segmentIds.get(1) ||
-                x.segmentId() == segmentIds.get(4)));
-
-        rangeBuilder = Controller.StreamCutRange.newBuilder().setStreamInfo(
-                Controller.StreamInfo.newBuilder().setScope(SCOPE).setStream(STREAM).build());
-        streamCutRange = rangeBuilder.putAllFrom(Collections.emptyMap()).putAllTo(streamCut06).build();
-        segments = consumer.getSegmentsBetweenStreamCuts(streamCutRange).get();
-        assertEquals(5, segments.size());
-        assertTrue(segments.stream().allMatch(x -> x.segmentId() == segmentIds.get(0) || x.segmentId() == segmentIds.get(1) ||
-                x.segmentId() == segmentIds.get(2) || x.segmentId() == segmentIds.get(3) || x.segmentId() == segmentIds.get(6)));
-    }
-
-    private void scale(long start, List<Long> segmentsToSeal, Map<Double, Double> keyRanges) throws InterruptedException, java.util.concurrent.ExecutionException {
-        Controller.ScaleResponse scaleStatus = consumer.scale(SCOPE, STREAM, segmentsToSeal, keyRanges, start)
-                .get();
-        AtomicBoolean done = new AtomicBoolean(false);
-        Futures.loop(() -> !done.get(), () -> Futures.delayedFuture(() -> consumer.checkScale(SCOPE, STREAM, scaleStatus.getEpoch()), 1000, executor)
-                .thenAccept(x -> done.set(x.getStatus().equals(Controller.ScaleStatusResponse.ScaleStatus.SUCCESS))), executor).get();
->>>>>>> 92154536
     }
 }