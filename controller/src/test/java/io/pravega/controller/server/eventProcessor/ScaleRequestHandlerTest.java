/**
 * Copyright (c) 2017 Dell Inc., or its subsidiaries. All Rights Reserved.
 *
 * Licensed under the Apache License, Version 2.0 (the "License");
 * you may not use this file except in compliance with the License.
 * You may obtain a copy of the License at
 *
 *     http://www.apache.org/licenses/LICENSE-2.0
 */
package io.pravega.controller.server.eventProcessor;

import com.google.common.collect.Lists;
import io.pravega.client.ClientConfig;
import io.pravega.client.EventStreamClientFactory;
import io.pravega.client.netty.impl.ConnectionFactoryImpl;
import io.pravega.client.stream.EventStreamWriter;
import io.pravega.client.stream.EventWriterConfig;
import io.pravega.client.stream.ScalingPolicy;
import io.pravega.client.stream.StreamConfiguration;
import io.pravega.client.stream.Transaction;
import io.pravega.client.stream.impl.JavaSerializer;
import io.pravega.common.Exceptions;
import io.pravega.common.concurrent.ExecutorServiceHelpers;
import io.pravega.common.concurrent.Futures;
import io.pravega.common.tracing.RequestTracker;
import io.pravega.controller.mocks.SegmentHelperMock;
import io.pravega.controller.server.SegmentHelper;
import io.pravega.controller.server.eventProcessor.requesthandlers.AutoScaleTask;
import io.pravega.controller.server.eventProcessor.requesthandlers.CommitRequestHandler;
import io.pravega.controller.server.eventProcessor.requesthandlers.ScaleOperationTask;
import io.pravega.controller.server.eventProcessor.requesthandlers.StreamRequestHandler;
import io.pravega.controller.server.eventProcessor.requesthandlers.TaskExceptions;
import io.pravega.controller.server.rpc.auth.AuthHelper;
import io.pravega.controller.store.host.HostControllerStore;
import io.pravega.controller.store.host.HostStoreFactory;
import io.pravega.controller.store.host.impl.HostMonitorConfigImpl;
import io.pravega.controller.store.stream.EpochTransitionOperationExceptions;
import io.pravega.controller.store.stream.Segment;
import io.pravega.controller.store.stream.State;
import io.pravega.controller.store.stream.StoreException;
import io.pravega.controller.store.stream.StreamMetadataStore;
import io.pravega.controller.store.stream.StreamStoreFactory;
import io.pravega.controller.store.stream.TxnStatus;
import io.pravega.controller.store.stream.VersionedMetadata;
import io.pravega.controller.store.stream.VersionedTransactionData;
import io.pravega.controller.store.stream.records.EpochRecord;
import io.pravega.controller.store.stream.records.EpochTransitionRecord;
import io.pravega.controller.store.task.TaskMetadataStore;
import io.pravega.controller.store.task.TaskStoreFactory;
import io.pravega.controller.task.Stream.StreamMetadataTasks;
import io.pravega.controller.task.Stream.StreamTransactionMetadataTasks;
import io.pravega.controller.util.Config;
import io.pravega.shared.controller.event.AbortEvent;
import io.pravega.shared.controller.event.AutoScaleEvent;
import io.pravega.shared.controller.event.CommitEvent;
import io.pravega.shared.controller.event.ControllerEvent;
import io.pravega.shared.controller.event.ScaleOpEvent;
import io.pravega.shared.segment.StreamSegmentNameUtils;
import io.pravega.test.common.AssertExtensions;
import io.pravega.test.common.TestingServerStarter;
import java.net.InetAddress;
import java.net.UnknownHostException;
import java.util.AbstractMap;
import java.util.ArrayList;
import java.util.HashMap;
import java.util.List;
import java.util.Map;
import java.util.Optional;
import java.util.UUID;
import java.util.concurrent.BlockingQueue;
import java.util.concurrent.CompletableFuture;
import java.util.concurrent.ExecutionException;
import java.util.concurrent.Executors;
import java.util.concurrent.LinkedBlockingQueue;
import java.util.concurrent.ScheduledExecutorService;
import java.util.function.Predicate;
import java.util.stream.Collectors;
import org.apache.curator.framework.CuratorFramework;
import org.apache.curator.framework.CuratorFrameworkFactory;
import org.apache.curator.retry.ExponentialBackoffRetry;
import org.apache.curator.test.TestingServer;
import org.junit.After;
import org.junit.Before;
import org.junit.Test;

import static io.pravega.shared.segment.StreamSegmentNameUtils.computeSegmentId;
import static org.junit.Assert.assertEquals;
import static org.junit.Assert.assertFalse;
import static org.junit.Assert.assertTrue;
import static org.mockito.ArgumentMatchers.any;
import static org.mockito.ArgumentMatchers.anyBoolean;
import static org.mockito.ArgumentMatchers.anyLong;
import static org.mockito.ArgumentMatchers.anyString;
import static org.mockito.ArgumentMatchers.eq;
import static org.mockito.Mockito.doAnswer;
import static org.mockito.Mockito.doReturn;
import static org.mockito.Mockito.mock;
import static org.mockito.Mockito.reset;
import static org.mockito.Mockito.spy;
import static org.mockito.Mockito.times;
import static org.mockito.Mockito.verify;
import static org.mockito.Mockito.when;

public class ScaleRequestHandlerTest {
    private final String scope = "scope";
    private final String stream = "stream";
    private ScheduledExecutorService executor = Executors.newScheduledThreadPool(10);
    private StreamMetadataStore streamStore;
    private TaskMetadataStore taskMetadataStore;
    private HostControllerStore hostStore;
    private StreamMetadataTasks streamMetadataTasks;
    private StreamTransactionMetadataTasks streamTransactionMetadataTasks;

    private TestingServer zkServer;

    private CuratorFramework zkClient;
    private EventStreamClientFactory clientFactory;
    private ConnectionFactoryImpl connectionFactory;

    private RequestTracker requestTracker = new RequestTracker(true);

    @Before
    public void setup() throws Exception {
        zkServer = new TestingServerStarter().start();
        zkServer.start();

        zkClient = CuratorFrameworkFactory.newClient(zkServer.getConnectString(),
                new ExponentialBackoffRetry(20, 1, 50));

        zkClient.start();

        String hostId;
        try {
            //On each controller process restart, it gets a fresh hostId,
            //which is a combination of hostname and random GUID.
            hostId = InetAddress.getLocalHost().getHostAddress() + UUID.randomUUID().toString();
        } catch (UnknownHostException e) {
            hostId = UUID.randomUUID().toString();
        }

        streamStore = spy(StreamStoreFactory.createZKStore(zkClient, executor));

        taskMetadataStore = TaskStoreFactory.createZKStore(zkClient, executor);

        hostStore = HostStoreFactory.createInMemoryStore(HostMonitorConfigImpl.dummyConfig());

        SegmentHelper segmentHelper = SegmentHelperMock.getSegmentHelperMock();
        connectionFactory = new ConnectionFactoryImpl(ClientConfig.builder().build());
<<<<<<< HEAD
        clientFactory = mock(ClientFactory.class);
        streamMetadataTasks = new StreamMetadataTasks(streamStore, bucketStore, hostStore, taskMetadataStore, segmentHelper,
=======
        clientFactory = mock(EventStreamClientFactory.class);
        streamMetadataTasks = new StreamMetadataTasks(streamStore, hostStore, taskMetadataStore, segmentHelper,
>>>>>>> d8dd7cb2
                executor, hostId, connectionFactory,  AuthHelper.getDisabledAuthHelper(), requestTracker);
        streamMetadataTasks.initializeStreamWriters(clientFactory, Config.SCALE_STREAM_NAME);
        streamTransactionMetadataTasks = new StreamTransactionMetadataTasks(streamStore, hostStore,
                segmentHelper, executor, hostId, connectionFactory,  AuthHelper.getDisabledAuthHelper());

        long createTimestamp = System.currentTimeMillis();

        // add a host in zk
        // mock pravega
        // create a stream
        streamStore.createScope(scope).get();
        StreamConfiguration config = StreamConfiguration.builder()
                                                        .scalingPolicy(ScalingPolicy.byEventRate(1, 2, 3))
                                                        .build();
        streamMetadataTasks.createStream(scope, stream, config, createTimestamp).get();
    }

    @After
    public void tearDown() throws Exception {
        clientFactory.close();
        connectionFactory.close();
        streamMetadataTasks.close();
        streamTransactionMetadataTasks.close();
        zkClient.close();
        zkServer.close();
        ExecutorServiceHelpers.shutdown(executor);
    }

    @SuppressWarnings("unchecked")
    @Test(timeout = 30000)
    public void testScaleRequest() throws ExecutionException, InterruptedException {
        AutoScaleTask requestHandler = new AutoScaleTask(streamMetadataTasks, streamStore, executor);
        ScaleOperationTask scaleRequestHandler = new ScaleOperationTask(streamMetadataTasks, streamStore, executor);
        StreamRequestHandler multiplexer = new StreamRequestHandler(requestHandler, scaleRequestHandler, null, null, null, null, streamStore, executor);
        // Send number of splits = 1
        EventWriterMock writer = new EventWriterMock();

        when(clientFactory.createEventWriter(eq(Config.SCALE_STREAM_NAME), eq(new JavaSerializer<ControllerEvent>()), any())).thenReturn(writer);

        AutoScaleEvent scaleUpEvent = new AutoScaleEvent(scope, stream, 2, AutoScaleEvent.UP, System.currentTimeMillis(),
                1, false, System.currentTimeMillis());
        assertTrue(Futures.await(multiplexer.process(scaleUpEvent)));

        // verify that one scaleOp event is written into the stream
        assertEquals(1, writer.queue.size());
        ControllerEvent event = writer.queue.take();
        assertTrue(event instanceof ScaleOpEvent);
        ScaleOpEvent scaleOpEvent = (ScaleOpEvent) event;
        double start = 2.0 / 3.0;
        double end = 1.0;
        double middle = (start + end) / 2;
        assertEquals(2, scaleOpEvent.getNewRanges().size());
        double delta = 0.0000000000001;
        assertEquals(start, scaleOpEvent.getNewRanges().get(0).getKey(), delta);
        assertEquals(middle, scaleOpEvent.getNewRanges().get(0).getValue(), delta);
        assertEquals(middle, scaleOpEvent.getNewRanges().get(1).getKey(), delta);
        assertEquals(end, scaleOpEvent.getNewRanges().get(1).getValue(), delta);
        assertEquals(1, scaleOpEvent.getSegmentsToSeal().size());
        assertTrue(scaleOpEvent.getSegmentsToSeal().contains(2L));

        assertTrue(Futures.await(multiplexer.process(scaleOpEvent)));

        // verify that the event is processed successfully
        List<Segment> activeSegments = streamStore.getActiveSegments(scope, stream, null, executor).get();

        assertTrue(activeSegments.stream().noneMatch(z -> z.segmentId() == 2L));
        // verify that two splits are created even when we sent 1 as numOfSplits in AutoScaleEvent.
        long three = computeSegmentId(3, 1);
        long four = computeSegmentId(4, 1);
        assertTrue(activeSegments.stream().anyMatch(z -> z.segmentId() == three));
        assertTrue(activeSegments.stream().anyMatch(z -> z.segmentId() == four));
        assertTrue(activeSegments.size() == 4);

        // process first scale down event. it should only mark the segment as cold
        AutoScaleEvent scaleDownEvent = new AutoScaleEvent(scope, stream, four, AutoScaleEvent.DOWN, System.currentTimeMillis(),
                0, false, System.currentTimeMillis());
        assertTrue(Futures.await(multiplexer.process(scaleDownEvent)));
        assertTrue(writer.queue.isEmpty());

        activeSegments = streamStore.getActiveSegments(scope, stream, null, executor).get();
        assertTrue(activeSegments.stream().anyMatch(z -> z.segmentId() == four));
        assertTrue(activeSegments.size() == 4);
        assertTrue(streamStore.isCold(scope, stream, four, null, executor).join());

        AutoScaleEvent scaleDownEvent2 = new AutoScaleEvent(scope, stream, three, AutoScaleEvent.DOWN, System.currentTimeMillis(),
                0, false, System.currentTimeMillis());
        assertTrue(Futures.await(multiplexer.process(scaleDownEvent2)));
        assertTrue(streamStore.isCold(scope, stream, three, null, executor).join());

        // verify that a new event has been posted
        assertEquals(1, writer.queue.size());
        event = writer.queue.take();
        assertTrue(event instanceof ScaleOpEvent);
        scaleOpEvent = (ScaleOpEvent) event;
        assertEquals(1, scaleOpEvent.getNewRanges().size());
        assertEquals(start, scaleOpEvent.getNewRanges().get(0).getKey(), delta);
        assertEquals(end, scaleOpEvent.getNewRanges().get(0).getValue(), delta);
        assertEquals(2, scaleOpEvent.getSegmentsToSeal().size());
        assertTrue(scaleOpEvent.getSegmentsToSeal().contains(three));
        assertTrue(scaleOpEvent.getSegmentsToSeal().contains(four));

        // process scale down event
        assertTrue(Futures.await(multiplexer.process(scaleOpEvent)));
        long five = computeSegmentId(5, 2);

        activeSegments = streamStore.getActiveSegments(scope, stream, null, executor).get();

        assertTrue(activeSegments.stream().noneMatch(z -> z.segmentId() == three));
        assertTrue(activeSegments.stream().noneMatch(z -> z.segmentId() == four));
        assertTrue(activeSegments.stream().anyMatch(z -> z.segmentId() == five));
        assertTrue(activeSegments.size() == 3);

        // make it throw a non retryable failure so that test does not wait for number of retries.
        // This will bring down the test duration drastically because a retryable failure can keep retrying for few seconds.
        // And if someone changes retry durations and number of attempts in retry helper, it will impact this test's running time.
        // hence sending incorrect segmentsToSeal list which will result in a non retryable failure and this will fail immediately
        assertFalse(Futures.await(multiplexer.process(new ScaleOpEvent(scope, stream, Lists.newArrayList(6L),
                Lists.newArrayList(new AbstractMap.SimpleEntry<>(0.0, 1.0)), false, System.currentTimeMillis(), System.currentTimeMillis()))));
        activeSegments = streamStore.getActiveSegments(scope, stream, null, executor).get();
        assertTrue(activeSegments.stream().noneMatch(z -> z.segmentId() == three));
        assertTrue(activeSegments.stream().noneMatch(z -> z.segmentId() == four));
        assertTrue(activeSegments.stream().anyMatch(z -> z.segmentId() == five));
        assertTrue(activeSegments.size() == 3);

        assertFalse(Futures.await(multiplexer.process(new AbortEvent(scope, stream, 0, UUID.randomUUID()))));
    }

    @Test(timeout = 30000)
    public void testScaleWithTransactionRequest() throws InterruptedException {
        EventWriterMock writer = new EventWriterMock();
        when(clientFactory.createEventWriter(eq(Config.SCALE_STREAM_NAME), eq(new JavaSerializer<ControllerEvent>()), any())).thenReturn(writer);

        ScaleOperationTask scaleRequestHandler = new ScaleOperationTask(streamMetadataTasks, streamStore, executor);
        StreamRequestHandler requestHandler = new StreamRequestHandler(null, scaleRequestHandler,
                null, null, null, null, streamStore, executor);
        CommitRequestHandler commitRequestHandler = new CommitRequestHandler(streamStore, streamMetadataTasks, streamTransactionMetadataTasks, executor);

        // 1 create transaction on old epoch and set it to committing
        UUID txnIdOldEpoch = streamStore.generateTransactionId(scope, stream, null, executor).join();
        VersionedTransactionData txnData = streamStore.createTransaction(scope, stream, txnIdOldEpoch, 10000, 10000,
                null, executor).join();
        streamStore.sealTransaction(scope, stream, txnData.getId(), true, Optional.empty(), null, executor).join();

        EpochRecord epochZero = streamStore.getActiveEpoch(scope, stream, null, true, executor).join();
        assertEquals(0, epochZero.getEpoch());

        // 2. start scale
        requestHandler.process(new ScaleOpEvent(scope, stream, Lists.newArrayList(0L, 1L, 2L),
                Lists.newArrayList(new AbstractMap.SimpleEntry<>(0.0, 1.0)), false, System.currentTimeMillis(), System.currentTimeMillis())).join();

        // 3. verify that scale is complete
        State state = streamStore.getState(scope, stream, false, null, executor).join();
        assertEquals(State.ACTIVE, state);

        EpochRecord epochOne = streamStore.getActiveEpoch(scope, stream, null, true, executor).join();
        assertEquals(1, epochOne.getEpoch());

        // 4. create transaction -> verify that this is created on new epoch
        UUID txnIdNewEpoch = streamStore.generateTransactionId(scope, stream, null, executor).join();
        VersionedTransactionData txnDataNew = streamStore.createTransaction(scope, stream, txnIdNewEpoch, 10000, 10000,
                null, executor).join();
        streamStore.sealTransaction(scope, stream, txnDataNew.getId(), true, Optional.empty(), null, executor).join();

        // 5. commit on old epoch. this should roll over
        assertTrue(Futures.await(commitRequestHandler.processEvent(new CommitEvent(scope, stream, txnData.getEpoch()))));
        TxnStatus txnStatus = streamStore.transactionStatus(scope, stream, txnIdOldEpoch, null, executor).join();
        assertEquals(TxnStatus.COMMITTED, txnStatus);

        EpochRecord epochTwo = streamStore.getEpoch(scope, stream, 2, null, executor).join();
        EpochRecord epochThree = streamStore.getEpoch(scope, stream, 3, null, executor).join();
        assertEquals(0, epochTwo.getReferenceEpoch());
        assertEquals(epochZero.getSegments().size(), epochTwo.getSegments().size());
        assertEquals(epochZero.getSegments().stream().map(x -> StreamSegmentNameUtils.getSegmentNumber(x.segmentId())).collect(Collectors.toSet()),
                epochTwo.getSegments().stream().map(x -> StreamSegmentNameUtils.getSegmentNumber(x.segmentId())).collect(Collectors.toSet()));
        assertEquals(1, epochThree.getReferenceEpoch());
        assertEquals(epochOne.getSegments().size(), epochThree.getSegments().size());
        assertEquals(epochOne.getSegments().stream().map(x -> StreamSegmentNameUtils.getSegmentNumber(x.segmentId())).collect(Collectors.toSet()),
                epochThree.getSegments().stream().map(x -> StreamSegmentNameUtils.getSegmentNumber(x.segmentId())).collect(Collectors.toSet()));

        EpochRecord activeEpoch = streamStore.getActiveEpoch(scope, stream, null, true, executor).join();
        assertEquals(epochThree, activeEpoch);

        // 6. commit on new epoch. This should happen on duplicate of new epoch successfully
        assertTrue(Futures.await(commitRequestHandler.processEvent(new CommitEvent(scope, stream, txnDataNew.getEpoch()))));
        txnStatus = streamStore.transactionStatus(scope, stream, txnIdNewEpoch, null, executor).join();
        assertEquals(TxnStatus.COMMITTED, txnStatus);

        activeEpoch = streamStore.getActiveEpoch(scope, stream, null, true, executor).join();
        assertEquals(epochThree, activeEpoch);
    }

    @Test(timeout = 30000)
    public void testInconsistentScaleRequestAfterRollingTxn() throws Exception {
        // This test checks a scenario where after rolling txn, if an outstanding scale request
        // was present, its epoch consistency should fail
        String stream = "newStream";
        StreamConfiguration config = StreamConfiguration.builder().scalingPolicy(
                ScalingPolicy.byEventRate(1, 2, 2)).build();
        streamMetadataTasks.createStream(scope, stream, config, System.currentTimeMillis()).get();

        EventWriterMock writer = new EventWriterMock();
        when(clientFactory.createEventWriter(eq(Config.SCALE_STREAM_NAME), eq(new JavaSerializer<ControllerEvent>()), any())).thenReturn(writer);

        ScaleOperationTask scaleRequestHandler = new ScaleOperationTask(streamMetadataTasks, streamStore, executor);
        StreamRequestHandler requestHandler = new StreamRequestHandler(null, scaleRequestHandler,
                null, null, null, null, streamStore, executor);
        CommitRequestHandler commitRequestHandler = new CommitRequestHandler(streamStore, streamMetadataTasks, streamTransactionMetadataTasks, executor);

        // 1 create transaction on old epoch and set it to committing
        UUID txnIdOldEpoch = streamStore.generateTransactionId(scope, stream, null, executor).join();
        VersionedTransactionData txnData = streamStore.createTransaction(scope, stream, txnIdOldEpoch, 10000, 10000,
                null, executor).join();
        streamStore.sealTransaction(scope, stream, txnData.getId(), true, Optional.empty(), null, executor).join();

        UUID txnIdOldEpoch2 = streamStore.generateTransactionId(scope, stream, null, executor).join();
        VersionedTransactionData txnData2 = streamStore.createTransaction(scope, stream, txnIdOldEpoch2, 10000, 10000,
                null, executor).join();
        streamStore.sealTransaction(scope, stream, txnData2.getId(), true, Optional.empty(), null, executor).join();

        EpochRecord epochZero = streamStore.getActiveEpoch(scope, stream, null, true, executor).join();
        assertEquals(0, epochZero.getEpoch());

        // 2. start scale
        requestHandler.process(new ScaleOpEvent(scope, stream, Lists.newArrayList(0L),
                Lists.newArrayList(new AbstractMap.SimpleEntry<>(0.0, 0.25), new AbstractMap.SimpleEntry<>(0.25, 0.5)),
                false, System.currentTimeMillis(), System.currentTimeMillis())).join();

        // 3. verify that scale is complete
        State state = streamStore.getState(scope, stream, false, null, executor).join();
        assertEquals(State.ACTIVE, state);

        // 4. just submit a new scale. don't let it run. this should create an epoch transition. state should still be active
        streamStore.submitScale(scope, stream, Lists.newArrayList(1L), Lists.newArrayList(new AbstractMap.SimpleEntry<>(0.5, 0.75), new AbstractMap.SimpleEntry<>(0.75, 1.0)),
        System.currentTimeMillis(), null, null, executor).join();

        // 5. commit on old epoch. this should roll over.
        assertTrue(Futures.await(commitRequestHandler.processEvent(new CommitEvent(scope, stream, txnData.getEpoch()))));
        TxnStatus txnStatus = streamStore.transactionStatus(scope, stream, txnIdOldEpoch, null, executor).join();
        assertEquals(TxnStatus.COMMITTED, txnStatus);

        // 6. run scale. this should fail in scaleCreateNewEpochs with IllegalArgumentException with epochTransitionConsistent
        AssertExtensions.assertFutureThrows("epoch transition should be inconsistent", requestHandler.process(new ScaleOpEvent(scope, stream, Lists.newArrayList(1L),
                Lists.newArrayList(new AbstractMap.SimpleEntry<>(0.5, 0.75), new AbstractMap.SimpleEntry<>(0.75, 1.0)),
                false, System.currentTimeMillis(), System.currentTimeMillis())), e -> Exceptions.unwrap(e) instanceof IllegalStateException);

        state = streamStore.getState(scope, stream, false, null, executor).join();
        assertEquals(State.ACTIVE, state);
    }

    @Test(timeout = 30000)
    public void testMigrateManualScaleRequestAfterRollingTxn() throws Exception {
        // This test checks a scenario where after rolling txn, if an outstanding scale request
        // was present, its epoch consistency should fail
        String stream = "newStream";
        StreamConfiguration config = StreamConfiguration.builder().scalingPolicy(
                ScalingPolicy.byEventRate(1, 2, 2)).build();
        streamMetadataTasks.createStream(scope, stream, config, System.currentTimeMillis()).get();

        EventWriterMock writer = new EventWriterMock();
        when(clientFactory.createEventWriter(eq(Config.SCALE_STREAM_NAME), eq(new JavaSerializer<ControllerEvent>()), any())).thenReturn(writer);

        ScaleOperationTask scaleRequestHandler = new ScaleOperationTask(streamMetadataTasks, streamStore, executor);
        StreamRequestHandler requestHandler = new StreamRequestHandler(null, scaleRequestHandler,
                null, null, null, null, streamStore, executor);
        CommitRequestHandler commitRequestHandler = new CommitRequestHandler(streamStore, streamMetadataTasks, streamTransactionMetadataTasks, executor);

        // 1 create transaction on old epoch and set it to committing
        UUID txnIdOldEpoch = streamStore.generateTransactionId(scope, stream, null, executor).join();
        VersionedTransactionData txnData = streamStore.createTransaction(scope, stream, txnIdOldEpoch, 10000, 10000,
                null, executor).join();
        streamStore.sealTransaction(scope, stream, txnData.getId(), true, Optional.empty(), null, executor).join();

        UUID txnIdOldEpoch2 = streamStore.generateTransactionId(scope, stream, null, executor).join();
        VersionedTransactionData txnData2 = streamStore.createTransaction(scope, stream, txnIdOldEpoch2, 10000, 10000,
                null, executor).join();
        streamStore.sealTransaction(scope, stream, txnData2.getId(), true, Optional.empty(), null, executor).join();

        EpochRecord epochZero = streamStore.getActiveEpoch(scope, stream, null, true, executor).join();
        assertEquals(0, epochZero.getEpoch());

        // 2. start scale
        requestHandler.process(new ScaleOpEvent(scope, stream, Lists.newArrayList(0L),
                Lists.newArrayList(new AbstractMap.SimpleEntry<>(0.0, 0.25), new AbstractMap.SimpleEntry<>(0.25, 0.5)),
                false, System.currentTimeMillis(), System.currentTimeMillis())).join();

        // 3. verify that scale is complete
        State state = streamStore.getState(scope, stream, false, null, executor).join();
        assertEquals(State.ACTIVE, state);

        // 4. just submit a new scale. don't let it run. this should create an epoch transition. state should still be active
        streamStore.submitScale(scope, stream, Lists.newArrayList(1L), Lists.newArrayList(new AbstractMap.SimpleEntry<>(0.5, 0.75), new AbstractMap.SimpleEntry<>(0.75, 1.0)),
        System.currentTimeMillis(), null, null, executor).join();

        // 5. commit on old epoch. this should roll over.
        assertTrue(Futures.await(commitRequestHandler.processEvent(new CommitEvent(scope, stream, txnData.getEpoch()))));
        TxnStatus txnStatus = streamStore.transactionStatus(scope, stream, txnIdOldEpoch, null, executor).join();
        assertEquals(TxnStatus.COMMITTED, txnStatus);

        // 6. run scale against old record but with manual scale flag set to true. This should be migrated to new epoch and processed.
        requestHandler.process(new ScaleOpEvent(scope, stream, Lists.newArrayList(1L),
                Lists.newArrayList(new AbstractMap.SimpleEntry<>(0.5, 0.75), new AbstractMap.SimpleEntry<>(0.75, 1.0)),
                true, System.currentTimeMillis(), System.currentTimeMillis())).join();

        state = streamStore.getState(scope, stream, false, null, executor).join();
        assertEquals(State.ACTIVE, state);
        EpochRecord epoch = streamStore.getActiveEpoch(scope, stream, null, true, executor).join();
        assertEquals(4, epoch.getEpoch());
    }

    @SuppressWarnings("unchecked")
    @Test(timeout = 30000)
    public void testConcurrentIdempotentManualScaleRequest() {
        Map<String, Integer> map = new HashMap<>();
        map.put("startScale", 0);
        map.put("scaleCreateNewEpochs", 0);
        map.put("scaleSegmentsSealed", 0);
        map.put("completeScale", 0);
        map.put("updateVersionedState", 1);

        concurrentIdenticalScaleRun("stream0", "updateVersionedState", true,
                e -> Exceptions.unwrap(e) instanceof StoreException.WriteConflictException, false, e -> false, map);

        map.put("startScale", 1);
        concurrentIdenticalScaleRun("stream1", "startScale", true,
                e -> Exceptions.unwrap(e) instanceof StoreException.WriteConflictException, false, e -> false, map);

        map.put("scaleCreateNewEpochs", 1);
        map.put("scaleSegmentsSealed", 1);
        map.put("completeScale", 1);
        concurrentIdenticalScaleRun("stream2", "scaleCreateNewEpochs", true,
                e -> Exceptions.unwrap(e) instanceof StoreException.WriteConflictException, false, e -> false, map);
        
        concurrentIdenticalScaleRun("stream4", "scaleSegmentsSealed", true,
                e -> Exceptions.unwrap(e) instanceof StoreException.WriteConflictException, false, e -> false, map);

        concurrentIdenticalScaleRun("stream5", "completeScale", true,
                e -> Exceptions.unwrap(e) instanceof StoreException.WriteConflictException, true,
                e -> Exceptions.unwrap(e) instanceof IllegalStateException, map);
    }
    
    @SuppressWarnings("unchecked")
    @Test(timeout = 30000)
    public void testConcurrentIdempotentAutoScaleRequest() {
        Map<String, Integer> map = new HashMap<>();
        map.put("startScale", 0);
        map.put("scaleCreateNewEpochs", 0);
        map.put("scaleSegmentsSealed", 0);
        map.put("completeScale", 0);
        map.put("updateVersionedState", 1);

        // second scale should complete scale.
        // when first scale resumes it should fail with write conflict in its attempt to update state.
        concurrentIdenticalScaleRun("autostream0", "updateVersionedState", false,
                e -> Exceptions.unwrap(e) instanceof StoreException.WriteConflictException, false, e -> false, map);

        map.put("startScale", 1);
        // second scale should complete scale.
        // when first scale resumes start scale should attempt to discard epoch transition and in its attempt fail and 
        // throw write conflict
        concurrentIdenticalScaleRun("autostream1", "startScale", false,
                e -> Exceptions.unwrap(e) instanceof StoreException.WriteConflictException, false, e -> false, map);

        map.put("scaleCreateNewEpochs", 1);
        map.put("scaleSegmentsSealed", 1);
        map.put("completeScale", 1);
        // second scale should complete scale.
        // when first scale resumes both scaleCreateNewEpochs and scalesealedSegments should succeed (idempotent with no changes)
        // and complete scale should fail with write conflict
        concurrentIdenticalScaleRun("autostream2", "scaleCreateNewEpochs", false,
                e -> Exceptions.unwrap(e) instanceof StoreException.WriteConflictException, false, e -> false, map);

        // second scale should complete scale.
        // when first scale resumes scalesealedSegments should succeed (idempotent with no changes)
        // and complete scale should fail with write conflict
        concurrentIdenticalScaleRun("autostream4", "scaleSegmentsSealed", false,
                e -> Exceptions.unwrap(e) instanceof StoreException.WriteConflictException, false, e -> false, map);

        // second scale should find epoch transition to be inconsistent and reset it.
        // when first scale resumes it should attempt to update epoch transition and fail with write conflict
        concurrentIdenticalScaleRun("autostream5", "completeScale", false,
                e -> Exceptions.unwrap(e) instanceof StoreException.WriteConflictException, true, 
                e -> Exceptions.unwrap(e) instanceof IllegalStateException, map);
    }
    
    private void concurrentIdenticalScaleRun(String stream, String func, boolean isManual,
                                             Predicate<Throwable> firstExceptionPredicate,
                                             boolean expectFailureOnSecondJob,
                                             Predicate<Throwable> secondExceptionPredicate,
                                             Map<String, Integer> invocationCount) {
        StreamMetadataStore streamStore1 = StreamStoreFactory.createZKStore(zkClient, executor);
        StreamMetadataStore streamStore1Spied = spy(StreamStoreFactory.createZKStore(zkClient, executor));
        StreamConfiguration config = StreamConfiguration.builder().scalingPolicy(
                ScalingPolicy.byEventRate(1, 2, 1)).build();
        streamStore1.createStream(scope, stream, config, System.currentTimeMillis(), null, executor).join();
        streamStore1.setState(scope, stream, State.ACTIVE, null, executor).join();
        
        CompletableFuture<Void> wait = new CompletableFuture<>();
        CompletableFuture<Void> signal = new CompletableFuture<>();
        
        ScaleOpEvent event = new ScaleOpEvent(scope, stream, Lists.newArrayList(0L), 
                Lists.newArrayList(new AbstractMap.SimpleEntry<>(0.0, 1.0)), isManual, System.currentTimeMillis(), System.currentTimeMillis());
        if (isManual) {
            streamStore1.submitScale(scope, stream, Lists.newArrayList(0L),
                    Lists.newArrayList(new AbstractMap.SimpleEntry<>(0.0, 1.0)), System.currentTimeMillis(), null, null, executor).join();
        }
        
        StreamMetadataStore streamStore2 = StreamStoreFactory.createZKStore(zkClient, executor);

        ScaleOperationTask scaleRequestHandler1 = new ScaleOperationTask(streamMetadataTasks, streamStore1Spied, executor);
        ScaleOperationTask scaleRequestHandler2 = new ScaleOperationTask(streamMetadataTasks, streamStore2, executor);
        
        setMockLatch(streamStore1, streamStore1Spied, func, signal, wait);
        
        // the processing will stall at start scale
        CompletableFuture<Void> future1 = scaleRequestHandler1.execute(event);
        signal.join();
        
        // let this run to completion. this should succeed 
        if (!expectFailureOnSecondJob) {
            scaleRequestHandler2.execute(event).join();
        } else {
            AssertExtensions.assertSuppliedFutureThrows("second job should fail", () -> scaleRequestHandler2.execute(event), 
                    secondExceptionPredicate);
        }
        // verify that scale is complete
        // now complete wait latch.
        wait.complete(null);
        
        AssertExtensions.assertSuppliedFutureThrows(
                "first scale should fail", () -> future1, firstExceptionPredicate);
        verify(streamStore1Spied, times(invocationCount.get("startScale"))).startScale(anyString(), anyString(), anyBoolean(), any(), any(), any(), any());
        verify(streamStore1Spied, times(invocationCount.get("scaleCreateNewEpochs"))).scaleCreateNewEpochs(anyString(), anyString(), any(), any(), any());
        verify(streamStore1Spied, times(invocationCount.get("scaleSegmentsSealed"))).scaleSegmentsSealed(anyString(), anyString(), any(), any(), any(), any());
        verify(streamStore1Spied, times(invocationCount.get("completeScale"))).completeScale(anyString(), anyString(), any(), any(), any());
        verify(streamStore1Spied, times(invocationCount.get("updateVersionedState"))).updateVersionedState(anyString(), anyString(), any(), any(), any(), any());
        
        // validate scale done
        VersionedMetadata<EpochTransitionRecord> versioned = streamStore1.getEpochTransition(scope, stream, null, executor).join();
        assertEquals(EpochTransitionRecord.EMPTY, versioned.getObject());
        assertEquals(2, versioned.getVersion().asIntVersion().getIntValue());
        assertEquals(1, streamStore1.getActiveEpoch(scope, stream, null, true, executor).join().getEpoch());
        assertEquals(State.ACTIVE, streamStore1.getState(scope, stream, true, null, executor).join());
    }

    private void setMockLatch(StreamMetadataStore store, StreamMetadataStore spied, 
                             String func, CompletableFuture<Void> signal, CompletableFuture<Void> waitOn) {
        switch (func) {
            case "startScale" : doAnswer(x -> {
                signal.complete(null);
                waitOn.join();
                return store.startScale(x.getArgument(0), x.getArgument(1),
                        x.getArgument(2), x.getArgument(3),
                        x.getArgument(4), x.getArgument(5), x.getArgument(6));
            }).when(spied).startScale(anyString(), anyString(), anyBoolean(), any(),  any(), any(), any());
            break;
            case "scaleCreateNewEpochs" : doAnswer(x -> {
                signal.complete(null);
                waitOn.join();
                return store.scaleCreateNewEpochs(x.getArgument(0), x.getArgument(1),
                        x.getArgument(2), x.getArgument(3), x.getArgument(4));
            }).when(spied).scaleCreateNewEpochs(anyString(), anyString(), any(), any(), any());
                break;
            case "scaleSegmentsSealed" : doAnswer(x -> {
                signal.complete(null);
                waitOn.join();
                return store.scaleSegmentsSealed(x.getArgument(0), x.getArgument(1),
                        x.getArgument(2), x.getArgument(3), x.getArgument(4), x.getArgument(5));
            }).when(spied).scaleSegmentsSealed(anyString(), anyString(), any(), any(), any(), any());
                break;
            case "completeScale" : doAnswer(x -> {
                signal.complete(null);
                waitOn.join();
                return store.completeScale(x.getArgument(0), x.getArgument(1),
                        x.getArgument(2), x.getArgument(3), x.getArgument(4));
            }).when(spied).completeScale(anyString(), anyString(), any(), any(), any());
                break;
            case "updateVersionedState" : doAnswer(x -> {
                signal.complete(null);
                waitOn.join();
                return store.updateVersionedState(x.getArgument(0), x.getArgument(1),
                        x.getArgument(2), x.getArgument(3), x.getArgument(4), x.getArgument(5));
            }).when(spied).updateVersionedState(anyString(), anyString(), any(), any(), any(), any());
                break;
            default:
                break;
        }
    }

    @SuppressWarnings("unchecked")
    @Test(timeout = 30000)
    public void testConcurrentDistinctManualScaleRequest() {
        Map<String, Integer> map = new HashMap<>();
        map.put("startScale", 0);
        map.put("scaleCreateNewEpochs", 0);
        map.put("scaleSegmentsSealed", 0);
        map.put("completeScale", 0);
        map.put("updateVersionedState", 1);

        concurrentDistinctScaleRun("stream0", "updateVersionedState", true,
                e -> Exceptions.unwrap(e) instanceof StoreException.WriteConflictException, map);

        map.put("startScale", 1);
        concurrentDistinctScaleRun("stream1", "startScale", true,
                e -> Exceptions.unwrap(e) instanceof StoreException.WriteConflictException, map);

        map.put("scaleCreateNewEpochs", 1);
        map.put("scaleSegmentsSealed", 1);
        map.put("completeScale", 1);
        concurrentDistinctScaleRun("stream2", "scaleCreateNewEpochs", true,
                e -> Exceptions.unwrap(e) instanceof StoreException.WriteConflictException, map);
        
        concurrentDistinctScaleRun("stream4", "scaleSegmentsSealed", true,
                e -> Exceptions.unwrap(e) instanceof StoreException.WriteConflictException, map);
    }

    @SuppressWarnings("unchecked")
    @Test(timeout = 30000)
    public void testConcurrentDistinctAutoScaleRequest() {
        Map<String, Integer> map = new HashMap<>();
        map.put("startScale", 0);
        map.put("scaleCreateNewEpochs", 0);
        map.put("scaleSegmentsSealed", 0);
        map.put("completeScale", 0);
        map.put("updateVersionedState", 1);

        concurrentDistinctScaleRun("autostream0", "updateVersionedState", false,
                e -> Exceptions.unwrap(e) instanceof StoreException.WriteConflictException, map);

        map.put("startScale", 1);
        concurrentDistinctScaleRun("autostream1", "startScale", false,
                e -> Exceptions.unwrap(e) instanceof StoreException.WriteConflictException, map);

        map.put("scaleCreateNewEpochs", 1);
        map.put("scaleSegmentsSealed", 1);
        map.put("completeScale", 1);
        concurrentDistinctScaleRun("autostream2", "scaleCreateNewEpochs", false,
                e -> Exceptions.unwrap(e) instanceof StoreException.WriteConflictException, map);

        concurrentDistinctScaleRun("autostream4", "scaleSegmentsSealed", false,
                e -> Exceptions.unwrap(e) instanceof StoreException.WriteConflictException, map);
    }

    // concurrent run of scale 1 intermixed with scale 2 
    private void concurrentDistinctScaleRun(String stream, String funcToWaitOn, boolean isManual,
                                    Predicate<Throwable> firstExceptionPredicate,
                                    Map<String, Integer> invocationCount) {
        StreamMetadataStore streamStore1 = StreamStoreFactory.createZKStore(zkClient, executor);
        StreamMetadataStore streamStore1Spied = spy(StreamStoreFactory.createZKStore(zkClient, executor));
        StreamConfiguration config = StreamConfiguration.builder().scalingPolicy(
                ScalingPolicy.byEventRate(1, 2, 1)).build();
        streamStore1.createStream(scope, stream, config, System.currentTimeMillis(), null, executor).join();
        streamStore1.setState(scope, stream, State.ACTIVE, null, executor).join();

        CompletableFuture<Void> wait = new CompletableFuture<>();
        CompletableFuture<Void> signal = new CompletableFuture<>();

        ScaleOpEvent event = new ScaleOpEvent(scope, stream, Lists.newArrayList(0L),
                Lists.newArrayList(new AbstractMap.SimpleEntry<>(0.0, 1.0)), isManual, System.currentTimeMillis(), System.currentTimeMillis());
        if (isManual) {
            streamStore1.submitScale(scope, stream, Lists.newArrayList(0L),
                    Lists.newArrayList(new AbstractMap.SimpleEntry<>(0.0, 1.0)), System.currentTimeMillis(), null, null, executor).join();
        }

        StreamMetadataStore streamStore2 = StreamStoreFactory.createZKStore(zkClient, executor);

        ScaleOperationTask scaleRequestHandler1 = new ScaleOperationTask(streamMetadataTasks, streamStore1Spied, executor);
        ScaleOperationTask scaleRequestHandler2 = new ScaleOperationTask(streamMetadataTasks, streamStore2, executor);

        setMockLatch(streamStore1, streamStore1Spied, funcToWaitOn, signal, wait);

        CompletableFuture<Void> future1 = scaleRequestHandler1.execute(event);
        signal.join();

        // let this run to completion. this should succeed 
        scaleRequestHandler2.execute(event).join();

        long one = StreamSegmentNameUtils.computeSegmentId(1, 1);
        ScaleOpEvent event2 = new ScaleOpEvent(scope, stream, Lists.newArrayList(one),
                Lists.newArrayList(new AbstractMap.SimpleEntry<>(0.0, 1.0)), isManual, System.currentTimeMillis(), System.currentTimeMillis());
        if (isManual) {
            streamStore1.submitScale(scope, stream, Lists.newArrayList(one),
                    Lists.newArrayList(new AbstractMap.SimpleEntry<>(0.0, 1.0)), System.currentTimeMillis(), null, null, executor).join();
        }

        scaleRequestHandler2.execute(event2).join();
        
        // now complete wait latch.
        wait.complete(null);

        AssertExtensions.assertSuppliedFutureThrows(
                "first scale should fail", () -> future1, firstExceptionPredicate);
        verify(streamStore1Spied, times(invocationCount.get("startScale"))).startScale(anyString(), anyString(), anyBoolean(), any(), any(), any(), any());
        verify(streamStore1Spied, times(invocationCount.get("scaleCreateNewEpochs"))).scaleCreateNewEpochs(anyString(), anyString(), any(), any(), any());
        verify(streamStore1Spied, times(invocationCount.get("scaleSegmentsSealed"))).scaleSegmentsSealed(anyString(), anyString(), any(), any(), any(), any());
        verify(streamStore1Spied, times(invocationCount.get("completeScale"))).completeScale(anyString(), anyString(), any(), any(), any());
        verify(streamStore1Spied, times(invocationCount.get("updateVersionedState"))).updateVersionedState(anyString(), anyString(), any(), any(), any(), any());

        // validate scale done
        VersionedMetadata<EpochTransitionRecord> versioned = streamStore1.getEpochTransition(scope, stream, null, executor).join();
        assertEquals(EpochTransitionRecord.EMPTY, versioned.getObject());
        assertEquals(4, versioned.getVersion().asIntVersion().getIntValue());
        assertEquals(2, streamStore1.getActiveEpoch(scope, stream, null, true, executor).join().getEpoch());
        assertEquals(State.ACTIVE, streamStore1.getState(scope, stream, true, null, executor).join());
    }

    @Test
    public void testScaleStateReset() {
        ScaleOperationTask scaleRequestHandler = new ScaleOperationTask(streamMetadataTasks, streamStore, executor);
        String stream = "testResetState";
        StreamConfiguration config = StreamConfiguration.builder().scalingPolicy(
                ScalingPolicy.byEventRate(1, 2, 1)).build();
        streamStore.createStream(scope, stream, config, System.currentTimeMillis(), null, executor).join();
        streamStore.setState(scope, stream, State.ACTIVE, null, executor).join();

        ArrayList<AbstractMap.SimpleEntry<Double, Double>> newRange = new ArrayList<>();
        newRange.add(new AbstractMap.SimpleEntry<>(0.0, 1.0));
        
        // start with manual scale
        ScaleOpEvent event = new ScaleOpEvent(scope, stream, Lists.newArrayList(0L),
                newRange, true, System.currentTimeMillis(), System.currentTimeMillis());
        streamStore.submitScale(scope, stream, Lists.newArrayList(0L),
                new ArrayList<>(newRange), System.currentTimeMillis(), null, null, executor).join();
        
        // perform scaling
        scaleRequestHandler.execute(event).join();
        long one = StreamSegmentNameUtils.computeSegmentId(1, 1);
        assertEquals(State.ACTIVE, streamStore.getState(scope, stream, true, null, executor).join());
        assertEquals(1, streamStore.getActiveEpoch(scope, stream, null, true, executor).join().getEpoch());
        
        // now set the state to SCALING
        this.streamStore.setState(scope, stream, State.SCALING, null, executor).join();
        
        // rerun same manual scaling job. It should fail with StartException but after having reset the state to active
        AssertExtensions.assertSuppliedFutureThrows("", () -> scaleRequestHandler.execute(event),
                e -> Exceptions.unwrap(e) instanceof TaskExceptions.StartException);
        // verify that state is reset
        assertEquals(State.ACTIVE, streamStore.getState(scope, stream, true, null, executor).join());
        assertEquals(1, streamStore.getActiveEpoch(scope, stream, null, true, executor).join().getEpoch());

        // run scale 2.. this time auto scale
        ScaleOpEvent event2 = new ScaleOpEvent(scope, stream, Lists.newArrayList(one),
                newRange, false, System.currentTimeMillis(), System.currentTimeMillis());
        scaleRequestHandler.execute(event2).join();
        this.streamStore.setState(scope, stream, State.SCALING, null, executor).join();

        // rerun same auto scaling job. 
        AssertExtensions.assertSuppliedFutureThrows("", () -> scaleRequestHandler.execute(event2),
                e -> Exceptions.unwrap(e) instanceof EpochTransitionOperationExceptions.PreConditionFailureException);
        assertEquals(State.ACTIVE, streamStore.getState(scope, stream, true, null, executor).join());
        assertEquals(2, streamStore.getActiveEpoch(scope, stream, null, true, executor).join().getEpoch());

        // now set the state to SCALING and run a new scaling job. This should succeed.
        this.streamStore.setState(scope, stream, State.SCALING, null, executor).join();

        long two = StreamSegmentNameUtils.computeSegmentId(2, 2);
        ScaleOpEvent event3 = new ScaleOpEvent(scope, stream, Lists.newArrayList(two), newRange, false,
                System.currentTimeMillis(), System.currentTimeMillis());
        scaleRequestHandler.execute(event3).join();
        assertEquals(State.ACTIVE, streamStore.getState(scope, stream, true, null, executor).join());
        assertEquals(3, streamStore.getActiveEpoch(scope, stream, null, true, executor).join().getEpoch());
    } 
    
    @Test
    public void testScaleRange() throws ExecutionException, InterruptedException {
        // key range values taken from issue #2543
        Segment segment = new Segment(StreamSegmentNameUtils.computeSegmentId(2, 1), 100L, 0.1706574888245243, 0.7085170563088633);
        doReturn(CompletableFuture.completedFuture(segment)).when(streamStore).getSegment(any(), any(), anyLong(), any(), any());

        AutoScaleTask requestHandler = new AutoScaleTask(streamMetadataTasks, streamStore, executor);
        ScaleOperationTask scaleRequestHandler = new ScaleOperationTask(streamMetadataTasks, streamStore, executor);
        StreamRequestHandler multiplexer = new StreamRequestHandler(requestHandler, scaleRequestHandler, null,
                null, null, null, streamStore, executor);
        // Send number of splits = 1
        EventWriterMock writer = new EventWriterMock();

        when(clientFactory.createEventWriter(eq(Config.SCALE_STREAM_NAME), eq(new JavaSerializer<ControllerEvent>()), any())).thenReturn(writer);

        AutoScaleEvent scaleUpEvent = new AutoScaleEvent(scope, stream, StreamSegmentNameUtils.computeSegmentId(2, 1),
                AutoScaleEvent.UP, System.currentTimeMillis(), 1, false, System.currentTimeMillis());
        assertTrue(Futures.await(multiplexer.process(scaleUpEvent)));

        reset(streamStore);
        // verify that one scaleOp event is written into the stream
        assertEquals(1, writer.queue.size());
        ControllerEvent event = writer.queue.take();
        assertTrue(event instanceof ScaleOpEvent);
        ScaleOpEvent scaleOpEvent = (ScaleOpEvent) event;

        assertEquals(2, scaleOpEvent.getNewRanges().size());
        assertEquals(0.1706574888245243, scaleOpEvent.getNewRanges().get(0).getKey(), 0.0);
        assertEquals(0.7085170563088633, scaleOpEvent.getNewRanges().get(1).getValue(), 0.0);
        assertTrue(scaleOpEvent.getNewRanges().get(0).getValue().doubleValue() == scaleOpEvent.getNewRanges().get(1).getKey().doubleValue());
    }

    private static class EventWriterMock implements EventStreamWriter<ControllerEvent> {
        BlockingQueue<ControllerEvent> queue = new LinkedBlockingQueue<>();

        @Override
        public CompletableFuture<Void> writeEvent(ControllerEvent event) {
            queue.add(event);
            return CompletableFuture.completedFuture(null);
        }

        @Override
        public CompletableFuture<Void>  writeEvent(String routingKey, ControllerEvent event) {
            queue.add(event);
            return CompletableFuture.completedFuture(null);
        }

        @Override
        public Transaction<ControllerEvent> beginTxn() {
            return null;
        }

        @Override
        public Transaction<ControllerEvent> getTxn(UUID transactionId) {
            return null;
        }

        @Override
        public EventWriterConfig getConfig() {
            return null;
        }

        @Override
        public void flush() {

        }

        @Override
        public void close() {

        }
    }
}<|MERGE_RESOLUTION|>--- conflicted
+++ resolved
@@ -146,13 +146,8 @@
 
         SegmentHelper segmentHelper = SegmentHelperMock.getSegmentHelperMock();
         connectionFactory = new ConnectionFactoryImpl(ClientConfig.builder().build());
-<<<<<<< HEAD
-        clientFactory = mock(ClientFactory.class);
-        streamMetadataTasks = new StreamMetadataTasks(streamStore, bucketStore, hostStore, taskMetadataStore, segmentHelper,
-=======
         clientFactory = mock(EventStreamClientFactory.class);
         streamMetadataTasks = new StreamMetadataTasks(streamStore, hostStore, taskMetadataStore, segmentHelper,
->>>>>>> d8dd7cb2
                 executor, hostId, connectionFactory,  AuthHelper.getDisabledAuthHelper(), requestTracker);
         streamMetadataTasks.initializeStreamWriters(clientFactory, Config.SCALE_STREAM_NAME);
         streamTransactionMetadataTasks = new StreamTransactionMetadataTasks(streamStore, hostStore,
