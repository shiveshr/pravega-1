--- conflicted
+++ resolved
@@ -149,21 +149,12 @@
 
         connectionFactory = new ConnectionFactoryImpl(ClientConfig.builder().build());
         clientFactory = mock(EventStreamClientFactory.class);
-<<<<<<< HEAD
-        AuthHelper disabledAuthHelper = AuthHelper.getDisabledAuthHelper();
-        SegmentHelper segmentHelper = SegmentHelperMock.getSegmentHelperMock(hostStore, connectionFactory, disabledAuthHelper);
-        streamMetadataTasks = new StreamMetadataTasks(streamStore, bucketStore, taskMetadataStore, segmentHelper,
-                executor, hostId, requestTracker);
-        streamMetadataTasks.initializeStreamWriters(clientFactory, Config.SCALE_STREAM_NAME);
-        streamTransactionMetadataTasks = new StreamTransactionMetadataTasks(streamStore, segmentHelper, executor, hostId);
-=======
         SegmentHelper segmentHelper = SegmentHelperMock.getSegmentHelperMock();
         streamMetadataTasks = new StreamMetadataTasks(streamStore, bucketStore, taskMetadataStore, segmentHelper,
                 executor, hostId, AuthHelper.getDisabledAuthHelper(), requestTracker);
         streamMetadataTasks.initializeStreamWriters(clientFactory, Config.SCALE_STREAM_NAME);
         streamTransactionMetadataTasks = new StreamTransactionMetadataTasks(streamStore, 
                 segmentHelper, executor, hostId, AuthHelper.getDisabledAuthHelper());
->>>>>>> d58e983d
 
         long createTimestamp = System.currentTimeMillis();
 
