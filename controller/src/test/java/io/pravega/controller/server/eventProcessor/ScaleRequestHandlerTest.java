--- conflicted
+++ resolved
@@ -29,10 +29,12 @@
 import io.pravega.controller.server.eventProcessor.requesthandlers.CommitRequestHandler;
 import io.pravega.controller.server.eventProcessor.requesthandlers.ScaleOperationTask;
 import io.pravega.controller.server.eventProcessor.requesthandlers.StreamRequestHandler;
+import io.pravega.controller.server.eventProcessor.requesthandlers.TaskExceptions;
 import io.pravega.controller.server.rpc.auth.AuthHelper;
 import io.pravega.controller.store.host.HostControllerStore;
 import io.pravega.controller.store.host.HostStoreFactory;
 import io.pravega.controller.store.host.impl.HostMonitorConfigImpl;
+import io.pravega.controller.store.stream.EpochTransitionOperationExceptions;
 import io.pravega.controller.store.stream.Segment;
 import io.pravega.controller.store.stream.StoreException;
 import io.pravega.controller.store.stream.StreamMetadataStore;
@@ -59,6 +61,7 @@
 import java.net.InetAddress;
 import java.net.UnknownHostException;
 import java.util.AbstractMap;
+import java.util.ArrayList;
 import java.util.HashMap;
 import java.util.List;
 import java.util.Map;
@@ -247,22 +250,19 @@
         assertTrue(activeSegments.stream().noneMatch(z -> z.segmentId() == four));
         assertTrue(activeSegments.stream().anyMatch(z -> z.segmentId() == five));
         assertTrue(activeSegments.size() == 3);
-
+        
         // make it throw a non retryable failure so that test does not wait for number of retries.
         // This will bring down the test duration drastically because a retryable failure can keep retrying for few seconds.
         // And if someone changes retry durations and number of attempts in retry helper, it will impact this test's running time.
         // hence sending incorrect segmentsToSeal list which will result in a non retryable failure and this will fail immediately
         assertFalse(Futures.await(multiplexer.process(new ScaleOpEvent(scope, stream, Lists.newArrayList(6L),
-<<<<<<< HEAD
-                Lists.newArrayList(new AbstractMap.SimpleEntry<>(0.0, 1.0)), false, System.currentTimeMillis()))));
-=======
-                Lists.newArrayList(new AbstractMap.SimpleEntry<>(0.0, 1.0)), true, System.currentTimeMillis(), System.currentTimeMillis()))));
->>>>>>> 5771701c
+                Lists.newArrayList(new AbstractMap.SimpleEntry<>(0.0, 1.0)), false, System.currentTimeMillis(), System.currentTimeMillis()))));
+        activeSegments = streamStore.getActiveSegments(scope, stream, null, executor).get();
         assertTrue(activeSegments.stream().noneMatch(z -> z.segmentId() == three));
         assertTrue(activeSegments.stream().noneMatch(z -> z.segmentId() == four));
         assertTrue(activeSegments.stream().anyMatch(z -> z.segmentId() == five));
         assertTrue(activeSegments.size() == 3);
-
+        
         assertFalse(Futures.await(multiplexer.process(new AbortEvent(scope, stream, 0, UUID.randomUUID()))));
     }
 
@@ -531,7 +531,7 @@
         CompletableFuture<Void> signal = new CompletableFuture<>();
         
         ScaleOpEvent event = new ScaleOpEvent(scope, stream, Lists.newArrayList(0L), 
-                Lists.newArrayList(new AbstractMap.SimpleEntry<>(0.0, 1.0)), isManual, System.currentTimeMillis());
+                Lists.newArrayList(new AbstractMap.SimpleEntry<>(0.0, 1.0)), isManual, System.currentTimeMillis(), System.currentTimeMillis());
         if (isManual) {
             streamStore1.submitScale(scope, stream, Lists.newArrayList(0L),
                     Lists.newArrayList(new AbstractMap.SimpleEntry<>(0.0, 1.0)), System.currentTimeMillis(), null, null, executor).join();
@@ -705,7 +705,7 @@
         CompletableFuture<Void> signal = new CompletableFuture<>();
 
         ScaleOpEvent event = new ScaleOpEvent(scope, stream, Lists.newArrayList(0L),
-                Lists.newArrayList(new AbstractMap.SimpleEntry<>(0.0, 1.0)), isManual, System.currentTimeMillis());
+                Lists.newArrayList(new AbstractMap.SimpleEntry<>(0.0, 1.0)), isManual, System.currentTimeMillis(), System.currentTimeMillis());
         if (isManual) {
             streamStore1.submitScale(scope, stream, Lists.newArrayList(0L),
                     Lists.newArrayList(new AbstractMap.SimpleEntry<>(0.0, 1.0)), System.currentTimeMillis(), null, null, executor).join();
@@ -726,7 +726,7 @@
 
         long one = StreamSegmentNameUtils.computeSegmentId(1, 1);
         ScaleOpEvent event2 = new ScaleOpEvent(scope, stream, Lists.newArrayList(one),
-                Lists.newArrayList(new AbstractMap.SimpleEntry<>(0.0, 1.0)), isManual, System.currentTimeMillis());
+                Lists.newArrayList(new AbstractMap.SimpleEntry<>(0.0, 1.0)), isManual, System.currentTimeMillis(), System.currentTimeMillis());
         if (isManual) {
             streamStore1.submitScale(scope, stream, Lists.newArrayList(one),
                     Lists.newArrayList(new AbstractMap.SimpleEntry<>(0.0, 1.0)), System.currentTimeMillis(), null, null, executor).join();
@@ -754,6 +754,63 @@
     }
 
     @Test
+    public void testScaleStateReset() {
+        ScaleOperationTask scaleRequestHandler = new ScaleOperationTask(streamMetadataTasks, streamStore, executor);
+        String stream = "testResetState";
+        StreamConfiguration config = StreamConfiguration.builder().scope(scope).streamName(stream).scalingPolicy(
+                ScalingPolicy.byEventRate(1, 2, 1)).build();
+        streamStore.createStream(scope, stream, config, System.currentTimeMillis(), null, executor).join();
+        streamStore.setState(scope, stream, State.ACTIVE, null, executor).join();
+
+        ArrayList<AbstractMap.SimpleEntry<Double, Double>> newRange = new ArrayList<>();
+        newRange.add(new AbstractMap.SimpleEntry<>(0.0, 1.0));
+        
+        // start with manual scale
+        ScaleOpEvent event = new ScaleOpEvent(scope, stream, Lists.newArrayList(0L),
+                newRange, true, System.currentTimeMillis(), System.currentTimeMillis());
+        streamStore.submitScale(scope, stream, Lists.newArrayList(0L),
+                newRange, System.currentTimeMillis(), null, null, executor).join();
+        
+        // perform scaling
+        scaleRequestHandler.execute(event).join();
+        long one = StreamSegmentNameUtils.computeSegmentId(1, 1);
+        assertEquals(State.ACTIVE, streamStore.getState(scope, stream, true, null, executor).join());
+        assertEquals(1, streamStore.getActiveEpoch(scope, stream, null, true, executor).join().getEpoch());
+        
+        // now set the state to SCALING
+        this.streamStore.setState(scope, stream, State.SCALING, null, executor).join();
+        
+        // rerun same manual scaling job. It should fail with StartException but after having reset the state to active
+        AssertExtensions.assertThrows("", () -> scaleRequestHandler.execute(event),
+                e -> Exceptions.unwrap(e) instanceof TaskExceptions.StartException);
+        // verify that state is reset
+        assertEquals(State.ACTIVE, streamStore.getState(scope, stream, true, null, executor).join());
+        assertEquals(1, streamStore.getActiveEpoch(scope, stream, null, true, executor).join().getEpoch());
+
+        // run scale 2.. this time auto scale
+        ScaleOpEvent event2 = new ScaleOpEvent(scope, stream, Lists.newArrayList(one),
+                newRange, false, System.currentTimeMillis(), System.currentTimeMillis());
+        scaleRequestHandler.execute(event2).join();
+        this.streamStore.setState(scope, stream, State.SCALING, null, executor).join();
+
+        // rerun same auto scaling job. 
+        AssertExtensions.assertThrows("", () -> scaleRequestHandler.execute(event2),
+                e -> Exceptions.unwrap(e) instanceof EpochTransitionOperationExceptions.PreConditionFailureException);
+        assertEquals(State.ACTIVE, streamStore.getState(scope, stream, true, null, executor).join());
+        assertEquals(2, streamStore.getActiveEpoch(scope, stream, null, true, executor).join().getEpoch());
+
+        // now set the state to SCALING and run a new scaling job. This should succeed.
+        this.streamStore.setState(scope, stream, State.SCALING, null, executor).join();
+
+        long two = StreamSegmentNameUtils.computeSegmentId(2, 2);
+        ScaleOpEvent event3 = new ScaleOpEvent(scope, stream, Lists.newArrayList(two), newRange, false,
+                System.currentTimeMillis(), System.currentTimeMillis());
+        scaleRequestHandler.execute(event3).join();
+        assertEquals(State.ACTIVE, streamStore.getState(scope, stream, true, null, executor).join());
+        assertEquals(3, streamStore.getActiveEpoch(scope, stream, null, true, executor).join().getEpoch());
+    } 
+    
+    @Test
     public void testScaleRange() throws ExecutionException, InterruptedException {
         // key range values taken from issue #2543
         Segment segment = new Segment(StreamSegmentNameUtils.computeSegmentId(2, 1), 100L, 0.1706574888245243, 0.7085170563088633);
