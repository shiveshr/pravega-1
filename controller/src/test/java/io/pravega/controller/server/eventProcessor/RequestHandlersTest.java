--- conflicted
+++ resolved
@@ -135,16 +135,6 @@
         hostStore = HostStoreFactory.createInMemoryStore(HostMonitorConfigImpl.dummyConfig());
 
         connectionFactory = new ConnectionFactoryImpl(ClientConfig.builder().build());
-<<<<<<< HEAD
-        AuthHelper disabledAuthHelper = AuthHelper.getDisabledAuthHelper();
-        segmentHelper = SegmentHelperMock.getSegmentHelperMock(hostStore, connectionFactory, disabledAuthHelper);
-        clientFactory = mock(EventStreamClientFactory.class);
-        streamMetadataTasks = new StreamMetadataTasks(streamStore, bucketStore, taskMetadataStore, segmentHelper,
-                executor, hostId, requestTracker);
-        doAnswer(x -> new EventStreamWriterMock<>()).when(clientFactory).createEventWriter(anyString(), any(), any());
-        streamMetadataTasks.initializeStreamWriters(clientFactory, Config.SCALE_STREAM_NAME);
-        streamTransactionMetadataTasks = new StreamTransactionMetadataTasks(streamStore, segmentHelper, executor, hostId);
-=======
         segmentHelper = SegmentHelperMock.getSegmentHelperMock();
         clientFactory = mock(EventStreamClientFactory.class);
         streamMetadataTasks = new StreamMetadataTasks(streamStore, bucketStore, taskMetadataStore, segmentHelper,
@@ -155,7 +145,6 @@
         streamMetadataTasks.initializeStreamWriters(clientFactory, Config.SCALE_STREAM_NAME);
         streamTransactionMetadataTasks = new StreamTransactionMetadataTasks(streamStore, 
                 segmentHelper, executor, hostId, AuthHelper.getDisabledAuthHelper());
->>>>>>> d58e983d
         streamTransactionMetadataTasks.initializeStreamWriters("commitStream", new EventStreamWriterMock<>(), 
                 "abortStream", new EventStreamWriterMock<>());
         long createTimestamp = System.currentTimeMillis();
