--- conflicted
+++ resolved
@@ -117,27 +117,6 @@
     }
 
     @Test(timeout = 10000)
-<<<<<<< HEAD
-    public void testCommitEventProcessorFailedWrite() {
-        UUID txnId = streamStore.generateTransactionId(SCOPE, STREAM, null, executor).join();
-        VersionedTransactionData txnData = streamStore.createTransaction(SCOPE, STREAM, txnId, 10000, 10000, 10000,
-                null, executor).join();
-
-        CommitEventProcessor commitEventProcessor = spy(new CommitEventProcessor(streamStore, streamMetadataTasks, hostStore, executor,
-                segmentHelperMock, null));
-
-        EventProcessor.Writer<CommitEvent> successWriter = event -> CompletableFuture.completedFuture(null);
-
-        EventProcessor.Writer<CommitEvent> failedWriter = event -> {
-            CompletableFuture<Void> future = new CompletableFuture<>();
-            future.completeExceptionally(new RuntimeException("Error"));
-            return future;
-        };
-        //Simulate a failed write
-        when(commitEventProcessor.getSelfWriter()).thenReturn(failedWriter).thenReturn(successWriter);
-        //invoke process with epoch > txnData.
-        commitEventProcessor.process(new CommitEvent(SCOPE, STREAM, txnData.getEpoch() + 1, txnData.getId()), null);
-=======
     public void testMultipleTransactionsSuccess() {
         // 1. commit request for an older epoch
         // this should be ignored
@@ -159,7 +138,6 @@
         AssertExtensions.assertThrows("Operation should be disallowed", commitEventProcessor.execute(new CommitEvent(SCOPE, STREAM, epoch + 1)),
                 e -> Exceptions.unwrap(e) instanceof StoreException.OperationNotAllowedException);
     }
->>>>>>> 4e682fdf
 
     @Test(timeout = 10000)
     public void testTransactionOutstandingCommit() {
