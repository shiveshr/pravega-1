/**
 * Copyright (c) 2017 Dell Inc., or its subsidiaries. All Rights Reserved.
 *
 * Licensed under the Apache License, Version 2.0 (the "License");
 * you may not use this file except in compliance with the License.
 * You may obtain a copy of the License at
 *
 *     http://www.apache.org/licenses/LICENSE-2.0
 */
package io.pravega.controller.server.eventProcessor;

import io.pravega.client.netty.impl.ConnectionFactory;
import io.pravega.client.stream.ScalingPolicy;
import io.pravega.client.stream.StreamConfiguration;
import io.pravega.common.Exceptions;
import io.pravega.common.concurrent.ExecutorServiceHelpers;
import io.pravega.common.concurrent.Futures;
import io.pravega.common.tracing.RequestTracker;
import io.pravega.controller.mocks.EventStreamWriterMock;
import io.pravega.controller.mocks.SegmentHelperMock;
import io.pravega.controller.server.SegmentHelper;
import io.pravega.controller.server.eventProcessor.requesthandlers.AbortRequestHandler;
import io.pravega.controller.server.eventProcessor.requesthandlers.AutoScaleTask;
import io.pravega.controller.server.eventProcessor.requesthandlers.CommitRequestHandler;
import io.pravega.controller.server.eventProcessor.requesthandlers.ScaleOperationTask;
import io.pravega.controller.server.eventProcessor.requesthandlers.SealStreamTask;
import io.pravega.controller.server.eventProcessor.requesthandlers.StreamRequestHandler;
import io.pravega.controller.server.rpc.auth.AuthHelper;
import io.pravega.controller.store.host.HostControllerStore;
import io.pravega.controller.store.host.HostStoreFactory;
import io.pravega.controller.store.host.impl.HostMonitorConfigImpl;
import io.pravega.controller.store.stream.BucketStore;
import io.pravega.controller.store.stream.State;
import io.pravega.controller.store.stream.StoreException;
import io.pravega.controller.store.stream.StreamMetadataStore;
import io.pravega.controller.store.stream.StreamStoreFactory;
import io.pravega.controller.store.stream.TxnStatus;
import io.pravega.controller.store.stream.VersionedTransactionData;
import io.pravega.controller.store.stream.records.EpochRecord;
import io.pravega.controller.store.task.TaskStoreFactory;
import io.pravega.controller.task.Stream.StreamMetadataTasks;
import io.pravega.controller.task.Stream.StreamTransactionMetadataTasks;
import io.pravega.shared.controller.event.AbortEvent;
import io.pravega.shared.controller.event.AutoScaleEvent;
import io.pravega.shared.controller.event.CommitEvent;
import io.pravega.shared.controller.event.ControllerEvent;
import io.pravega.shared.controller.event.ScaleOpEvent;
import io.pravega.shared.controller.event.SealStreamEvent;
import io.pravega.test.common.AssertExtensions;
import io.pravega.test.common.TestingServerStarter;
import java.util.AbstractMap;
import java.util.ArrayList;
import java.util.Collections;
import java.util.LinkedList;
import java.util.List;
import java.util.Map;
import java.util.Optional;
import java.util.UUID;
import java.util.concurrent.Executors;
import java.util.concurrent.ScheduledExecutorService;
import org.apache.curator.framework.CuratorFramework;
import org.apache.curator.framework.CuratorFrameworkFactory;
import org.apache.curator.retry.RetryOneTime;
import org.apache.curator.test.TestingServer;
import org.junit.After;
import org.junit.Assert;
import org.junit.Before;
import org.junit.Test;

import static org.junit.Assert.assertEquals;
import static org.junit.Assert.assertNull;
import static org.junit.Assert.assertTrue;
import static org.mockito.Mockito.mock;

/**
 * Controller Event ProcessorTests.
 */
public class ControllerEventProcessorTest {
    private static final String SCOPE = "scope";
    private static final String STREAM = "stream";

    private ScheduledExecutorService executor;
    private StreamMetadataStore streamStore;
    private BucketStore bucketStore;
    private StreamMetadataTasks streamMetadataTasks;
    private StreamTransactionMetadataTasks streamTransactionMetadataTasks;
    private HostControllerStore hostStore;
    private TestingServer zkServer;
    private SegmentHelper segmentHelperMock;
    private CuratorFramework zkClient;
    private RequestTracker requestTracker = new RequestTracker(true);

    @Before
    public void setUp() throws Exception {
        executor = Executors.newScheduledThreadPool(10);

        zkServer = new TestingServerStarter().start();
        zkServer.start();

        zkClient = CuratorFrameworkFactory.newClient(zkServer.getConnectString(), new RetryOneTime(2000));
        zkClient.start();

        streamStore = StreamStoreFactory.createZKStore(zkClient, executor);
        bucketStore = StreamStoreFactory.createZKBucketStore(zkClient, executor);
        hostStore = HostStoreFactory.createInMemoryStore(HostMonitorConfigImpl.dummyConfig());
        segmentHelperMock = SegmentHelperMock.getSegmentHelperMock();
        ConnectionFactory connectionFactory = mock(ConnectionFactory.class);
<<<<<<< HEAD
        streamMetadataTasks = new StreamMetadataTasks(streamStore, bucketStore, TaskStoreFactory.createInMemoryStore(executor),
                segmentHelperMock, executor, "1", AuthHelper.getDisabledAuthHelper(), requestTracker);
        streamTransactionMetadataTasks = new StreamTransactionMetadataTasks(streamStore, segmentHelperMock,
                executor, "host", AuthHelper.getDisabledAuthHelper());
        streamTransactionMetadataTasks.initializeStreamWriters("commitStream", new EventStreamWriterMock<>(), "abortStream",
                new EventStreamWriterMock<>());
=======
        streamMetadataTasks = new StreamMetadataTasks(streamStore, bucketStore, hostStore, TaskStoreFactory.createInMemoryStore(executor),
                segmentHelperMock, executor, "1", connectionFactory, AuthHelper.getDisabledAuthHelper(), requestTracker);
        streamTransactionMetadataTasks = new StreamTransactionMetadataTasks(streamStore, hostStore, segmentHelperMock,
                executor, "host", connectionFactory, AuthHelper.getDisabledAuthHelper());
        streamTransactionMetadataTasks.initializeStreamWriters(new EventStreamWriterMock<>(), new EventStreamWriterMock<>());
>>>>>>> e83454bf

        // region createStream
        final ScalingPolicy policy1 = ScalingPolicy.fixed(2);
        final StreamConfiguration configuration1 = StreamConfiguration.builder().scalingPolicy(policy1).build();
        streamStore.createScope(SCOPE).join();
        long start = System.currentTimeMillis();
        streamStore.createStream(SCOPE, STREAM, configuration1, start, null, executor).join();
        streamStore.setState(SCOPE, STREAM, State.ACTIVE, null, executor).join();
        // endregion
    }

    @After
    public void tearDown() throws Exception {
        zkClient.close();
        zkServer.close();
        streamMetadataTasks.close();
        streamTransactionMetadataTasks.close();
        ExecutorServiceHelpers.shutdown(executor);
    }

    @Test(timeout = 10000)
    public void testCommitEventProcessor() {
        UUID txnId = streamStore.generateTransactionId(SCOPE, STREAM, null, executor).join();
        VersionedTransactionData txnData = streamStore.createTransaction(SCOPE, STREAM, txnId, 10000, 10000,
                null, executor).join();
        Assert.assertNotNull(txnData);
        checkTransactionState(SCOPE, STREAM, txnId, TxnStatus.OPEN);

        streamStore.sealTransaction(SCOPE, STREAM, txnData.getId(), true, Optional.empty(), null, executor).join();
        checkTransactionState(SCOPE, STREAM, txnData.getId(), TxnStatus.COMMITTING);

        CommitRequestHandler commitEventProcessor = new CommitRequestHandler(streamStore, streamMetadataTasks, streamTransactionMetadataTasks, executor);
        commitEventProcessor.processEvent(new CommitEvent(SCOPE, STREAM, txnData.getEpoch())).join();
        checkTransactionState(SCOPE, STREAM, txnData.getId(), TxnStatus.COMMITTED);
    }

    @Test(timeout = 60000)
    public void testCommitEventForSealingStream() {
        ScaleOperationTask scaleTask = new ScaleOperationTask(streamMetadataTasks, streamStore, executor);
        SealStreamTask sealStreamTask = new SealStreamTask(streamMetadataTasks, streamTransactionMetadataTasks, streamStore, executor);

        String stream = "commitWithSeal";
        StreamConfiguration config = StreamConfiguration.builder().scalingPolicy(ScalingPolicy.fixed(1)).build();
        streamStore.createStream(SCOPE, stream, config, System.currentTimeMillis(), null, executor).join();
        streamStore.setState(SCOPE, stream, State.ACTIVE, null, executor).join();
        
        UUID txnOnEpoch0 = streamStore.generateTransactionId(SCOPE, stream, null, executor).join();
        VersionedTransactionData txnData0 = streamStore.createTransaction(SCOPE, stream, txnOnEpoch0, 10000, 10000,
                null, executor).join();
        Assert.assertNotNull(txnData0);
        checkTransactionState(SCOPE, stream, txnOnEpoch0, TxnStatus.OPEN);

        streamStore.sealTransaction(SCOPE, stream, txnData0.getId(), true, Optional.empty(), null, executor).join();
        checkTransactionState(SCOPE, stream, txnData0.getId(), TxnStatus.COMMITTING);

        // scale stream
        List<Map.Entry<Double, Double>> newRange = new LinkedList<>();
        newRange.add(new AbstractMap.SimpleEntry<>(0.0, 1.0));
        scaleTask.execute(new ScaleOpEvent(SCOPE, stream, Collections.singletonList(0L), newRange, false, System.currentTimeMillis(), 0L)).join();

        UUID txnOnEpoch1 = streamStore.generateTransactionId(SCOPE, stream, null, executor).join();
        VersionedTransactionData txnData1 = streamStore.createTransaction(SCOPE, stream, txnOnEpoch1, 10000, 10000,
                null, executor).join();
        Assert.assertNotNull(txnData1);
        checkTransactionState(SCOPE, stream, txnOnEpoch1, TxnStatus.OPEN);

        streamStore.sealTransaction(SCOPE, stream, txnData1.getId(), true, Optional.empty(), null, executor).join();
        checkTransactionState(SCOPE, stream, txnData1.getId(), TxnStatus.COMMITTING);

        // set the stream to SEALING
        streamStore.setState(SCOPE, stream, State.SEALING, null, executor).join();

        // attempt to seal the stream. This should fail with postponement. 
        AssertExtensions.assertFutureThrows("Seal stream should fail with operation not allowed as their are outstanding transactions", 
                sealStreamTask.execute(new SealStreamEvent(SCOPE, stream, 0L)),
                e -> Exceptions.unwrap(e) instanceof StoreException.OperationNotAllowedException);
        
        // now attempt to commit the transaction on epoch 1. 
        CommitRequestHandler commitEventProcessor = new CommitRequestHandler(streamStore, streamMetadataTasks, streamTransactionMetadataTasks, executor);
        commitEventProcessor.processEvent(new CommitEvent(SCOPE, stream, txnData1.getEpoch())).join();
        checkTransactionState(SCOPE, stream, txnData1.getId(), TxnStatus.COMMITTED);

        EpochRecord activeEpoch = streamStore.getActiveEpoch(SCOPE, stream, null, true, executor).join();
        assertEquals(1, activeEpoch.getEpoch());
        assertEquals(1, activeEpoch.getReferenceEpoch());

        // attempt to seal the stream. This should still fail with postponement. 
        AssertExtensions.assertFutureThrows("Seal stream should fail with operation not allowed as their are outstanding transactions",
                sealStreamTask.execute(new SealStreamEvent(SCOPE, stream, 0L)),
                e -> Exceptions.unwrap(e) instanceof StoreException.OperationNotAllowedException);

        // now attempt to commit the transaction on epoch 0. 
        commitEventProcessor.processEvent(new CommitEvent(SCOPE, stream, txnData0.getEpoch())).join();
        checkTransactionState(SCOPE, stream, txnData0.getId(), TxnStatus.COMMITTED);

        // verify transaction has rolled over
        activeEpoch = streamStore.getActiveEpoch(SCOPE, stream, null, true, executor).join();
        assertEquals(3, activeEpoch.getEpoch());
        assertEquals(1, activeEpoch.getReferenceEpoch());
        
        // now attempt to seal the stream. it should complete. 
        sealStreamTask.execute(new SealStreamEvent(SCOPE, stream, 0L)).join();
    }
    
    @Test(timeout = 10000)
    public void testMultipleTransactionsSuccess() {
        // 1. commit request for an older epoch
        // this should be ignored
        // 2. multiple transactions in committing state
        // first event should commit all of them
        // subsequent events should be no op
        // 3. commit request for future epoch
        // this should be ignored as there is nothing in the epoch to commit
        List<VersionedTransactionData> txnDataList = createAndCommitTransactions(3);
        int epoch = txnDataList.get(0).getEpoch();
        CommitRequestHandler commitEventProcessor = new CommitRequestHandler(streamStore, streamMetadataTasks, streamTransactionMetadataTasks, executor);
        commitEventProcessor.processEvent(new CommitEvent(SCOPE, STREAM, epoch)).join();
        for (VersionedTransactionData txnData : txnDataList) {
            checkTransactionState(SCOPE, STREAM, txnData.getId(), TxnStatus.COMMITTED);
        }

        Assert.assertTrue(Futures.await(commitEventProcessor.processEvent(new CommitEvent(SCOPE, STREAM, epoch - 1))));
        Assert.assertTrue(Futures.await(commitEventProcessor.processEvent(new CommitEvent(SCOPE, STREAM, epoch + 1))));
        Assert.assertTrue(Futures.await(commitEventProcessor.processEvent(new CommitEvent(SCOPE, STREAM, epoch))));
    }

    @Test(timeout = 10000)
    public void testTransactionOutstandingCommit() {
        // keep a committxnlist in the store
        // same epoch --> commit txn list should be cleared first
        //     subsequent events should complete remainder txns that are in committing state
        // lower epoch --> rolling transaction
        // higher epoch --> no transactions can exist on higher epoch. nothing to do. ignore.
        List<VersionedTransactionData> txnDataList1 = createAndCommitTransactions(3);
        int epoch = txnDataList1.get(0).getEpoch();
        streamStore.startCommitTransactions(SCOPE, STREAM, epoch, null, executor).join();

        List<VersionedTransactionData> txnDataList2 = createAndCommitTransactions(3);

        streamMetadataTasks.setRequestEventWriter(new EventStreamWriterMock<>());
        CommitRequestHandler commitEventProcessor = new CommitRequestHandler(streamStore, streamMetadataTasks, streamTransactionMetadataTasks, executor);

        AssertExtensions.assertFutureThrows("Operation should be disallowed", commitEventProcessor.processEvent(new CommitEvent(SCOPE, STREAM, epoch - 1)),
                e -> Exceptions.unwrap(e) instanceof StoreException.OperationNotAllowedException);
        AssertExtensions.assertFutureThrows("Operation should be disallowed", commitEventProcessor.processEvent(new CommitEvent(SCOPE, STREAM, epoch + 1)),
                e -> Exceptions.unwrap(e) instanceof StoreException.OperationNotAllowedException);

        commitEventProcessor.processEvent(new CommitEvent(SCOPE, STREAM, epoch)).join();
        for (VersionedTransactionData txnData : txnDataList1) {
            checkTransactionState(SCOPE, STREAM, txnData.getId(), TxnStatus.COMMITTED);
        }

        for (VersionedTransactionData txnData : txnDataList2) {
            checkTransactionState(SCOPE, STREAM, txnData.getId(), TxnStatus.COMMITTING);
        }

        commitEventProcessor.processEvent(new CommitEvent(SCOPE, STREAM, epoch)).join();
        for (VersionedTransactionData txnData : txnDataList2) {
            checkTransactionState(SCOPE, STREAM, txnData.getId(), TxnStatus.COMMITTED);
        }
    }

    @Test(timeout = 30000)
    public void testCommitAndStreamProcessorFairness() {
        List<VersionedTransactionData> txnDataList1 = createAndCommitTransactions(3);
        int epoch = txnDataList1.get(0).getEpoch();
        streamStore.startCommitTransactions(SCOPE, STREAM, epoch, null, executor).join();

        EventStreamWriterMock<ControllerEvent> requestEventWriter = new EventStreamWriterMock<>();
        streamMetadataTasks.setRequestEventWriter(requestEventWriter);
        CommitRequestHandler commitEventProcessor = new CommitRequestHandler(streamStore, streamMetadataTasks, streamTransactionMetadataTasks, executor);
        StreamRequestHandler streamRequestHandler = new StreamRequestHandler(new AutoScaleTask(streamMetadataTasks, streamStore, executor),
                new ScaleOperationTask(streamMetadataTasks, streamStore, executor),
                null, null, null, null, streamStore, executor);

        // set some processor name so that the processing gets postponed
        streamStore.createWaitingRequestIfAbsent(SCOPE, STREAM, "test", null, executor).join();
        AssertExtensions.assertFutureThrows("Operation should be disallowed", commitEventProcessor.processEvent(new CommitEvent(SCOPE, STREAM, epoch)),
                e -> Exceptions.unwrap(e) instanceof StoreException.OperationNotAllowedException);

        streamStore.deleteWaitingRequestConditionally(SCOPE, STREAM, "test1", null, executor).join();
        assertEquals("test", streamStore.getWaitingRequestProcessor(SCOPE, STREAM, null, executor).join());

        // now remove the barrier but change the state so that processing can not happen.
        streamStore.deleteWaitingRequestConditionally(SCOPE, STREAM, "test", null, executor).join();
        assertNull(streamStore.getWaitingRequestProcessor(SCOPE, STREAM, null, executor).join());
        streamStore.setState(SCOPE, STREAM, State.SCALING, null, executor).join();

        AssertExtensions.assertFutureThrows("Operation should be disallowed", commitEventProcessor.processEvent(new CommitEvent(SCOPE, STREAM, epoch)),
                e -> Exceptions.unwrap(e) instanceof StoreException.OperationNotAllowedException);
        assertEquals(commitEventProcessor.getProcessorName(), streamStore.getWaitingRequestProcessor(SCOPE, STREAM, null, executor).join());

        streamStore.setState(SCOPE, STREAM, State.ACTIVE, null, executor).join();
        // verify that we are able to process if the waiting processor name is same as ours.
        commitEventProcessor.processEvent(new CommitEvent(SCOPE, STREAM, epoch)).join();

        // verify that waiting processor is cleaned up.
        assertNull(streamStore.getWaitingRequestProcessor(SCOPE, STREAM, null, executor).join());

        // now set the state to COMMITTING_TXN and try the same with scaling
        streamStore.setState(SCOPE, STREAM, State.COMMITTING_TXN, null, executor).join();

        // verify that event that does not try to use `processor.withCompletion` runs without contention
        assertTrue(Futures.await(streamRequestHandler.processEvent(new AutoScaleEvent(SCOPE, STREAM, 0L,
                AutoScaleEvent.UP, 0L, 2, true, 0L))));

        // now same event's processing in face of a barrier should get postponed
        streamStore.createWaitingRequestIfAbsent(SCOPE, STREAM, commitEventProcessor.getProcessorName(), null, executor).join();
        assertTrue(Futures.await(streamRequestHandler.processEvent(new AutoScaleEvent(SCOPE, STREAM, 0L,
                AutoScaleEvent.UP, 0L, 2, true, 0L))));

        AssertExtensions.assertFutureThrows("Operation should be disallowed", streamRequestHandler.processEvent(
                new ScaleOpEvent(SCOPE, STREAM, Collections.emptyList(), Collections.emptyList(), false, 0L, 0L)),
                e -> Exceptions.unwrap(e) instanceof StoreException.OperationNotAllowedException);

        assertEquals(commitEventProcessor.getProcessorName(), streamStore.getWaitingRequestProcessor(SCOPE, STREAM, null, executor).join());
    }

    private List<VersionedTransactionData> createAndCommitTransactions(int count) {
        List<VersionedTransactionData> retVal = new ArrayList<>(count);
        for (int i = 0; i < count; i++) {
            UUID txnId = streamStore.generateTransactionId(SCOPE, STREAM, null, executor).join();
            VersionedTransactionData txnData = streamStore.createTransaction(SCOPE, STREAM, txnId, 10000, 10000,
                    null, executor).join();
            Assert.assertNotNull(txnData);
            checkTransactionState(SCOPE, STREAM, txnId, TxnStatus.OPEN);

            streamStore.sealTransaction(SCOPE, STREAM, txnData.getId(), true, Optional.empty(), null, executor).join();
            checkTransactionState(SCOPE, STREAM, txnData.getId(), TxnStatus.COMMITTING);

            retVal.add(txnData);
        }
        return retVal;
    }

    @Test(timeout = 10000)
    public void testAbortEventProcessor() {
        UUID txnId = streamStore.generateTransactionId(SCOPE, STREAM, null, executor).join();
        VersionedTransactionData txnData = streamStore.createTransaction(SCOPE, STREAM, txnId, 10000, 10000,
                null, executor).join();
        Assert.assertNotNull(txnData);
        checkTransactionState(SCOPE, STREAM, txnId, TxnStatus.OPEN);

        streamStore.sealTransaction(SCOPE, STREAM, txnData.getId(), false, Optional.empty(), null, executor).join();
        checkTransactionState(SCOPE, STREAM, txnData.getId(), TxnStatus.ABORTING);

        AbortRequestHandler abortRequestHandler = new AbortRequestHandler(streamStore, streamMetadataTasks, executor);
        abortRequestHandler.processEvent(new AbortEvent(SCOPE, STREAM, txnData.getEpoch(), txnData.getId())).join();
        checkTransactionState(SCOPE, STREAM, txnData.getId(), TxnStatus.ABORTED);
    }

    private void checkTransactionState(String scope, String stream, UUID txnId, TxnStatus expectedStatus) {
        TxnStatus txnStatus = streamStore.transactionStatus(scope, stream, txnId, null, executor).join();
        assertEquals(expectedStatus, txnStatus);
    }
}<|MERGE_RESOLUTION|>--- conflicted
+++ resolved
@@ -105,20 +105,11 @@
         hostStore = HostStoreFactory.createInMemoryStore(HostMonitorConfigImpl.dummyConfig());
         segmentHelperMock = SegmentHelperMock.getSegmentHelperMock();
         ConnectionFactory connectionFactory = mock(ConnectionFactory.class);
-<<<<<<< HEAD
         streamMetadataTasks = new StreamMetadataTasks(streamStore, bucketStore, TaskStoreFactory.createInMemoryStore(executor),
                 segmentHelperMock, executor, "1", AuthHelper.getDisabledAuthHelper(), requestTracker);
         streamTransactionMetadataTasks = new StreamTransactionMetadataTasks(streamStore, segmentHelperMock,
                 executor, "host", AuthHelper.getDisabledAuthHelper());
-        streamTransactionMetadataTasks.initializeStreamWriters("commitStream", new EventStreamWriterMock<>(), "abortStream",
-                new EventStreamWriterMock<>());
-=======
-        streamMetadataTasks = new StreamMetadataTasks(streamStore, bucketStore, hostStore, TaskStoreFactory.createInMemoryStore(executor),
-                segmentHelperMock, executor, "1", connectionFactory, AuthHelper.getDisabledAuthHelper(), requestTracker);
-        streamTransactionMetadataTasks = new StreamTransactionMetadataTasks(streamStore, hostStore, segmentHelperMock,
-                executor, "host", connectionFactory, AuthHelper.getDisabledAuthHelper());
         streamTransactionMetadataTasks.initializeStreamWriters(new EventStreamWriterMock<>(), new EventStreamWriterMock<>());
->>>>>>> e83454bf
 
         // region createStream
         final ScalingPolicy policy1 = ScalingPolicy.fixed(2);
