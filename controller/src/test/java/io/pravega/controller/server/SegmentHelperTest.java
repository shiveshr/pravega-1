/**
 * Copyright (c) 2017 Dell Inc., or its subsidiaries. All Rights Reserved.
 *
 * Licensed under the Apache License, Version 2.0 (the "License");
 * you may not use this file except in compliance with the License.
 * You may obtain a copy of the License at
 *
 *     http://www.apache.org/licenses/LICENSE-2.0
 */
package io.pravega.controller.server;

import io.pravega.client.netty.impl.ClientConnection;
import io.pravega.client.netty.impl.ConnectionFactory;
import io.pravega.client.stream.ScalingPolicy;
import io.pravega.common.auth.AuthenticationException;
import io.pravega.common.cluster.Host;
import io.pravega.controller.store.host.HostControllerStore;
import io.pravega.controller.stream.api.grpc.v1.Controller;
import io.pravega.shared.protocol.netty.Append;
import io.pravega.shared.protocol.netty.ConnectionFailedException;
import io.pravega.shared.protocol.netty.PravegaNodeUri;
import io.pravega.shared.protocol.netty.ReplyProcessor;
import io.pravega.shared.protocol.netty.WireCommand;
import io.pravega.shared.protocol.netty.WireCommands;
import io.pravega.test.common.AssertExtensions;
import java.util.List;
import java.util.Map;
import java.util.Set;
import java.util.UUID;
import java.util.concurrent.CompletableFuture;
import java.util.concurrent.ScheduledExecutorService;
import lombok.Getter;
import org.junit.After;
import org.junit.Before;
import org.junit.Test;

public class SegmentHelperTest {

    private SegmentHelper helper;

    @Before
    public void setUp() throws Exception {
        helper = new SegmentHelper();
    }

    @After
    public void tearDown() throws Exception {
    }

    @Test
    public void getSegmentUri() {
        helper.getSegmentUri("", "", 0, new MockHostControllerStore());
    }

    @Test
    public void createSegment() {
        MockConnectionFactory factory = new MockConnectionFactory();
        CompletableFuture<Boolean> retVal = helper.createSegment("", "",
                0, ScalingPolicy.fixed(2), new MockHostControllerStore(), factory, "");
        factory.rp.authTokenCheckFailed(new WireCommands.AuthTokenCheckFailed(0));
        AssertExtensions.assertThrows("",
                () -> retVal.join(),
                ex -> ex instanceof WireCommandFailedException
                 && ex.getCause() instanceof AuthenticationException
                );
    }

    @Test
    public void truncateSegment() {
        MockConnectionFactory factory = new MockConnectionFactory();
        CompletableFuture<Boolean> retVal = helper.truncateSegment("", "", 0L, 0L,
                new MockHostControllerStore(), factory, "");
        factory.rp.authTokenCheckFailed(new WireCommands.AuthTokenCheckFailed(0));
        AssertExtensions.assertThrows("",
                () -> retVal.join(),
                ex -> ex instanceof WireCommandFailedException
                        && ex.getCause() instanceof AuthenticationException
        );
    }


    @Test
    public void deleteSegment() {
        MockConnectionFactory factory = new MockConnectionFactory();
        CompletableFuture<Boolean> retVal = helper.deleteSegment("", "", 0L, new MockHostControllerStore(),
                factory, "");
        factory.rp.authTokenCheckFailed(new WireCommands.AuthTokenCheckFailed(0));
        AssertExtensions.assertThrows("",
                () -> retVal.join(),
                ex -> ex instanceof WireCommandFailedException
                        && ex.getCause() instanceof AuthenticationException
        );
    }

    @Test
    public void sealSegment() {
        MockConnectionFactory factory = new MockConnectionFactory();
        CompletableFuture<Boolean> retVal = helper.sealSegment("", "", 0L,
                new MockHostControllerStore(), factory, "");
        factory.rp.authTokenCheckFailed(new WireCommands.AuthTokenCheckFailed(0));
        AssertExtensions.assertThrows("",
                () -> retVal.join(),
                ex -> ex instanceof WireCommandFailedException
                        && ex.getCause() instanceof AuthenticationException
        );
    }

    @Test
    public void createTransaction() {
        MockConnectionFactory factory = new MockConnectionFactory();
        CompletableFuture<UUID> retVal = helper.createTransaction("", "", 0L, UUID.randomUUID(),
                new MockHostControllerStore(), factory, "");
        factory.rp.authTokenCheckFailed(new WireCommands.AuthTokenCheckFailed(0));
        AssertExtensions.assertThrows("",
                () -> retVal.join(),
                ex -> ex instanceof WireCommandFailedException
                        && ex.getCause() instanceof AuthenticationException
        );
    }

    @Test
    public void commitTransaction() {
        MockConnectionFactory factory = new MockConnectionFactory();
        CompletableFuture<Controller.TxnStatus> retVal = helper.commitTransaction("", "", 0L, 0L, UUID.randomUUID(),
                new MockHostControllerStore(), factory, "");
        factory.rp.authTokenCheckFailed(new WireCommands.AuthTokenCheckFailed(0));
        AssertExtensions.assertThrows("",
                () -> retVal.join(),
                ex -> ex instanceof WireCommandFailedException
                        && ex.getCause() instanceof AuthenticationException
        );
    }

    @Test
    public void abortTransaction() {
        MockConnectionFactory factory = new MockConnectionFactory();
        CompletableFuture<Controller.TxnStatus> retVal = helper.abortTransaction("", "", 0L, UUID.randomUUID(),
                new MockHostControllerStore(), factory, "");
        factory.rp.authTokenCheckFailed(new WireCommands.AuthTokenCheckFailed(0));
        AssertExtensions.assertThrows("",
                () -> retVal.join(),
                ex -> ex instanceof WireCommandFailedException
                        && ex.getCause() instanceof AuthenticationException
        );
    }

    @Test
    public void updatePolicy() {
        MockConnectionFactory factory = new MockConnectionFactory();
<<<<<<< HEAD
        CompletableFuture<Void> retVal = helper.updatePolicy("", "", ScalingPolicy.fixed(0), 0L,
=======
        CompletableFuture<Void> retVal = helper.updatePolicy("", "", ScalingPolicy.fixed(1), 0,
>>>>>>> 39a2441d
                new MockHostControllerStore(), factory, "");
        factory.rp.authTokenCheckFailed(new WireCommands.AuthTokenCheckFailed(0));
        AssertExtensions.assertThrows("",
                () -> retVal.join(),
                ex -> ex instanceof WireCommandFailedException
                        && ex.getCause() instanceof AuthenticationException
        );
    }

    @Test
    public void getSegmentInfo() {
        MockConnectionFactory factory = new MockConnectionFactory();
        CompletableFuture<WireCommands.StreamSegmentInfo> retVal = helper.getSegmentInfo("", "", 0L,
                new MockHostControllerStore(), factory, "");
        factory.rp.authTokenCheckFailed(new WireCommands.AuthTokenCheckFailed(0));
        AssertExtensions.assertThrows("",
                () -> retVal.join(),
                ex -> ex instanceof WireCommandFailedException
                        && ex.getCause() instanceof AuthenticationException
        );
    }

    private static class MockHostControllerStore implements HostControllerStore {

        @Override
        public Map<Host, Set<Integer>> getHostContainersMap() {
            return null;
        }

        @Override
        public void updateHostContainersMap(Map<Host, Set<Integer>> newMapping) {

        }

        @Override
        public int getContainerCount() {
            return 0;
        }

        @Override
        public Host getHostForSegment(String scope, String stream, long segmentNumber) {
            return new Host("localhost", 1000, "");
        }
    }

    private class MockConnectionFactory implements ConnectionFactory {
        @Getter
        private ReplyProcessor rp;

        @Override
        public CompletableFuture<ClientConnection> establishConnection(PravegaNodeUri endpoint, ReplyProcessor rp) {
            this.rp = rp;
            ClientConnection connection = new MockConnection(rp);
            return CompletableFuture.completedFuture(connection);
        }

        @Override
        public ScheduledExecutorService getInternalExecutor() {
            return null;
        }

        @Override
        public void close() {

        }
    }

    private class MockConnection implements ClientConnection {
        @Getter
        private final ReplyProcessor rp;

        public MockConnection(ReplyProcessor rp) {
            this.rp = rp;
        }

        @Override
        public void send(WireCommand cmd) throws ConnectionFailedException {

        }

        @Override
        public void send(Append append) throws ConnectionFailedException {

        }

        @Override
        public void sendAsync(WireCommand cmd) throws ConnectionFailedException {

        }

        @Override
        public void sendAsync(List<Append> appends, CompletedCallback callback) {

        }

        @Override
        public void close() {

        }
    }
}<|MERGE_RESOLUTION|>--- conflicted
+++ resolved
@@ -147,11 +147,7 @@
     @Test
     public void updatePolicy() {
         MockConnectionFactory factory = new MockConnectionFactory();
-<<<<<<< HEAD
-        CompletableFuture<Void> retVal = helper.updatePolicy("", "", ScalingPolicy.fixed(0), 0L,
-=======
-        CompletableFuture<Void> retVal = helper.updatePolicy("", "", ScalingPolicy.fixed(1), 0,
->>>>>>> 39a2441d
+        CompletableFuture<Void> retVal = helper.updatePolicy("", "", ScalingPolicy.fixed(1), 0L,
                 new MockHostControllerStore(), factory, "");
         factory.rp.authTokenCheckFailed(new WireCommands.AuthTokenCheckFailed(0));
         AssertExtensions.assertThrows("",
