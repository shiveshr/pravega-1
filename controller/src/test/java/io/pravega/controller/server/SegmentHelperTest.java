/**
 * Copyright (c) 2017 Dell Inc., or its subsidiaries. All Rights Reserved.
 *
 * Licensed under the Apache License, Version 2.0 (the "License");
 * you may not use this file except in compliance with the License.
 * You may obtain a copy of the License at
 *
 *     http://www.apache.org/licenses/LICENSE-2.0
 */
package io.pravega.controller.server;

import io.netty.buffer.ByteBuf;
import io.pravega.auth.AuthenticationException;
import io.pravega.client.netty.impl.ClientConnection;
import io.pravega.client.netty.impl.ConnectionFactory;
import io.pravega.client.stream.ScalingPolicy;
import io.pravega.client.tables.impl.IteratorState;
import io.pravega.client.tables.impl.IteratorStateImpl;
import io.pravega.client.tables.impl.KeyVersion;
import io.pravega.client.tables.impl.KeyVersionImpl;
import io.pravega.client.tables.impl.TableEntry;
import io.pravega.client.tables.impl.TableEntryImpl;
import io.pravega.client.tables.impl.TableKey;
import io.pravega.client.tables.impl.TableKeyImpl;
import io.pravega.client.tables.impl.TableSegment;
import io.pravega.common.cluster.Host;
import io.pravega.common.concurrent.Futures;
import io.pravega.controller.store.host.HostControllerStore;
import io.pravega.controller.stream.api.grpc.v1.Controller;
import io.pravega.shared.protocol.netty.Append;
import io.pravega.shared.protocol.netty.ConnectionFailedException;
import io.pravega.shared.protocol.netty.PravegaNodeUri;
import io.pravega.shared.protocol.netty.ReplyProcessor;
import io.pravega.shared.protocol.netty.WireCommand;
import io.pravega.shared.protocol.netty.WireCommands;
import io.pravega.test.common.AssertExtensions;
import java.util.AbstractMap;
import java.util.Arrays;
import java.util.List;
import java.util.Map;
import java.util.Set;
import java.util.UUID;
import java.util.concurrent.CompletableFuture;
import java.util.concurrent.ScheduledExecutorService;
import java.util.concurrent.atomic.AtomicBoolean;
import java.util.function.Supplier;
import java.util.stream.Collectors;
import lombok.Getter;
import lombok.val;
import org.junit.Test;

import static io.netty.buffer.Unpooled.wrappedBuffer;
import static io.pravega.common.Exceptions.unwrap;
import static io.pravega.shared.segment.StreamSegmentNameUtils.getQualifiedStreamSegmentName;
import static org.junit.Assert.assertArrayEquals;
import static org.junit.Assert.assertEquals;
import static org.junit.Assert.assertFalse;
import static org.junit.Assert.assertTrue;

public class SegmentHelperTest {

    private final byte[] key0 = "k".getBytes();
    private final byte[] key1 = "k1".getBytes();
    private final byte[] key2 = "k2".getBytes();
    private final byte[] key3 = "k3".getBytes();
    private final byte[] value = "v".getBytes();
    private final ByteBuf token1 = wrappedBuffer(new byte[]{0x01});
    private final ByteBuf token2 = wrappedBuffer(new byte[]{0x02});

    @Test
    public void getSegmentUri() {
        MockConnectionFactory factory = new MockConnectionFactory();
                SegmentHelper helper = new SegmentHelper(factory, new MockHostControllerStore());

        helper.getSegmentUri("", "", 0);
    }

    @Test
    public void createSegment() {
        MockConnectionFactory factory = new MockConnectionFactory();
                SegmentHelper helper = new SegmentHelper(factory, new MockHostControllerStore());
        CompletableFuture<Boolean> retVal = helper.createSegment("", "",
                0, ScalingPolicy.fixed(2), "", Long.MIN_VALUE);
        factory.rp.authTokenCheckFailed(new WireCommands.AuthTokenCheckFailed(0, "SomeException"));
        AssertExtensions.assertThrows("",
                () -> retVal.join(),
                ex -> ex instanceof WireCommandFailedException
                 && ex.getCause() instanceof AuthenticationException
                );

        Supplier<CompletableFuture<?>> futureSupplier = () -> helper.createSegment("", "",
                0, ScalingPolicy.fixed(2), "", Long.MIN_VALUE);
        validateProcessingFailureCFE(factory, futureSupplier);
        testConnectionFailure(factory, futureSupplier);
    }

    @Test
    public void truncateSegment() {
        MockConnectionFactory factory = new MockConnectionFactory();
                SegmentHelper helper = new SegmentHelper(factory, new MockHostControllerStore());
        CompletableFuture<Boolean> retVal = helper.truncateSegment("", "", 0L, 0L,
                "", System.nanoTime());
        factory.rp.authTokenCheckFailed(new WireCommands.AuthTokenCheckFailed(0, "SomeException"));
        AssertExtensions.assertThrows("",
                () -> retVal.join(),
                ex -> ex instanceof WireCommandFailedException
                        && ex.getCause() instanceof AuthenticationException
        );

        Supplier<CompletableFuture<?>> futureSupplier = () -> helper.truncateSegment("", "", 0L, 0L,
                "", System.nanoTime());

        validateProcessingFailureCFE(factory, futureSupplier);

        testConnectionFailure(factory, futureSupplier);
    }

    @Test
    public void deleteSegment() {
        MockConnectionFactory factory = new MockConnectionFactory();
        SegmentHelper helper = new SegmentHelper(factory, new MockHostControllerStore());
        CompletableFuture<Boolean> retVal = helper.deleteSegment("", "", 0L, "", System.nanoTime());
        factory.rp.authTokenCheckFailed(new WireCommands.AuthTokenCheckFailed(0, "SomeException"));
        AssertExtensions.assertThrows("",
                () -> retVal.join(),
                ex -> ex instanceof WireCommandFailedException
                        && ex.getCause() instanceof AuthenticationException
        );

        Supplier<CompletableFuture<?>> futureSupplier = () -> helper.deleteSegment("", "", 0L, "", System.nanoTime());
        validateProcessingFailureCFE(factory, futureSupplier);

        testConnectionFailure(factory, futureSupplier);
    }

    @Test
    public void sealSegment() {
        MockConnectionFactory factory = new MockConnectionFactory();
                SegmentHelper helper = new SegmentHelper(factory, new MockHostControllerStore());
        CompletableFuture<Boolean> retVal = helper.sealSegment("", "", 0L,
                "", System.nanoTime());
        factory.rp.authTokenCheckFailed(new WireCommands.AuthTokenCheckFailed(0, "SomeException"));
        AssertExtensions.assertThrows("",
                () -> retVal.join(),
                ex -> ex instanceof WireCommandFailedException
                        && ex.getCause() instanceof AuthenticationException
        );

        Supplier<CompletableFuture<?>> futureSupplier = () -> helper.sealSegment("", "", 0L,
                "", System.nanoTime());
        validateProcessingFailureCFE(factory, futureSupplier);

        testConnectionFailure(factory, futureSupplier);
    }

    @Test
    public void createTransaction() {
        MockConnectionFactory factory = new MockConnectionFactory();
                SegmentHelper helper = new SegmentHelper(factory, new MockHostControllerStore());
        CompletableFuture<UUID> retVal = helper.createTransaction("", "", 0L, new UUID(0, 0L),
                "");
        factory.rp.authTokenCheckFailed(new WireCommands.AuthTokenCheckFailed(0, "SomeException"));
        AssertExtensions.assertThrows("",
                () -> retVal.join(),
                ex -> ex instanceof WireCommandFailedException
                        && ex.getCause() instanceof AuthenticationException
        );
        Supplier<CompletableFuture<?>> futureSupplier = () -> helper.createTransaction("", "", 0L, new UUID(0, 0L),
                "");
        validateProcessingFailureCFE(factory, futureSupplier);

        testConnectionFailure(factory, futureSupplier);
    }

    @Test
    public void commitTransaction() {
        MockConnectionFactory factory = new MockConnectionFactory();
                SegmentHelper helper = new SegmentHelper(factory, new MockHostControllerStore());
        CompletableFuture<Controller.TxnStatus> retVal = helper.commitTransaction("", "", 0L, 0L, new UUID(0, 0L),
                "");
        factory.rp.authTokenCheckFailed(new WireCommands.AuthTokenCheckFailed(0, "SomeException"));
        AssertExtensions.assertThrows("",
                () -> retVal.join(),
                ex -> ex instanceof WireCommandFailedException
                        && ex.getCause() instanceof AuthenticationException
        );

        Supplier<CompletableFuture<?>> futureSupplier = () -> helper.commitTransaction("", "", 0L, 0L, new UUID(0, 0L),
                "");
        validateProcessingFailureCFE(factory, futureSupplier);

        testConnectionFailure(factory, futureSupplier);
    }

    @Test
    public void abortTransaction() {
        MockConnectionFactory factory = new MockConnectionFactory();
                SegmentHelper helper = new SegmentHelper(factory, new MockHostControllerStore());
        CompletableFuture<Controller.TxnStatus> retVal = helper.abortTransaction("", "", 0L, new UUID(0, 0L),
                "");
        factory.rp.authTokenCheckFailed(new WireCommands.AuthTokenCheckFailed(0, "SomeException"));
        AssertExtensions.assertThrows("",
                () -> retVal.join(),
                ex -> ex instanceof WireCommandFailedException
                        && ex.getCause() instanceof AuthenticationException
        );

        Supplier<CompletableFuture<?>> futureSupplier = () -> helper.abortTransaction("", "", 0L, new UUID(0, 0L),
                "");
        validateProcessingFailureCFE(factory, futureSupplier);

        testConnectionFailure(factory, futureSupplier);
    }

    @Test
    public void updatePolicy() {
        MockConnectionFactory factory = new MockConnectionFactory();
                SegmentHelper helper = new SegmentHelper(factory, new MockHostControllerStore());
        CompletableFuture<Void> retVal = helper.updatePolicy("", "", ScalingPolicy.fixed(1), 0L,
                "", System.nanoTime());
        factory.rp.authTokenCheckFailed(new WireCommands.AuthTokenCheckFailed(0, "SomeException"));
        AssertExtensions.assertThrows("",
                () -> retVal.join(),
                ex -> ex instanceof WireCommandFailedException
                        && ex.getCause() instanceof AuthenticationException
        );

        Supplier<CompletableFuture<?>> futureSupplier = () -> helper.updatePolicy("", "", ScalingPolicy.fixed(1), 0L,
                "", System.nanoTime());
        validateProcessingFailureCFE(factory, futureSupplier);

        testConnectionFailure(factory, futureSupplier);
    }

    @Test
    public void getSegmentInfo() {
        MockConnectionFactory factory = new MockConnectionFactory();
                SegmentHelper helper = new SegmentHelper(factory, new MockHostControllerStore());
        CompletableFuture<WireCommands.StreamSegmentInfo> retVal = helper.getSegmentInfo("", "", 0L,
                "");
        factory.rp.authTokenCheckFailed(new WireCommands.AuthTokenCheckFailed(0, "SomeException"));
        AssertExtensions.assertThrows("",
                () -> retVal.join(),
                ex -> ex instanceof WireCommandFailedException
                        && ex.getCause() instanceof AuthenticationException
        );

        Supplier<CompletableFuture<?>> futureSupplier = () -> helper.getSegmentInfo("", "", 0L,
                "");
        validateProcessingFailureCFE(factory, futureSupplier);

        testConnectionFailure(factory, futureSupplier);
    }

    @Test
    public void testCreateTableSegment() {
        MockConnectionFactory factory = new MockConnectionFactory();
                SegmentHelper helper = new SegmentHelper(factory, new MockHostControllerStore());

        // On receiving SegmentAlreadyExists true should be returned.
        CompletableFuture<Boolean> result = helper.createTableSegment("", "", "", Long.MIN_VALUE);
        factory.rp.segmentAlreadyExists(new WireCommands.SegmentAlreadyExists(0, getQualifiedStreamSegmentName("", "", 0L), ""));
        assertTrue(result.join());

        // On Receiving SegmentCreated true should be returned.
        result = helper.createTableSegment("", "", "", Long.MIN_VALUE);
        factory.rp.segmentCreated(new WireCommands.SegmentCreated(0, getQualifiedStreamSegmentName("", "", 0L)));
        assertTrue(result.join());

        // Validate failure conditions.
        Supplier<CompletableFuture<?>> futureSupplier = () -> helper.createTableSegment("", "", "", Long.MIN_VALUE);
        validateAuthTokenCheckFailed(factory, futureSupplier);
        validateWrongHost(factory, futureSupplier);
        validateConnectionDropped(factory, futureSupplier);
        validateProcessingFailure(factory, futureSupplier);
        validateProcessingFailureCFE(factory, futureSupplier);
        testConnectionFailure(factory, futureSupplier);
    }

    @Test
    public void testDeleteTableSegment() {
        MockConnectionFactory factory = new MockConnectionFactory();
                SegmentHelper helper = new SegmentHelper(factory, new MockHostControllerStore());
        // On receiving NoSuchSegment true should be returned.
        CompletableFuture<Boolean> result = helper.deleteTableSegment("", "", true, "", System.nanoTime());
        factory.rp.noSuchSegment(new WireCommands.NoSuchSegment(0, getQualifiedStreamSegmentName("", "", 0L), "", -1L));
        assertTrue(result.join());

        // On receiving SegmentDeleted true should be returned.
        result = helper.deleteTableSegment("", "", true, "", System.nanoTime());
        factory.rp.segmentDeleted(new WireCommands.SegmentDeleted(0, getQualifiedStreamSegmentName("", "", 0L)));
        assertTrue(result.join());

        // On receiving TableSegmentNotEmpty WireCommandFailedException is thrown.
        result = helper.deleteTableSegment("", "", true, "", System.nanoTime());
        factory.rp.tableSegmentNotEmpty(new WireCommands.TableSegmentNotEmpty(0, getQualifiedStreamSegmentName("", "", 0L), ""));
        AssertExtensions.assertThrows("", result::join,
                                      ex -> ex instanceof WireCommandFailedException &&
                                              (((WireCommandFailedException) ex).getReason() == WireCommandFailedException.Reason.TableSegmentNotEmpty));

        Supplier<CompletableFuture<?>> futureSupplier = () -> helper.deleteTableSegment("", "", true, "", System.nanoTime());
        validateAuthTokenCheckFailed(factory, futureSupplier);
        validateWrongHost(factory, futureSupplier);
        validateConnectionDropped(factory, futureSupplier);
        validateProcessingFailure(factory, futureSupplier);
        validateProcessingFailureCFE(factory, futureSupplier);

        testConnectionFailure(factory, futureSupplier);
    }

    @Test
    public void testUpdateTableEntries() {
        MockConnectionFactory factory = new MockConnectionFactory();
                SegmentHelper helper = new SegmentHelper(factory, new MockHostControllerStore());
        List<TableEntry<byte[], byte[]>> entries = Arrays.asList(new TableEntryImpl<>(new TableKeyImpl<>("k".getBytes(), KeyVersion.NOT_EXISTS), "v".getBytes()),
                                                                 new TableEntryImpl<>(new TableKeyImpl<>("k1".getBytes(), null), "v".getBytes()),
                                                                 new TableEntryImpl<>(new TableKeyImpl<>("k2".getBytes(), new KeyVersionImpl(10L)),
                                                                                      "v".getBytes()));

        List<KeyVersion> expectedVersions = Arrays.asList(new KeyVersionImpl(0L),
                                                          new KeyVersionImpl(1L),
                                                          new KeyVersionImpl(11L));

        // On receiving TableEntriesUpdated.
        CompletableFuture<List<KeyVersion>> result = helper.updateTableEntries("", "", entries, "", System.nanoTime());
        factory.rp.tableEntriesUpdated(new WireCommands.TableEntriesUpdated(0, Arrays.asList(0L, 1L, 11L)));
        assertEquals(expectedVersions, result.join());

        // On receiving TableKeyDoesNotExist.
        result = helper.updateTableEntries("", "", entries, "", System.nanoTime());
        factory.rp.tableKeyDoesNotExist(new WireCommands.TableKeyDoesNotExist(0, getQualifiedStreamSegmentName("", "", 0L), ""));
        AssertExtensions.assertThrows("", result::join,
                                      ex -> ex instanceof WireCommandFailedException &&
                                              (((WireCommandFailedException) ex).getReason() == WireCommandFailedException.Reason.TableKeyDoesNotExist));

        // On receiving TableKeyBadVersion.
        result = helper.updateTableEntries("", "", entries, "", System.nanoTime());
        factory.rp.tableKeyBadVersion(new WireCommands.TableKeyBadVersion(0, getQualifiedStreamSegmentName("", "", 0L), ""));
        AssertExtensions.assertThrows("", result::join,
                                      ex -> ex instanceof WireCommandFailedException &&
                                              (((WireCommandFailedException) ex).getReason() == WireCommandFailedException.Reason.TableKeyBadVersion));

        Supplier<CompletableFuture<?>> futureSupplier = () -> helper.updateTableEntries("", "", entries, "", System.nanoTime());
        validateAuthTokenCheckFailed(factory, futureSupplier);
        validateWrongHost(factory, futureSupplier);
        validateConnectionDropped(factory, futureSupplier);
        validateProcessingFailure(factory, futureSupplier);
        validateProcessingFailureCFE(factory, futureSupplier);
        validateNoSuchSegment(factory, futureSupplier);

        testConnectionFailure(factory, futureSupplier);
    }

    @Test
    public void testRemoveTableKeys() {
        MockConnectionFactory factory = new MockConnectionFactory();
                SegmentHelper helper = new SegmentHelper(factory, new MockHostControllerStore());
        List<TableKey<byte[]>> keys = Arrays.asList(new TableKeyImpl<>("k".getBytes(), KeyVersion.NOT_EXISTS),
                                                    new TableKeyImpl<>("k1".getBytes(), KeyVersion.NOT_EXISTS));

        // On receiving TableKeysRemoved.
        CompletableFuture<Void> result = helper.removeTableKeys("", "", keys, "",
                                                                            System.nanoTime());
        factory.rp.tableKeysRemoved(new WireCommands.TableKeysRemoved(0, getQualifiedStreamSegmentName("", "", 0L) ));
        assertTrue(Futures.await(result));

        // On receiving TableKeyDoesNotExist.
        result = helper.removeTableKeys("", "", keys, "", System.nanoTime());
        factory.rp.tableKeyDoesNotExist(new WireCommands.TableKeyDoesNotExist(0, getQualifiedStreamSegmentName("", "", 0L), ""));
        assertTrue(Futures.await(result));

        // On receiving TableKeyBadVersion.
        result = helper.removeTableKeys("", "", keys, "", System.nanoTime());
        factory.rp.tableKeyBadVersion(new WireCommands.TableKeyBadVersion(0, getQualifiedStreamSegmentName("", "", 0L), ""));
        AssertExtensions.assertThrows("", result::join,
                                      ex -> ex instanceof WireCommandFailedException &&
                                              (((WireCommandFailedException) ex).getReason() == WireCommandFailedException.Reason.TableKeyBadVersion));

        Supplier<CompletableFuture<?>> futureSupplier = () -> helper.removeTableKeys("", "", keys, "", System.nanoTime());
        validateAuthTokenCheckFailed(factory, futureSupplier);
        validateWrongHost(factory, futureSupplier);
        validateConnectionDropped(factory, futureSupplier);
        validateProcessingFailure(factory, futureSupplier);
        validateProcessingFailureCFE(factory, futureSupplier);
        validateNoSuchSegment(factory, futureSupplier);

        testConnectionFailure(factory, futureSupplier);
    }

    @Test
    public void testReadTable() {
        MockConnectionFactory factory = new MockConnectionFactory();
<<<<<<< HEAD
                SegmentHelper helper = new SegmentHelper(factory, new MockHostControllerStore());
        List<TableKey<byte[]>> keys = Arrays.asList(new TableKeyImpl<>(key0, KeyVersion.NOT_EXISTS),
                                                    new TableKeyImpl<>(key1, KeyVersion.NOT_EXISTS));
=======
        List<TableKey<byte[]>> keysToBeRead = Arrays.asList(new TableKeyImpl<>(key0, KeyVersion.NO_VERSION),
                                                    new TableKeyImpl<>(key1, KeyVersion.NO_VERSION));
>>>>>>> e83454bf

        List<TableEntry<byte[], byte[]>> reponseFromSegmentStore = Arrays.asList(new TableEntryImpl<>(new TableKeyImpl<>(key0,
                                                                                                              new KeyVersionImpl(10L)), value),
                                                                 new TableEntryImpl<>(new TableKeyImpl<>(key1, KeyVersion.NOT_EXISTS), value));

<<<<<<< HEAD
        // On receiving TableKeysRemoved.
        CompletableFuture<List<TableEntry<byte[], byte[]>>> result = helper.readTable("", "", keys, "", System.nanoTime());
        factory.rp.tableRead(new WireCommands.TableRead(0, getQualifiedStreamSegmentName("", "", 0L), getTableEntries(entries)));
=======
        CompletableFuture<List<TableEntry<byte[], byte[]>>> result = helper.readTable("", "", keysToBeRead, new MockHostControllerStore(),
                                                                                      factory, "", System.nanoTime());
        factory.rp.tableRead(new WireCommands.TableRead(0, getQualifiedStreamSegmentName("", "", 0L), getTableEntries(reponseFromSegmentStore)));
>>>>>>> e83454bf
        List<TableEntry<byte[], byte[]>> readResult = result.join();
        assertArrayEquals(key0, readResult.get(0).getKey().getKey());
        assertEquals(10L, readResult.get(0).getKey().getVersion().getSegmentVersion());
        assertArrayEquals(value, readResult.get(0).getValue());
        assertArrayEquals(key1, readResult.get(1).getKey().getKey());
        assertEquals(KeyVersion.NOT_EXISTS, readResult.get(1).getKey().getVersion());
        assertArrayEquals(value, readResult.get(1).getValue());

<<<<<<< HEAD
        // On receiving TableKeyDoesNotExist.
        result = helper.readTable("", "", keys, "", System.nanoTime());
        factory.rp.tableKeyDoesNotExist(new WireCommands.TableKeyDoesNotExist(0, getQualifiedStreamSegmentName("", "", 0L), ""));
        AssertExtensions.assertThrows("", result::join,
                                      ex -> ex instanceof WireCommandFailedException &&
                                              (((WireCommandFailedException) ex).getReason() == WireCommandFailedException.Reason.TableKeyDoesNotExist));

        Supplier<CompletableFuture<?>> futureSupplier = () -> helper.readTable("", "", keys, "", System.nanoTime());
=======
        Supplier<CompletableFuture<?>> futureSupplier = () -> helper.readTable("", "", keysToBeRead, new MockHostControllerStore(),
                                                                               factory, "", System.nanoTime());
>>>>>>> e83454bf
        validateAuthTokenCheckFailed(factory, futureSupplier);
        validateWrongHost(factory, futureSupplier);
        validateConnectionDropped(factory, futureSupplier);
        validateProcessingFailure(factory, futureSupplier);
        validateProcessingFailureCFE(factory, futureSupplier);
        validateNoSuchSegment(factory, futureSupplier);
        testConnectionFailure(factory, futureSupplier);
    }

    @Test
    public void testReadTableKeys() {
        MockConnectionFactory factory = new MockConnectionFactory();
                SegmentHelper helper = new SegmentHelper(factory, new MockHostControllerStore());

        final List<TableKey<byte[]>> keys1 = Arrays.asList(new TableKeyImpl<>(key0, new KeyVersionImpl(2L)),
                                                           new TableKeyImpl<>(key1, new KeyVersionImpl(10L)));

        final List<TableKey<byte[]>> keys2 = Arrays.asList(new TableKeyImpl<>(key2, new KeyVersionImpl(2L)),
                                                           new TableKeyImpl<>(key3, new KeyVersionImpl(10L)));

        CompletableFuture<TableSegment.IteratorItem<TableKey<byte[]>>> result = helper.readTableKeys("", "", 3,
                                                                                                     IteratorState.EMPTY,
                                                                                                     "", System.nanoTime());

        assertFalse(result.isDone());
        factory.rp.tableKeysRead(getTableKeysRead(keys1, token1));
        assertTrue(Futures.await(result));
        // Validate the results.
        List<TableKey<byte[]>> iterationResult = result.join().getItems();
        assertArrayEquals(key0, iterationResult.get(0).getKey());
        assertEquals(2L, iterationResult.get(0).getVersion().getSegmentVersion());
        assertArrayEquals(key1, iterationResult.get(1).getKey());
        assertEquals(10L, iterationResult.get(1).getVersion().getSegmentVersion());
        assertArrayEquals(token1.array(), result.join().getState().toBytes().array());

        // fetch the next value
        result = helper.readTableKeys("", "", 3, IteratorState.fromBytes(token1), "",
                                      System.nanoTime());
        assertFalse(result.isDone());
        factory.rp.tableKeysRead(getTableKeysRead(keys2, token2));
        assertTrue(Futures.await(result));
        // Validate the results.
        iterationResult = result.join().getItems();
        assertArrayEquals(key2, iterationResult.get(0).getKey());
        assertEquals(2L, iterationResult.get(0).getVersion().getSegmentVersion());
        assertArrayEquals(key3, iterationResult.get(1).getKey());
        assertEquals(10L, iterationResult.get(1).getVersion().getSegmentVersion());
        assertArrayEquals(token2.array(), result.join().getState().toBytes().array());

        Supplier<CompletableFuture<?>> futureSupplier = () -> helper.readTableKeys("", "", 1,
                                                                                   new IteratorStateImpl(wrappedBuffer(new byte[0])),
                                                                                   "", System.nanoTime());
        validateAuthTokenCheckFailed(factory, futureSupplier);
        validateWrongHost(factory, futureSupplier);
        validateConnectionDropped(factory, futureSupplier);
        validateProcessingFailure(factory, futureSupplier);
        validateProcessingFailureCFE(factory, futureSupplier);
        validateNoSuchSegment(factory, futureSupplier);

        testConnectionFailure(factory, futureSupplier);
    }

    @Test
    public void testReadTableEntries() {
        MockConnectionFactory factory = new MockConnectionFactory();
                SegmentHelper helper = new SegmentHelper(factory, new MockHostControllerStore());
        List<TableEntry<byte[], byte[]>> entries1 = Arrays.asList(new TableEntryImpl<>(new TableKeyImpl<>(key0,
                                                                                                          new KeyVersionImpl(10L)), value),
                                                                  new TableEntryImpl<>(new TableKeyImpl<>(key1, new KeyVersionImpl(10L)),
                                                                                       value));

        List<TableEntry<byte[], byte[]>> entries2 = Arrays.asList(new TableEntryImpl<>(new TableKeyImpl<>(key2,
                                                                                                          new KeyVersionImpl(10L)), value),
                                                                  new TableEntryImpl<>(new TableKeyImpl<>(key3,
                                                                                                          new KeyVersionImpl(10L)), value));

        CompletableFuture<TableSegment.IteratorItem<TableEntry<byte[], byte[]>>> result = helper.readTableEntries("", "", 3,
                                                                                                                  null,
                                                                                                                  "", System.nanoTime());
        assertFalse(result.isDone());
        factory.rp.tableEntriesRead(getTableEntriesRead(entries1, token1));
        assertTrue(Futures.await(result));
        List<TableEntry<byte[], byte[]>> iterationResult = result.join().getItems();
        assertArrayEquals(key0, iterationResult.get(0).getKey().getKey());
        assertEquals(10L, iterationResult.get(0).getKey().getVersion().getSegmentVersion());
        assertArrayEquals(value, iterationResult.get(0).getValue());
        assertArrayEquals(key1, iterationResult.get(1).getKey().getKey());
        assertEquals(10L, iterationResult.get(1).getKey().getVersion().getSegmentVersion());
        assertArrayEquals(token1.array(), result.join().getState().toBytes().array());

        result = helper.readTableEntries("", "", 3, IteratorState.fromBytes(token1), "",
                                         System.nanoTime());
        assertFalse(result.isDone());
        factory.rp.tableEntriesRead(getTableEntriesRead(entries2, token2));
        assertTrue(Futures.await(result));
        iterationResult = result.join().getItems();
        assertArrayEquals(key2, iterationResult.get(0).getKey().getKey());
        assertEquals(10L, iterationResult.get(0).getKey().getVersion().getSegmentVersion());
        assertArrayEquals(value, iterationResult.get(0).getValue());
        assertArrayEquals(key3, iterationResult.get(1).getKey().getKey());
        assertEquals(10L, iterationResult.get(1).getKey().getVersion().getSegmentVersion());
        assertArrayEquals(token2.array(), result.join().getState().toBytes().array());

        Supplier<CompletableFuture<?>> futureSupplier = () -> helper.readTableEntries("", "", 1,
                                                                                      new IteratorStateImpl(wrappedBuffer(new byte[0])),
                                                                                      "", System.nanoTime());
        validateAuthTokenCheckFailed(factory, futureSupplier);
        validateWrongHost(factory, futureSupplier);
        validateConnectionDropped(factory, futureSupplier);
        validateProcessingFailure(factory, futureSupplier);
        validateProcessingFailureCFE(factory, futureSupplier);
        validateNoSuchSegment(factory, futureSupplier);

        testConnectionFailure(factory, futureSupplier);
    }

    private WireCommands.TableEntries getTableEntries(List<TableEntry<byte[], byte[]>> entries) {
        return new WireCommands.TableEntries(entries.stream().map(e -> {
            val k = new WireCommands.TableKey(wrappedBuffer(e.getKey().getKey()), e.getKey().getVersion().getSegmentVersion());
            val v = new WireCommands.TableValue(wrappedBuffer(e.getValue()));
            return new AbstractMap.SimpleImmutableEntry<>(k, v);
        }).collect(Collectors.toList()));
    }

    private WireCommands.TableKeysRead getTableKeysRead(List<TableKey<byte[]>> keys, ByteBuf continuationToken) {
        return new WireCommands.TableKeysRead(0L, getQualifiedStreamSegmentName("", "", 0L),
                                              keys.stream().map(e -> new WireCommands.TableKey(wrappedBuffer(e.getKey()), e.getVersion().getSegmentVersion()))
                                                  .collect(Collectors.toList()),
                                              continuationToken);
    }

    private WireCommands.TableEntriesRead getTableEntriesRead(List<TableEntry<byte[], byte[]>> entries, ByteBuf continuationToken) {
        return new WireCommands.TableEntriesRead(0L, getQualifiedStreamSegmentName("", "", 0L),
                                                 getTableEntries(entries), continuationToken);
    }

    private void validateAuthTokenCheckFailed(MockConnectionFactory factory, Supplier<CompletableFuture<?>> futureSupplier) {
        CompletableFuture<?> future = futureSupplier.get();
        factory.rp.authTokenCheckFailed(new WireCommands.AuthTokenCheckFailed(0, "SomeException"));
        AssertExtensions.assertThrows("", future::join,
                                      t -> {
                                          Throwable ex = unwrap(t);
                                          return ex instanceof WireCommandFailedException && ex.getCause() instanceof AuthenticationException;
                                      });
    }

    private void validateNoSuchSegment(MockConnectionFactory factory, Supplier<CompletableFuture<?>> futureSupplier) {
        CompletableFuture<?> future = futureSupplier.get();
        factory.rp.noSuchSegment(new WireCommands.NoSuchSegment(0, "segment", "SomeException", -1L));
        AssertExtensions.assertThrows("", future::join,
                                      t -> {
                                          Throwable ex = unwrap(t);
                                          return ex instanceof WireCommandFailedException &&
                                                  (((WireCommandFailedException) ex).getReason() == WireCommandFailedException.Reason.SegmentDoesNotExist);
                                      });
    }

    private void validateWrongHost(MockConnectionFactory factory, Supplier<CompletableFuture<?>> futureSupplier) {
        CompletableFuture<?> future = futureSupplier.get();
        factory.rp.wrongHost(new WireCommands.WrongHost(0, "segment", "correctHost", "SomeException"));
        AssertExtensions.assertThrows("", future::join,
                                      t -> {
                                          Throwable ex = unwrap(t);
                                          return ex instanceof WireCommandFailedException &&
                                                  (((WireCommandFailedException) ex).getReason() == WireCommandFailedException.Reason.UnknownHost);
                                      });
    }

    private void validateConnectionDropped(MockConnectionFactory factory, Supplier<CompletableFuture<?>> futureSupplier) {
        CompletableFuture<?> future = futureSupplier.get();
        factory.rp.connectionDropped();
        AssertExtensions.assertThrows("", future::join,
                                      t -> {
                                          Throwable ex = unwrap(t);
                                          return ex instanceof WireCommandFailedException &&
                                                  (((WireCommandFailedException) ex).getReason() == WireCommandFailedException.Reason.ConnectionDropped);
                                      });
    }

    private void validateProcessingFailure(MockConnectionFactory factory, Supplier<CompletableFuture<?>> futureSupplier) {
        CompletableFuture<?> future = futureSupplier.get();
        factory.rp.processingFailure(new RuntimeException());
        AssertExtensions.assertThrows("", future::join, ex -> unwrap(ex) instanceof RuntimeException);
    }
    
    private void validateProcessingFailureCFE(MockConnectionFactory factory, Supplier<CompletableFuture<?>> futureSupplier) {
        CompletableFuture<?> future = futureSupplier.get();
        factory.rp.processingFailure(new ConnectionFailedException());
        AssertExtensions.assertThrows("", future::join,
                t -> {
                    Throwable ex = unwrap(t);
                    return ex instanceof WireCommandFailedException &&
                            (((WireCommandFailedException) ex).getReason() == WireCommandFailedException.Reason.ConnectionFailed);
                });
    }

    private void testConnectionFailure(MockConnectionFactory factory, Supplier<CompletableFuture<?>> future) {
        factory.failConnection.set(true);
        AssertExtensions.assertFutureThrows("",
                future.get(),
                ex -> ex instanceof WireCommandFailedException
                        && ex.getCause() instanceof ConnectionFailedException
        );
    }

    private static class MockHostControllerStore implements HostControllerStore {

        @Override
        public Map<Host, Set<Integer>> getHostContainersMap() {
            return null;
        }

        @Override
        public void updateHostContainersMap(Map<Host, Set<Integer>> newMapping) {

        }

        @Override
        public int getContainerCount() {
            return 0;
        }

        @Override
        public Host getHostForSegment(String scope, String stream, long segmentId) {
            return new Host("localhost", 1000, "");
        }
    }

    private class MockConnectionFactory implements ConnectionFactory {
        private final AtomicBoolean failConnection = new AtomicBoolean(false);
        @Getter
        private ReplyProcessor rp;

        @Override
        public CompletableFuture<ClientConnection> establishConnection(PravegaNodeUri endpoint, ReplyProcessor rp) {
            if (failConnection.get()) {
                return Futures.failedFuture(new RuntimeException());   
            } else {
                this.rp = rp;
                ClientConnection connection = new MockConnection(rp, failConnection);
                return CompletableFuture.completedFuture(connection);
            }
        }

        @Override
        public ScheduledExecutorService getInternalExecutor() {
            return null;
        }

        @Override
        public void close() {

        }
    }

    private class MockConnection implements ClientConnection {
        private final AtomicBoolean toFail;
        @Getter
        private final ReplyProcessor rp;

        public MockConnection(ReplyProcessor rp, AtomicBoolean toFail) {
            this.rp = rp;
            this.toFail = toFail;
        }

        @Override
        public void send(WireCommand cmd) throws ConnectionFailedException {

        }

        @Override
        public void send(Append append) throws ConnectionFailedException {

        }

        @Override
        public void sendAsync(WireCommand cmd, CompletedCallback callback) {
            if (toFail.get()) {
                callback.complete(new ConnectionFailedException());
            }
        }

        @Override
        public void sendAsync(List<Append> appends, CompletedCallback callback) {

        }

        @Override
        public void close() {

        }
    }
}<|MERGE_RESOLUTION|>--- conflicted
+++ resolved
@@ -70,7 +70,7 @@
     @Test
     public void getSegmentUri() {
         MockConnectionFactory factory = new MockConnectionFactory();
-                SegmentHelper helper = new SegmentHelper(factory, new MockHostControllerStore());
+        SegmentHelper helper = new SegmentHelper(factory, new MockHostControllerStore());
 
         helper.getSegmentUri("", "", 0);
     }
@@ -78,7 +78,7 @@
     @Test
     public void createSegment() {
         MockConnectionFactory factory = new MockConnectionFactory();
-                SegmentHelper helper = new SegmentHelper(factory, new MockHostControllerStore());
+        SegmentHelper helper = new SegmentHelper(factory, new MockHostControllerStore());
         CompletableFuture<Boolean> retVal = helper.createSegment("", "",
                 0, ScalingPolicy.fixed(2), "", Long.MIN_VALUE);
         factory.rp.authTokenCheckFailed(new WireCommands.AuthTokenCheckFailed(0, "SomeException"));
@@ -97,7 +97,7 @@
     @Test
     public void truncateSegment() {
         MockConnectionFactory factory = new MockConnectionFactory();
-                SegmentHelper helper = new SegmentHelper(factory, new MockHostControllerStore());
+        SegmentHelper helper = new SegmentHelper(factory, new MockHostControllerStore());
         CompletableFuture<Boolean> retVal = helper.truncateSegment("", "", 0L, 0L,
                 "", System.nanoTime());
         factory.rp.authTokenCheckFailed(new WireCommands.AuthTokenCheckFailed(0, "SomeException"));
@@ -136,7 +136,7 @@
     @Test
     public void sealSegment() {
         MockConnectionFactory factory = new MockConnectionFactory();
-                SegmentHelper helper = new SegmentHelper(factory, new MockHostControllerStore());
+        SegmentHelper helper = new SegmentHelper(factory, new MockHostControllerStore());
         CompletableFuture<Boolean> retVal = helper.sealSegment("", "", 0L,
                 "", System.nanoTime());
         factory.rp.authTokenCheckFailed(new WireCommands.AuthTokenCheckFailed(0, "SomeException"));
@@ -156,7 +156,7 @@
     @Test
     public void createTransaction() {
         MockConnectionFactory factory = new MockConnectionFactory();
-                SegmentHelper helper = new SegmentHelper(factory, new MockHostControllerStore());
+        SegmentHelper helper = new SegmentHelper(factory, new MockHostControllerStore());
         CompletableFuture<UUID> retVal = helper.createTransaction("", "", 0L, new UUID(0, 0L),
                 "");
         factory.rp.authTokenCheckFailed(new WireCommands.AuthTokenCheckFailed(0, "SomeException"));
@@ -175,7 +175,7 @@
     @Test
     public void commitTransaction() {
         MockConnectionFactory factory = new MockConnectionFactory();
-                SegmentHelper helper = new SegmentHelper(factory, new MockHostControllerStore());
+        SegmentHelper helper = new SegmentHelper(factory, new MockHostControllerStore());
         CompletableFuture<Controller.TxnStatus> retVal = helper.commitTransaction("", "", 0L, 0L, new UUID(0, 0L),
                 "");
         factory.rp.authTokenCheckFailed(new WireCommands.AuthTokenCheckFailed(0, "SomeException"));
@@ -195,7 +195,7 @@
     @Test
     public void abortTransaction() {
         MockConnectionFactory factory = new MockConnectionFactory();
-                SegmentHelper helper = new SegmentHelper(factory, new MockHostControllerStore());
+        SegmentHelper helper = new SegmentHelper(factory, new MockHostControllerStore());
         CompletableFuture<Controller.TxnStatus> retVal = helper.abortTransaction("", "", 0L, new UUID(0, 0L),
                 "");
         factory.rp.authTokenCheckFailed(new WireCommands.AuthTokenCheckFailed(0, "SomeException"));
@@ -215,7 +215,7 @@
     @Test
     public void updatePolicy() {
         MockConnectionFactory factory = new MockConnectionFactory();
-                SegmentHelper helper = new SegmentHelper(factory, new MockHostControllerStore());
+        SegmentHelper helper = new SegmentHelper(factory, new MockHostControllerStore());
         CompletableFuture<Void> retVal = helper.updatePolicy("", "", ScalingPolicy.fixed(1), 0L,
                 "", System.nanoTime());
         factory.rp.authTokenCheckFailed(new WireCommands.AuthTokenCheckFailed(0, "SomeException"));
@@ -235,7 +235,7 @@
     @Test
     public void getSegmentInfo() {
         MockConnectionFactory factory = new MockConnectionFactory();
-                SegmentHelper helper = new SegmentHelper(factory, new MockHostControllerStore());
+        SegmentHelper helper = new SegmentHelper(factory, new MockHostControllerStore());
         CompletableFuture<WireCommands.StreamSegmentInfo> retVal = helper.getSegmentInfo("", "", 0L,
                 "");
         factory.rp.authTokenCheckFailed(new WireCommands.AuthTokenCheckFailed(0, "SomeException"));
@@ -255,7 +255,7 @@
     @Test
     public void testCreateTableSegment() {
         MockConnectionFactory factory = new MockConnectionFactory();
-                SegmentHelper helper = new SegmentHelper(factory, new MockHostControllerStore());
+        SegmentHelper helper = new SegmentHelper(factory, new MockHostControllerStore());
 
         // On receiving SegmentAlreadyExists true should be returned.
         CompletableFuture<Boolean> result = helper.createTableSegment("", "", "", Long.MIN_VALUE);
@@ -280,7 +280,7 @@
     @Test
     public void testDeleteTableSegment() {
         MockConnectionFactory factory = new MockConnectionFactory();
-                SegmentHelper helper = new SegmentHelper(factory, new MockHostControllerStore());
+        SegmentHelper helper = new SegmentHelper(factory, new MockHostControllerStore());
         // On receiving NoSuchSegment true should be returned.
         CompletableFuture<Boolean> result = helper.deleteTableSegment("", "", true, "", System.nanoTime());
         factory.rp.noSuchSegment(new WireCommands.NoSuchSegment(0, getQualifiedStreamSegmentName("", "", 0L), "", -1L));
@@ -311,7 +311,7 @@
     @Test
     public void testUpdateTableEntries() {
         MockConnectionFactory factory = new MockConnectionFactory();
-                SegmentHelper helper = new SegmentHelper(factory, new MockHostControllerStore());
+        SegmentHelper helper = new SegmentHelper(factory, new MockHostControllerStore());
         List<TableEntry<byte[], byte[]>> entries = Arrays.asList(new TableEntryImpl<>(new TableKeyImpl<>("k".getBytes(), KeyVersion.NOT_EXISTS), "v".getBytes()),
                                                                  new TableEntryImpl<>(new TableKeyImpl<>("k1".getBytes(), null), "v".getBytes()),
                                                                  new TableEntryImpl<>(new TableKeyImpl<>("k2".getBytes(), new KeyVersionImpl(10L)),
@@ -354,7 +354,7 @@
     @Test
     public void testRemoveTableKeys() {
         MockConnectionFactory factory = new MockConnectionFactory();
-                SegmentHelper helper = new SegmentHelper(factory, new MockHostControllerStore());
+        SegmentHelper helper = new SegmentHelper(factory, new MockHostControllerStore());
         List<TableKey<byte[]>> keys = Arrays.asList(new TableKeyImpl<>("k".getBytes(), KeyVersion.NOT_EXISTS),
                                                     new TableKeyImpl<>("k1".getBytes(), KeyVersion.NOT_EXISTS));
 
@@ -390,28 +390,17 @@
     @Test
     public void testReadTable() {
         MockConnectionFactory factory = new MockConnectionFactory();
-<<<<<<< HEAD
-                SegmentHelper helper = new SegmentHelper(factory, new MockHostControllerStore());
-        List<TableKey<byte[]>> keys = Arrays.asList(new TableKeyImpl<>(key0, KeyVersion.NOT_EXISTS),
-                                                    new TableKeyImpl<>(key1, KeyVersion.NOT_EXISTS));
-=======
+        SegmentHelper helper = new SegmentHelper(factory, new MockHostControllerStore());
         List<TableKey<byte[]>> keysToBeRead = Arrays.asList(new TableKeyImpl<>(key0, KeyVersion.NO_VERSION),
                                                     new TableKeyImpl<>(key1, KeyVersion.NO_VERSION));
->>>>>>> e83454bf
 
         List<TableEntry<byte[], byte[]>> reponseFromSegmentStore = Arrays.asList(new TableEntryImpl<>(new TableKeyImpl<>(key0,
                                                                                                               new KeyVersionImpl(10L)), value),
                                                                  new TableEntryImpl<>(new TableKeyImpl<>(key1, KeyVersion.NOT_EXISTS), value));
 
-<<<<<<< HEAD
-        // On receiving TableKeysRemoved.
-        CompletableFuture<List<TableEntry<byte[], byte[]>>> result = helper.readTable("", "", keys, "", System.nanoTime());
-        factory.rp.tableRead(new WireCommands.TableRead(0, getQualifiedStreamSegmentName("", "", 0L), getTableEntries(entries)));
-=======
-        CompletableFuture<List<TableEntry<byte[], byte[]>>> result = helper.readTable("", "", keysToBeRead, new MockHostControllerStore(),
-                                                                                      factory, "", System.nanoTime());
+        CompletableFuture<List<TableEntry<byte[], byte[]>>> result = helper.readTable("", "", keysToBeRead, 
+                                                                                      "", System.nanoTime());
         factory.rp.tableRead(new WireCommands.TableRead(0, getQualifiedStreamSegmentName("", "", 0L), getTableEntries(reponseFromSegmentStore)));
->>>>>>> e83454bf
         List<TableEntry<byte[], byte[]>> readResult = result.join();
         assertArrayEquals(key0, readResult.get(0).getKey().getKey());
         assertEquals(10L, readResult.get(0).getKey().getVersion().getSegmentVersion());
@@ -420,19 +409,8 @@
         assertEquals(KeyVersion.NOT_EXISTS, readResult.get(1).getKey().getVersion());
         assertArrayEquals(value, readResult.get(1).getValue());
 
-<<<<<<< HEAD
-        // On receiving TableKeyDoesNotExist.
-        result = helper.readTable("", "", keys, "", System.nanoTime());
-        factory.rp.tableKeyDoesNotExist(new WireCommands.TableKeyDoesNotExist(0, getQualifiedStreamSegmentName("", "", 0L), ""));
-        AssertExtensions.assertThrows("", result::join,
-                                      ex -> ex instanceof WireCommandFailedException &&
-                                              (((WireCommandFailedException) ex).getReason() == WireCommandFailedException.Reason.TableKeyDoesNotExist));
-
-        Supplier<CompletableFuture<?>> futureSupplier = () -> helper.readTable("", "", keys, "", System.nanoTime());
-=======
-        Supplier<CompletableFuture<?>> futureSupplier = () -> helper.readTable("", "", keysToBeRead, new MockHostControllerStore(),
-                                                                               factory, "", System.nanoTime());
->>>>>>> e83454bf
+        Supplier<CompletableFuture<?>> futureSupplier = () -> helper.readTable("", "", keysToBeRead, 
+                                                                               "", System.nanoTime());
         validateAuthTokenCheckFailed(factory, futureSupplier);
         validateWrongHost(factory, futureSupplier);
         validateConnectionDropped(factory, futureSupplier);
@@ -445,7 +423,7 @@
     @Test
     public void testReadTableKeys() {
         MockConnectionFactory factory = new MockConnectionFactory();
-                SegmentHelper helper = new SegmentHelper(factory, new MockHostControllerStore());
+        SegmentHelper helper = new SegmentHelper(factory, new MockHostControllerStore());
 
         final List<TableKey<byte[]>> keys1 = Arrays.asList(new TableKeyImpl<>(key0, new KeyVersionImpl(2L)),
                                                            new TableKeyImpl<>(key1, new KeyVersionImpl(10L)));
@@ -498,7 +476,7 @@
     @Test
     public void testReadTableEntries() {
         MockConnectionFactory factory = new MockConnectionFactory();
-                SegmentHelper helper = new SegmentHelper(factory, new MockHostControllerStore());
+        SegmentHelper helper = new SegmentHelper(factory, new MockHostControllerStore());
         List<TableEntry<byte[], byte[]>> entries1 = Arrays.asList(new TableEntryImpl<>(new TableKeyImpl<>(key0,
                                                                                                           new KeyVersionImpl(10L)), value),
                                                                   new TableEntryImpl<>(new TableKeyImpl<>(key1, new KeyVersionImpl(10L)),
