/**
 * Copyright (c) 2017 Dell Inc., or its subsidiaries. All Rights Reserved.
 *
 * Licensed under the Apache License, Version 2.0 (the "License");
 * you may not use this file except in compliance with the License.
 * You may obtain a copy of the License at
 *
 *     http://www.apache.org/licenses/LICENSE-2.0
 */
package io.pravega.controller.server;

import io.netty.buffer.ByteBuf;
import io.pravega.auth.AuthenticationException;
import io.pravega.client.netty.impl.ClientConnection;
import io.pravega.client.netty.impl.ConnectionFactory;
import io.pravega.client.stream.ScalingPolicy;
import io.pravega.client.tables.impl.IteratorState;
import io.pravega.client.tables.impl.IteratorStateImpl;
import io.pravega.client.tables.impl.KeyVersion;
import io.pravega.client.tables.impl.KeyVersionImpl;
import io.pravega.client.tables.impl.TableEntry;
import io.pravega.client.tables.impl.TableEntryImpl;
import io.pravega.client.tables.impl.TableKey;
import io.pravega.client.tables.impl.TableKeyImpl;
import io.pravega.client.tables.impl.TableSegment;
import io.pravega.common.Exceptions;
import io.pravega.common.cluster.Host;
import io.pravega.common.concurrent.Futures;
import io.pravega.controller.server.rpc.auth.AuthHelper;
import io.pravega.controller.store.host.HostControllerStore;
import io.pravega.controller.stream.api.grpc.v1.Controller;
import io.pravega.shared.protocol.netty.Append;
import io.pravega.shared.protocol.netty.ConnectionFailedException;
import io.pravega.shared.protocol.netty.PravegaNodeUri;
import io.pravega.shared.protocol.netty.ReplyProcessor;
import io.pravega.shared.protocol.netty.WireCommand;
import io.pravega.shared.protocol.netty.WireCommands;
import io.pravega.test.common.AssertExtensions;
import java.util.AbstractMap;
import java.util.Arrays;
import java.util.List;
import java.util.Map;
import java.util.Set;
import java.util.UUID;
import java.util.concurrent.CompletableFuture;
import java.util.concurrent.LinkedBlockingQueue;
import java.util.concurrent.ScheduledExecutorService;
import java.util.function.Supplier;
import java.util.stream.Collectors;
import lombok.Getter;
import lombok.val;
import org.junit.Test;

import static io.netty.buffer.Unpooled.wrappedBuffer;
import static io.pravega.common.Exceptions.unwrap;
import static io.pravega.controller.server.SegmentStoreConnectionManager.*;
import static io.pravega.controller.server.SegmentStoreConnectionManager.ConnectionListener.*;
import static io.pravega.shared.segment.StreamSegmentNameUtils.getQualifiedStreamSegmentName;
import static org.junit.Assert.assertArrayEquals;
import static org.junit.Assert.assertEquals;
import static org.junit.Assert.assertFalse;
import static org.junit.Assert.assertTrue;

public class SegmentHelperTest {

    private final byte[] key0 = "k".getBytes();
    private final byte[] key1 = "k1".getBytes();
    private final byte[] key2 = "k2".getBytes();
    private final byte[] key3 = "k3".getBytes();
    private final byte[] value = "v".getBytes();
    private final ByteBuf token1 = wrappedBuffer(new byte[]{0x01});
    private final ByteBuf token2 = wrappedBuffer(new byte[]{0x02});

<<<<<<< HEAD
    @Before
    public void setUp() throws Exception {
    }

    @After
    public void tearDown() throws Exception {
    }

    @Test
    public void getSegmentUri() {
        MockConnectionFactory factory = new MockConnectionFactory();
        SegmentHelper helper = new SegmentHelper(new MockHostControllerStore(), factory, AuthHelper.getDisabledAuthHelper());

        helper.getSegmentUri("", "", 0);
=======
    @Test
    public void getSegmentUri() {
        MockConnectionFactory factory = new MockConnectionFactory();
                SegmentHelper helper = new SegmentHelper(factory);

        helper.getSegmentUri("", "", 0, new MockHostControllerStore());
>>>>>>> 92154536
    }

    @Test
    public void createSegment() {
        MockConnectionFactory factory = new MockConnectionFactory();
<<<<<<< HEAD
        SegmentHelper helper = new SegmentHelper(new MockHostControllerStore(), factory, AuthHelper.getDisabledAuthHelper());
=======
                SegmentHelper helper = new SegmentHelper(factory);
>>>>>>> 92154536
        CompletableFuture<Boolean> retVal = helper.createSegment("", "",
                0, ScalingPolicy.fixed(2), "", Long.MIN_VALUE);
        factory.rp.authTokenCheckFailed(new WireCommands.AuthTokenCheckFailed(0, "SomeException"));
        AssertExtensions.assertThrows("",
                () -> retVal.join(),
                ex -> ex instanceof WireCommandFailedException
                 && ex.getCause() instanceof AuthenticationException
                );
    }

    @Test
    public void truncateSegment() {
        MockConnectionFactory factory = new MockConnectionFactory();
<<<<<<< HEAD
        SegmentHelper helper = new SegmentHelper(new MockHostControllerStore(), factory, AuthHelper.getDisabledAuthHelper());
=======
                SegmentHelper helper = new SegmentHelper(factory);
>>>>>>> 92154536
        CompletableFuture<Boolean> retVal = helper.truncateSegment("", "", 0L, 0L,
                "", System.nanoTime());
        factory.rp.authTokenCheckFailed(new WireCommands.AuthTokenCheckFailed(0, "SomeException"));
        AssertExtensions.assertThrows("",
                () -> retVal.join(),
                ex -> ex instanceof WireCommandFailedException
                        && ex.getCause() instanceof AuthenticationException
        );
    }


    @Test
    public void deleteSegment() {
        MockConnectionFactory factory = new MockConnectionFactory();
<<<<<<< HEAD
        SegmentHelper helper = new SegmentHelper(new MockHostControllerStore(), factory, AuthHelper.getDisabledAuthHelper());
        CompletableFuture<Boolean> retVal = helper.deleteSegment("", "", 0L, "", System.nanoTime());
=======
        SegmentHelper helper = new SegmentHelper(factory);
        CompletableFuture<Boolean> retVal = helper.deleteSegment("", "", 0L, new MockHostControllerStore(),
                factory, "", System.nanoTime());
>>>>>>> 92154536
        factory.rp.authTokenCheckFailed(new WireCommands.AuthTokenCheckFailed(0, "SomeException"));
        AssertExtensions.assertThrows("",
                () -> retVal.join(),
                ex -> ex instanceof WireCommandFailedException
                        && ex.getCause() instanceof AuthenticationException
        );
    }

    @Test
    public void sealSegment() {
        MockConnectionFactory factory = new MockConnectionFactory();
<<<<<<< HEAD
        SegmentHelper helper = new SegmentHelper(new MockHostControllerStore(), factory, AuthHelper.getDisabledAuthHelper());
        CompletableFuture<Boolean> retVal = helper.sealSegment("", "", 0L, "",
                System.nanoTime());
=======
                SegmentHelper helper = new SegmentHelper(factory);
        CompletableFuture<Boolean> retVal = helper.sealSegment("", "", 0L,
                new MockHostControllerStore(), factory, "", System.nanoTime());
>>>>>>> 92154536
        factory.rp.authTokenCheckFailed(new WireCommands.AuthTokenCheckFailed(0, "SomeException"));
        AssertExtensions.assertThrows("",
                () -> retVal.join(),
                ex -> ex instanceof WireCommandFailedException
                        && ex.getCause() instanceof AuthenticationException
        );
    }

    @Test
    public void createTransaction() {
        MockConnectionFactory factory = new MockConnectionFactory();
<<<<<<< HEAD
        SegmentHelper helper = new SegmentHelper(new MockHostControllerStore(), factory, AuthHelper.getDisabledAuthHelper());
        CompletableFuture<UUID> retVal = helper.createTransaction("", "", 0L, new UUID(0, 0L), "");
=======
                SegmentHelper helper = new SegmentHelper(factory);
        CompletableFuture<UUID> retVal = helper.createTransaction("", "", 0L, new UUID(0, 0L),
                new MockHostControllerStore(), factory, "");
>>>>>>> 92154536
        factory.rp.authTokenCheckFailed(new WireCommands.AuthTokenCheckFailed(0, "SomeException"));
        AssertExtensions.assertThrows("",
                () -> retVal.join(),
                ex -> ex instanceof WireCommandFailedException
                        && ex.getCause() instanceof AuthenticationException
        );
    }

    @Test
    public void commitTransaction() {
        MockConnectionFactory factory = new MockConnectionFactory();
<<<<<<< HEAD
        SegmentHelper helper = new SegmentHelper(new MockHostControllerStore(), factory, AuthHelper.getDisabledAuthHelper());
        
        CompletableFuture<Controller.TxnStatus> retVal = helper.commitTransaction("", "", 0L, 
                0L, new UUID(0, 0L), "");
=======
                SegmentHelper helper = new SegmentHelper(factory);
        CompletableFuture<Controller.TxnStatus> retVal = helper.commitTransaction("", "", 0L, 0L, new UUID(0, 0L),
                new MockHostControllerStore(), factory, "");
>>>>>>> 92154536
        factory.rp.authTokenCheckFailed(new WireCommands.AuthTokenCheckFailed(0, "SomeException"));
        AssertExtensions.assertThrows("",
                () -> retVal.join(),
                ex -> ex instanceof WireCommandFailedException
                        && ex.getCause() instanceof AuthenticationException
        );
    }

    @Test
    public void abortTransaction() {
        MockConnectionFactory factory = new MockConnectionFactory();
<<<<<<< HEAD
        SegmentHelper helper = new SegmentHelper(new MockHostControllerStore(), factory, AuthHelper.getDisabledAuthHelper());
        
        CompletableFuture<Controller.TxnStatus> retVal = helper.abortTransaction("", "", 0L, 
                new UUID(0, 0L), "");
=======
                SegmentHelper helper = new SegmentHelper(factory);
        CompletableFuture<Controller.TxnStatus> retVal = helper.abortTransaction("", "", 0L, new UUID(0, 0L),
                new MockHostControllerStore(), factory, "");
>>>>>>> 92154536
        factory.rp.authTokenCheckFailed(new WireCommands.AuthTokenCheckFailed(0, "SomeException"));
        AssertExtensions.assertThrows("",
                () -> retVal.join(),
                ex -> ex instanceof WireCommandFailedException
                        && ex.getCause() instanceof AuthenticationException
        );
    }

    @Test
    public void updatePolicy() {
        MockConnectionFactory factory = new MockConnectionFactory();
<<<<<<< HEAD
        SegmentHelper helper = new SegmentHelper(new MockHostControllerStore(), factory, AuthHelper.getDisabledAuthHelper());
        
        CompletableFuture<Void> retVal = helper.updatePolicy("", "", ScalingPolicy.fixed(1), 0L, "", System.nanoTime());
=======
                SegmentHelper helper = new SegmentHelper(factory);
        CompletableFuture<Void> retVal = helper.updatePolicy("", "", ScalingPolicy.fixed(1), 0L,
                new MockHostControllerStore(), factory, "", System.nanoTime());
>>>>>>> 92154536
        factory.rp.authTokenCheckFailed(new WireCommands.AuthTokenCheckFailed(0, "SomeException"));
        AssertExtensions.assertThrows("",
                () -> retVal.join(),
                ex -> ex instanceof WireCommandFailedException
                        && ex.getCause() instanceof AuthenticationException
        );
    }

    @Test
    public void getSegmentInfo() {
        MockConnectionFactory factory = new MockConnectionFactory();
<<<<<<< HEAD
        SegmentHelper helper = new SegmentHelper(new MockHostControllerStore(), factory, AuthHelper.getDisabledAuthHelper());
        CompletableFuture<WireCommands.StreamSegmentInfo> retVal = helper.getSegmentInfo("", "", 0L, "");
=======
                SegmentHelper helper = new SegmentHelper(factory);
        CompletableFuture<WireCommands.StreamSegmentInfo> retVal = helper.getSegmentInfo("", "", 0L,
                new MockHostControllerStore(), factory, "");
>>>>>>> 92154536
        factory.rp.authTokenCheckFailed(new WireCommands.AuthTokenCheckFailed(0, "SomeException"));
        AssertExtensions.assertThrows("",
                () -> retVal.join(),
                ex -> ex instanceof WireCommandFailedException
                        && ex.getCause() instanceof AuthenticationException
        );
    }

    @Test
    public void testCreateTableSegment() {
        MockConnectionFactory factory = new MockConnectionFactory();
<<<<<<< HEAD
        SegmentHelper helper = new SegmentHelper(new MockHostControllerStore(), factory, AuthHelper.getDisabledAuthHelper());
        
=======
                SegmentHelper helper = new SegmentHelper(factory);

>>>>>>> 92154536
        // On receiving SegmentAlreadyExists true should be returned.
        CompletableFuture<Boolean> result = helper.createTableSegment("", "", "", Long.MIN_VALUE);
        factory.rp.segmentAlreadyExists(new WireCommands.SegmentAlreadyExists(0, getQualifiedStreamSegmentName("", "", 0L), ""));
        assertTrue(result.join());

        // On Receiving SegmentCreated true should be returned.
        result = helper.createTableSegment("", "", "", Long.MIN_VALUE);
        factory.rp.segmentCreated(new WireCommands.SegmentCreated(0, getQualifiedStreamSegmentName("", "", 0L)));
        assertTrue(result.join());

        // Validate failure conditions.
        Supplier<CompletableFuture<?>> futureSupplier = () -> helper.createTableSegment("", "", "", Long.MIN_VALUE);
        validateAuthTokenCheckFailed(factory, futureSupplier);
        validateWrongHost(factory, futureSupplier);
        validateConnectionDropped(factory, futureSupplier);
        validateProcessingFailure(factory, futureSupplier);

    }

    @Test
    public void testDeleteTableSegment() {
        MockConnectionFactory factory = new MockConnectionFactory();
<<<<<<< HEAD
        SegmentHelper helper = new SegmentHelper(new MockHostControllerStore(), factory, AuthHelper.getDisabledAuthHelper());

=======
                SegmentHelper helper = new SegmentHelper(factory);
>>>>>>> 92154536
        // On receiving NoSuchSegment true should be returned.
        CompletableFuture<Boolean> result = helper.deleteTableSegment("", "", true, "", System.nanoTime());
        factory.rp.noSuchSegment(new WireCommands.NoSuchSegment(0, getQualifiedStreamSegmentName("", "", 0L), "", 0L));
        AssertExtensions.assertFutureThrows("", result, e -> Exceptions.unwrap(e) instanceof WireCommandFailedException
                && ((WireCommandFailedException) Exceptions.unwrap(e)).getReason().equals(WireCommandFailedException.Reason.SegmentDoesNotExist));

        // On receiving SegmentDeleted true should be returned.
        result = helper.deleteTableSegment("", "", true, "", System.nanoTime());
        factory.rp.segmentDeleted(new WireCommands.SegmentDeleted(0, getQualifiedStreamSegmentName("", "", 0L)));
        assertTrue(result.join());

        // On receiving TableSegmentNotEmpty WireCommandFailedException is thrown.
        result = helper.deleteTableSegment("", "", true, "", System.nanoTime());
        factory.rp.tableSegmentNotEmpty(new WireCommands.TableSegmentNotEmpty(0, getQualifiedStreamSegmentName("", "", 0L), ""));
        AssertExtensions.assertThrows("", result::join,
                                      ex -> ex instanceof WireCommandFailedException &&
                                              (((WireCommandFailedException) ex).getReason() == WireCommandFailedException.Reason.TableSegmentNotEmpty));

        Supplier<CompletableFuture<?>> futureSupplier = () -> helper.deleteTableSegment("", "", true, "", System.nanoTime());
        validateAuthTokenCheckFailed(factory, futureSupplier);
        validateWrongHost(factory, futureSupplier);
        validateConnectionDropped(factory, futureSupplier);
        validateProcessingFailure(factory, futureSupplier);
    }

    @Test
    public void testUpdateTableEntries() {
        MockConnectionFactory factory = new MockConnectionFactory();
<<<<<<< HEAD
        SegmentHelper helper = new SegmentHelper(new MockHostControllerStore(), factory, AuthHelper.getDisabledAuthHelper());
        
=======
                SegmentHelper helper = new SegmentHelper(factory);
>>>>>>> 92154536
        List<TableEntry<byte[], byte[]>> entries = Arrays.asList(new TableEntryImpl<>(new TableKeyImpl<>("k".getBytes(), KeyVersion.NOT_EXISTS), "v".getBytes()),
                                                                 new TableEntryImpl<>(new TableKeyImpl<>("k1".getBytes(), null), "v".getBytes()),
                                                                 new TableEntryImpl<>(new TableKeyImpl<>("k2".getBytes(), new KeyVersionImpl(10L)),
                                                                                      "v".getBytes()));

        List<KeyVersion> expectedVersions = Arrays.asList(new KeyVersionImpl(0L),
                                                          new KeyVersionImpl(1L),
                                                          new KeyVersionImpl(11L));

        // On receiving TableEntriesUpdated.
        CompletableFuture<List<KeyVersion>> result = helper.updateTableEntries("", "", entries, "", System.nanoTime());
        factory.rp.tableEntriesUpdated(new WireCommands.TableEntriesUpdated(0, Arrays.asList(0L, 1L, 11L)));
        assertEquals(expectedVersions, result.join());

        // On receiving TableKeyDoesNotExist.
        result = helper.updateTableEntries("", "", entries, "", System.nanoTime());
        factory.rp.tableKeyDoesNotExist(new WireCommands.TableKeyDoesNotExist(0, getQualifiedStreamSegmentName("", "", 0L), ""));
        AssertExtensions.assertThrows("", result::join,
                                      ex -> ex instanceof WireCommandFailedException &&
                                              (((WireCommandFailedException) ex).getReason() == WireCommandFailedException.Reason.TableKeyDoesNotExist));

        // On receiving TableKeyBadVersion.
        result = helper.updateTableEntries("", "", entries, "", System.nanoTime());
        factory.rp.tableKeyBadVersion(new WireCommands.TableKeyBadVersion(0, getQualifiedStreamSegmentName("", "", 0L), ""));
        AssertExtensions.assertThrows("", result::join,
                                      ex -> ex instanceof WireCommandFailedException &&
                                              (((WireCommandFailedException) ex).getReason() == WireCommandFailedException.Reason.TableKeyBadVersion));

        Supplier<CompletableFuture<?>> futureSupplier = () -> helper.updateTableEntries("", "", entries, "", System.nanoTime());
        validateAuthTokenCheckFailed(factory, futureSupplier);
        validateWrongHost(factory, futureSupplier);
        validateConnectionDropped(factory, futureSupplier);
        validateProcessingFailure(factory, futureSupplier);
        validateNoSuchSegment(factory, futureSupplier);
    }

    @Test
    public void testRemoveTableKeys() {
        MockConnectionFactory factory = new MockConnectionFactory();
<<<<<<< HEAD
        SegmentHelper helper = new SegmentHelper(new MockHostControllerStore(), factory, AuthHelper.getDisabledAuthHelper());
        
=======
                SegmentHelper helper = new SegmentHelper(factory);
>>>>>>> 92154536
        List<TableKey<byte[]>> keys = Arrays.asList(new TableKeyImpl<>("k".getBytes(), KeyVersion.NOT_EXISTS),
                                                    new TableKeyImpl<>("k1".getBytes(), KeyVersion.NOT_EXISTS));

        // On receiving TableKeysRemoved.
        CompletableFuture<Void> result = helper.removeTableKeys("", "", keys, "", System.nanoTime());
        factory.rp.tableKeysRemoved(new WireCommands.TableKeysRemoved(0, getQualifiedStreamSegmentName("", "", 0L) ));
        assertTrue(Futures.await(result));

        // On receiving TableKeyDoesNotExist.
        result = helper.removeTableKeys("", "", keys, "", System.nanoTime());
        factory.rp.tableKeyDoesNotExist(new WireCommands.TableKeyDoesNotExist(0, getQualifiedStreamSegmentName("", "", 0L), ""));
        assertTrue(Futures.await(result));

        // On receiving TableKeyBadVersion.
        result = helper.removeTableKeys("", "", keys, "", System.nanoTime());
        factory.rp.tableKeyBadVersion(new WireCommands.TableKeyBadVersion(0, getQualifiedStreamSegmentName("", "", 0L), ""));
        AssertExtensions.assertThrows("", result::join,
                                      ex -> ex instanceof WireCommandFailedException &&
                                              (((WireCommandFailedException) ex).getReason() == WireCommandFailedException.Reason.TableKeyBadVersion));

        Supplier<CompletableFuture<?>> futureSupplier = () -> helper.removeTableKeys("", "", keys, "", System.nanoTime());
        validateAuthTokenCheckFailed(factory, futureSupplier);
        validateWrongHost(factory, futureSupplier);
        validateConnectionDropped(factory, futureSupplier);
        validateProcessingFailure(factory, futureSupplier);
        validateNoSuchSegment(factory, futureSupplier);
    }

    @Test
    public void testReadTable() {
        MockConnectionFactory factory = new MockConnectionFactory();
<<<<<<< HEAD
        SegmentHelper helper = new SegmentHelper(new MockHostControllerStore(), factory, AuthHelper.getDisabledAuthHelper());
        
        List<TableKey<byte[]>> keys = Arrays.asList(new TableKeyImpl<>("k".getBytes(), KeyVersion.NOT_EXISTS),
                                                    new TableKeyImpl<>("k1".getBytes(), KeyVersion.NOT_EXISTS));
=======
                SegmentHelper helper = new SegmentHelper(factory);
        List<TableKey<byte[]>> keys = Arrays.asList(new TableKeyImpl<>(key0, KeyVersion.NOT_EXISTS),
                                                    new TableKeyImpl<>(key1, KeyVersion.NOT_EXISTS));

        List<TableEntry<byte[], byte[]>> entries = Arrays.asList(new TableEntryImpl<>(new TableKeyImpl<>(key0, new KeyVersionImpl(10L)), value),
                                                                 new TableEntryImpl<>(new TableKeyImpl<>(key1, new KeyVersionImpl(10L)), value));
>>>>>>> 92154536

        List<TableEntry<byte[], byte[]>> entries = Arrays.asList(new TableEntryImpl<>(new TableKeyImpl<>("k".getBytes(), new KeyVersionImpl(10L)), "v".getBytes()),
                                                                 new TableEntryImpl<>(new TableKeyImpl<>("k1".getBytes(), new KeyVersionImpl(10L)), "v".getBytes()));
        // On receiving TableKeysRemoved.
        CompletableFuture<List<TableEntry<byte[], byte[]>>> result = helper.readTable("", "", keys, "", System.nanoTime());
        factory.rp.tableRead(new WireCommands.TableRead(0, getQualifiedStreamSegmentName("", "", 0L), getTableEntries(entries)));
        List<TableEntry<byte[], byte[]>> readResult = result.join();
        assertArrayEquals(key0, readResult.get(0).getKey().getKey());
        assertEquals(10L, readResult.get(0).getKey().getVersion().getSegmentVersion());
        assertArrayEquals(value, readResult.get(0).getValue());
        assertArrayEquals(key1, readResult.get(1).getKey().getKey());
        assertEquals(10L, readResult.get(1).getKey().getVersion().getSegmentVersion());
        assertArrayEquals(value, readResult.get(1).getValue());

        // On receiving TableKeyDoesNotExist.
        result = helper.readTable("", "", keys, "", System.nanoTime());
        factory.rp.tableKeyDoesNotExist(new WireCommands.TableKeyDoesNotExist(0, getQualifiedStreamSegmentName("", "", 0L), ""));
        AssertExtensions.assertThrows("", result::join,
                                      ex -> ex instanceof WireCommandFailedException &&
                                              (((WireCommandFailedException) ex).getReason() == WireCommandFailedException.Reason.TableKeyDoesNotExist));

        Supplier<CompletableFuture<?>> futureSupplier = () -> helper.readTable("", "", keys, "", System.nanoTime());
        validateAuthTokenCheckFailed(factory, futureSupplier);
        validateWrongHost(factory, futureSupplier);
        validateConnectionDropped(factory, futureSupplier);
        validateProcessingFailure(factory, futureSupplier);
        validateNoSuchSegment(factory, futureSupplier);
    }

    @Test
    public void testReadTableKeys() {
        MockConnectionFactory factory = new MockConnectionFactory();
<<<<<<< HEAD
        SegmentHelper helper = new SegmentHelper(new MockHostControllerStore(), factory, AuthHelper.getDisabledAuthHelper());
=======
                SegmentHelper helper = new SegmentHelper(factory);
>>>>>>> 92154536

        final List<TableKey<byte[]>> keys1 = Arrays.asList(new TableKeyImpl<>(key0, new KeyVersionImpl(2L)),
                                                           new TableKeyImpl<>(key1, new KeyVersionImpl(10L)));

        final List<TableKey<byte[]>> keys2 = Arrays.asList(new TableKeyImpl<>(key2, new KeyVersionImpl(2L)),
                                                           new TableKeyImpl<>(key3, new KeyVersionImpl(10L)));

        CompletableFuture<TableSegment.IteratorItem<TableKey<byte[]>>> result = helper.readTableKeys("", "", 3,
                                                                                                     IteratorState.EMPTY, "", System.nanoTime());

        assertFalse(result.isDone());
        factory.rp.tableKeysRead(getTableKeysRead(keys1, token1));
        assertTrue(Futures.await(result));
        // Validate the results.
        List<TableKey<byte[]>> iterationResult = result.join().getItems();
        assertArrayEquals(key0, iterationResult.get(0).getKey());
        assertEquals(2L, iterationResult.get(0).getVersion().getSegmentVersion());
        assertArrayEquals(key1, iterationResult.get(1).getKey());
        assertEquals(10L, iterationResult.get(1).getVersion().getSegmentVersion());
        assertArrayEquals(token1.array(), result.join().getState().toBytes().array());

        // fetch the next value
        result = helper.readTableKeys("", "", 3, IteratorState.fromBytes(token1), "", System.nanoTime());
        assertFalse(result.isDone());
        factory.rp.tableKeysRead(getTableKeysRead(keys2, token2));
        assertTrue(Futures.await(result));
        // Validate the results.
        iterationResult = result.join().getItems();
        assertArrayEquals(key2, iterationResult.get(0).getKey());
        assertEquals(2L, iterationResult.get(0).getVersion().getSegmentVersion());
        assertArrayEquals(key3, iterationResult.get(1).getKey());
        assertEquals(10L, iterationResult.get(1).getVersion().getSegmentVersion());
        assertArrayEquals(token2.array(), result.join().getState().toBytes().array());

        Supplier<CompletableFuture<?>> futureSupplier = () -> helper.readTableKeys("", "", 1,
                                                                                   new IteratorStateImpl(wrappedBuffer(new byte[0])), "", 
                                                                                   System.nanoTime());
        validateAuthTokenCheckFailed(factory, futureSupplier);
        validateWrongHost(factory, futureSupplier);
        validateConnectionDropped(factory, futureSupplier);
        validateProcessingFailure(factory, futureSupplier);
        validateNoSuchSegment(factory, futureSupplier);
    }

    @Test
    public void testReadTableEntries() {
        MockConnectionFactory factory = new MockConnectionFactory();
<<<<<<< HEAD
        SegmentHelper helper = new SegmentHelper(new MockHostControllerStore(), factory, AuthHelper.getDisabledAuthHelper());
=======
                SegmentHelper helper = new SegmentHelper(factory);
>>>>>>> 92154536
        List<TableEntry<byte[], byte[]>> entries1 = Arrays.asList(new TableEntryImpl<>(new TableKeyImpl<>(key0,
                                                                                                          new KeyVersionImpl(10L)), value),
                                                                  new TableEntryImpl<>(new TableKeyImpl<>(key1, new KeyVersionImpl(10L)),
                                                                                       value));

        List<TableEntry<byte[], byte[]>> entries2 = Arrays.asList(new TableEntryImpl<>(new TableKeyImpl<>(key2,
                                                                                                          new KeyVersionImpl(10L)), value),
                                                                  new TableEntryImpl<>(new TableKeyImpl<>(key3,
                                                                                                          new KeyVersionImpl(10L)), value));

        CompletableFuture<TableSegment.IteratorItem<TableEntry<byte[], byte[]>>> result = helper.readTableEntries("", "", 3,
                                                                                                                  null, "",
                                                                                                                  System.nanoTime());
        assertFalse(result.isDone());
        factory.rp.tableEntriesRead(getTableEntriesRead(entries1, token1));
        assertTrue(Futures.await(result));
        List<TableEntry<byte[], byte[]>> iterationResult = result.join().getItems();
        assertArrayEquals(key0, iterationResult.get(0).getKey().getKey());
        assertEquals(10L, iterationResult.get(0).getKey().getVersion().getSegmentVersion());
        assertArrayEquals(value, iterationResult.get(0).getValue());
        assertArrayEquals(key1, iterationResult.get(1).getKey().getKey());
        assertEquals(10L, iterationResult.get(1).getKey().getVersion().getSegmentVersion());
        assertArrayEquals(token1.array(), result.join().getState().toBytes().array());

        result = helper.readTableEntries("", "", 3, IteratorState.fromBytes(token1), "", System.nanoTime());
        assertFalse(result.isDone());
        factory.rp.tableEntriesRead(getTableEntriesRead(entries2, token2));
        assertTrue(Futures.await(result));
        iterationResult = result.join().getItems();
        assertArrayEquals(key2, iterationResult.get(0).getKey().getKey());
        assertEquals(10L, iterationResult.get(0).getKey().getVersion().getSegmentVersion());
        assertArrayEquals(value, iterationResult.get(0).getValue());
        assertArrayEquals(key3, iterationResult.get(1).getKey().getKey());
        assertEquals(10L, iterationResult.get(1).getKey().getVersion().getSegmentVersion());
        assertArrayEquals(token2.array(), result.join().getState().toBytes().array());

        Supplier<CompletableFuture<?>> futureSupplier = () -> helper.readTableEntries("", "", 1,
                                                                                      new IteratorStateImpl(wrappedBuffer(new byte[0])), "",
                                                                                      System.nanoTime());
        validateAuthTokenCheckFailed(factory, futureSupplier);
        validateWrongHost(factory, futureSupplier);
        validateConnectionDropped(factory, futureSupplier);
        validateProcessingFailure(factory, futureSupplier);
        validateNoSuchSegment(factory, futureSupplier);
    }

    @Test(timeout = 30000)
    public void connectionTest() throws InterruptedException {
        PravegaNodeUri uri = new PravegaNodeUri("pravega", 1234);
        ConnectionFactory cf = new MockConnectionFactory();
        LinkedBlockingQueue<ConnectionEvent> eventQueue = new LinkedBlockingQueue<>();
        SegmentStoreConnectionPool pool = 
                new SegmentStoreConnectionPool(uri, cf, 2, 1, eventQueue::offer);
        ReplyProcessor myReplyProc = getReplyProcessor();
        
        // we should be able to establish two connections safely
        ConnectionObject connection1 = pool.getConnection(myReplyProc).join();
        assertEquals(ConnectionEvent.NewConnection, eventQueue.take());
        assertEquals(pool.connectionCount(), 1);

        ConnectionObject connection2 = pool.getConnection(myReplyProc).join();
        assertEquals(ConnectionEvent.NewConnection, eventQueue.take());
        assertEquals(pool.connectionCount(), 2);
        
        // return these connections
        pool.returnConnection(connection1);
        // verify that available connections is 1
        assertEquals(pool.availableCount(), 1);
        assertEquals(pool.connectionCount(), 2);

        pool.returnConnection(connection2);
        // connection manager should only have one connection as available connection. 
        // it should have destroyed the second connection.
        // verify that available connections is still 1
        assertEquals(pool.availableCount(), 1);
        assertEquals(pool.connectionCount(), 1);

        // verify that one connection was closed
        assertEquals(ConnectionEvent.ConnectionClosed, eventQueue.take());
        assertTrue(eventQueue.isEmpty());
        
        // now create two more connections
        // 1st should be delivered from available connections. 
        connection1 = pool.getConnection(myReplyProc).join();
        // verify its delivered from available connections 
        assertEquals(pool.connectionCount(), 1);
        assertEquals(pool.availableCount(), 0);
        // verify that no new connection was established
        assertTrue(eventQueue.isEmpty());

        // 2nd request should result in creation of new connection
        connection2 = pool.getConnection(myReplyProc).join();
        assertEquals(ConnectionEvent.NewConnection, eventQueue.take());
        assertEquals(pool.availableCount(), 0);
        // verify that there are two created connections
        assertEquals(pool.connectionCount(), 2);

        // attempt to create a third connection
        CompletableFuture<ConnectionObject> connection3Future = pool.getConnection(myReplyProc);
        // this would not have completed. the waiting queue should have this entry
        assertEquals(pool.connectionCount(), 2);
        assertEquals(pool.waitingCount(), 1);
        assertEquals(pool.availableCount(), 0);
        assertFalse(connection3Future.isDone());
        assertTrue(eventQueue.isEmpty());

        CompletableFuture<ConnectionObject> connection4Future = pool.getConnection(myReplyProc);
        assertEquals(pool.connectionCount(), 2);
        assertEquals(pool.waitingCount(), 2);
        assertEquals(pool.availableCount(), 0);
        assertTrue(eventQueue.isEmpty());

        // return connection1. it should be assigned to first waiting connection (connection3)
        pool.returnConnection(connection1);
        ConnectionObject connection3 = connection3Future.join();
        assertEquals(pool.connectionCount(), 2);
        assertEquals(pool.waitingCount(), 1);
        assertEquals(pool.availableCount(), 0);
        // verify that connection 3 received a connection object
        assertTrue(connection3Future.isDone());
        assertTrue(eventQueue.isEmpty());

        // now fail connection 3 and return it.
        connection2.failConnection();
        pool.returnConnection(connection2);
        // this should not be given to the waiting request. instead a new connection should be established. 
        assertEquals(ConnectionEvent.ConnectionClosed, eventQueue.take());

        ConnectionObject connection4 = connection4Future.join();
        assertEquals(ConnectionEvent.NewConnection, eventQueue.take());
        assertEquals(pool.connectionCount(), 2);
        assertEquals(pool.waitingCount(), 0);
        assertEquals(pool.availableCount(), 0);

        // create another waiting request
        CompletableFuture<ConnectionObject> connection5Future = pool.getConnection(myReplyProc);
        assertEquals(pool.connectionCount(), 2);
        assertEquals(pool.waitingCount(), 1);
        assertEquals(pool.availableCount(), 0);
        assertFalse(connection5Future.isDone());
        assertTrue(eventQueue.isEmpty());

        // test shutdown
        pool.shutdown();
        pool.returnConnection(connection3);
        assertEquals(pool.connectionCount(), 2);
        assertEquals(pool.waitingCount(), 0);
        assertEquals(pool.availableCount(), 0);

        // connection 5 should have been returned by using connection3
        ConnectionObject connection5 = connection5Future.join();
        // since returned connection served the waiting request no new event should have been generated
        assertTrue(eventQueue.isEmpty());

        // return connection 4
        pool.returnConnection(connection4);
        assertEquals(pool.connectionCount(), 1);
        assertEquals(pool.waitingCount(), 0);
        assertEquals(pool.availableCount(), 0);
        // returned connection should be closed
        assertEquals(ConnectionEvent.ConnectionClosed, eventQueue.take());

        // we should still be able to request new connections.. request connection 6.. this should be served immediately 
        // by way of new connection
        ConnectionObject connection6 = pool.getConnection(myReplyProc).join();
        assertEquals(pool.connectionCount(), 2);
        assertEquals(pool.waitingCount(), 0);
        assertEquals(pool.availableCount(), 0);
        assertEquals(ConnectionEvent.NewConnection, eventQueue.take());

        // request connect 7. this should wait as connection could is 2. 
        CompletableFuture<ConnectionObject> connection7Future = pool.getConnection(myReplyProc);
        assertEquals(pool.connectionCount(), 2);
        assertEquals(pool.waitingCount(), 1);
        assertEquals(pool.availableCount(), 0);
        
        // return connection 5.. connection7 should get connection5's object and no new connection should be established
        pool.returnConnection(connection5);
        ConnectionObject connection7 = connection7Future.join();
        assertEquals(pool.connectionCount(), 2);
        assertEquals(pool.waitingCount(), 0);
        assertEquals(pool.availableCount(), 0);
        assertTrue(eventQueue.isEmpty());

        pool.returnConnection(connection6);
        assertEquals(pool.connectionCount(), 1);
        // verify that returned connection is not included in available connection.
        assertEquals(pool.waitingCount(), 0);
        assertEquals(pool.availableCount(), 0);
        // also the returned connection is closed
        assertEquals(ConnectionEvent.ConnectionClosed, eventQueue.take());

        pool.returnConnection(connection7);
        assertEquals(pool.connectionCount(), 0);
        assertEquals(pool.waitingCount(), 0);
        assertEquals(pool.availableCount(), 0);
        assertEquals(ConnectionEvent.ConnectionClosed, eventQueue.take());
    }

    private ReplyProcessor getReplyProcessor() {
        return new ReplyProcessor() {
            @Override
            public void hello(WireCommands.Hello hello) {
                
            }

            @Override
            public void wrongHost(WireCommands.WrongHost wrongHost) {

            }

            @Override
            public void segmentAlreadyExists(WireCommands.SegmentAlreadyExists segmentAlreadyExists) {

            }

            @Override
            public void segmentIsSealed(WireCommands.SegmentIsSealed segmentIsSealed) {

            }

            @Override
            public void segmentIsTruncated(WireCommands.SegmentIsTruncated segmentIsTruncated) {

            }

            @Override
            public void noSuchSegment(WireCommands.NoSuchSegment noSuchSegment) {

            }

            @Override
            public void tableSegmentNotEmpty(WireCommands.TableSegmentNotEmpty tableSegmentNotEmpty) {

            }

            @Override
            public void invalidEventNumber(WireCommands.InvalidEventNumber invalidEventNumber) {

            }

            @Override
            public void appendSetup(WireCommands.AppendSetup appendSetup) {

            }

            @Override
            public void dataAppended(WireCommands.DataAppended dataAppended) {

            }

            @Override
            public void conditionalCheckFailed(WireCommands.ConditionalCheckFailed dataNotAppended) {

            }

            @Override
            public void segmentRead(WireCommands.SegmentRead segmentRead) {

            }

            @Override
            public void segmentAttributeUpdated(WireCommands.SegmentAttributeUpdated segmentAttributeUpdated) {

            }

            @Override
            public void segmentAttribute(WireCommands.SegmentAttribute segmentAttribute) {

            }

            @Override
            public void streamSegmentInfo(WireCommands.StreamSegmentInfo streamInfo) {

            }

            @Override
            public void segmentCreated(WireCommands.SegmentCreated segmentCreated) {

            }

            @Override
            public void segmentsMerged(WireCommands.SegmentsMerged segmentsMerged) {

            }

            @Override
            public void segmentSealed(WireCommands.SegmentSealed segmentSealed) {

            }

            @Override
            public void segmentTruncated(WireCommands.SegmentTruncated segmentTruncated) {

            }

            @Override
            public void segmentDeleted(WireCommands.SegmentDeleted segmentDeleted) {

            }

            @Override
            public void operationUnsupported(WireCommands.OperationUnsupported operationUnsupported) {

            }

            @Override
            public void keepAlive(WireCommands.KeepAlive keepAlive) {

            }

            @Override
            public void connectionDropped() {

            }

            @Override
            public void segmentPolicyUpdated(WireCommands.SegmentPolicyUpdated segmentPolicyUpdated) {

            }

            @Override
            public void processingFailure(Exception error) {

            }

            @Override
            public void authTokenCheckFailed(WireCommands.AuthTokenCheckFailed authTokenCheckFailed) {

            }

            @Override
            public void tableEntriesUpdated(WireCommands.TableEntriesUpdated tableEntriesUpdated) {

            }

            @Override
            public void tableKeysRemoved(WireCommands.TableKeysRemoved tableKeysRemoved) {

            }

            @Override
            public void tableRead(WireCommands.TableRead tableRead) {

            }

            @Override
            public void tableKeyDoesNotExist(WireCommands.TableKeyDoesNotExist tableKeyDoesNotExist) {

            }

            @Override
            public void tableKeyBadVersion(WireCommands.TableKeyBadVersion tableKeyBadVersion) {

            }

            @Override
            public void tableKeysRead(WireCommands.TableKeysRead tableKeysRead) {

            }

            @Override
            public void tableEntriesRead(WireCommands.TableEntriesRead tableEntriesRead) {

            }
        };
    }

    private WireCommands.TableEntries getTableEntries(List<TableEntry<byte[], byte[]>> entries) {
        return new WireCommands.TableEntries(entries.stream().map(e -> {
            val k = new WireCommands.TableKey(wrappedBuffer(e.getKey().getKey()), e.getKey().getVersion().getSegmentVersion());
            val v = new WireCommands.TableValue(wrappedBuffer(e.getValue()));
            return new AbstractMap.SimpleImmutableEntry<>(k, v);
        }).collect(Collectors.toList()));
    }

    private WireCommands.TableKeysRead getTableKeysRead(List<TableKey<byte[]>> keys, ByteBuf continuationToken) {
        return new WireCommands.TableKeysRead(0L, getQualifiedStreamSegmentName("", "", 0L),
                                              keys.stream().map(e -> new WireCommands.TableKey(wrappedBuffer(e.getKey()), e.getVersion().getSegmentVersion()))
                                                  .collect(Collectors.toList()),
                                              continuationToken);
    }

    private WireCommands.TableEntriesRead getTableEntriesRead(List<TableEntry<byte[], byte[]>> entries, ByteBuf continuationToken) {
        return new WireCommands.TableEntriesRead(0L, getQualifiedStreamSegmentName("", "", 0L),
                                                 getTableEntries(entries), continuationToken);
    }

    private void validateAuthTokenCheckFailed(MockConnectionFactory factory, Supplier<CompletableFuture<?>> futureSupplier) {
        CompletableFuture<?> future = futureSupplier.get();
        factory.rp.authTokenCheckFailed(new WireCommands.AuthTokenCheckFailed(0, "SomeException"));
        AssertExtensions.assertThrows("", future::join,
                                      t -> {
                                          Throwable ex = unwrap(t);
                                          return ex instanceof WireCommandFailedException && ex.getCause() instanceof AuthenticationException;
                                      });
    }

    private void validateNoSuchSegment(MockConnectionFactory factory, Supplier<CompletableFuture<?>> futureSupplier) {
        CompletableFuture<?> future = futureSupplier.get();
        factory.rp.noSuchSegment(new WireCommands.NoSuchSegment(0, "segment", "SomeException", 0L));
        AssertExtensions.assertThrows("", future::join,
                                      t -> {
                                          Throwable ex = unwrap(t);
                                          return ex instanceof WireCommandFailedException &&
                                                  (((WireCommandFailedException) ex).getReason() == WireCommandFailedException.Reason.SegmentDoesNotExist);
                                      });
    }

    private void validateWrongHost(MockConnectionFactory factory, Supplier<CompletableFuture<?>> futureSupplier) {
        CompletableFuture<?> future = futureSupplier.get();
        factory.rp.wrongHost(new WireCommands.WrongHost(0, "segment", "correctHost", "SomeException"));
        AssertExtensions.assertThrows("", future::join,
                                      t -> {
                                          Throwable ex = unwrap(t);
                                          return ex instanceof WireCommandFailedException &&
                                                  (((WireCommandFailedException) ex).getReason() == WireCommandFailedException.Reason.UnknownHost);
                                      });
    }

    private void validateConnectionDropped(MockConnectionFactory factory, Supplier<CompletableFuture<?>> futureSupplier) {
        CompletableFuture<?> future = futureSupplier.get();
        factory.rp.connectionDropped();
        AssertExtensions.assertThrows("", future::join,
                                      t -> {
                                          Throwable ex = unwrap(t);
                                          return ex instanceof WireCommandFailedException &&
                                                  (((WireCommandFailedException) ex).getReason() == WireCommandFailedException.Reason.ConnectionDropped);
                                      });
    }

    private void validateProcessingFailure(MockConnectionFactory factory, Supplier<CompletableFuture<?>> futureSupplier) {
        CompletableFuture<?> future = futureSupplier.get();
        factory.rp.processingFailure(new RuntimeException());
        AssertExtensions.assertThrows("", future::join, ex -> unwrap(ex) instanceof RuntimeException);
    }

    private static class MockHostControllerStore implements HostControllerStore {

        @Override
        public Map<Host, Set<Integer>> getHostContainersMap() {
            return null;
        }

        @Override
        public void updateHostContainersMap(Map<Host, Set<Integer>> newMapping) {

        }

        @Override
        public int getContainerCount() {
            return 0;
        }

        @Override
        public Host getHostForSegment(String scope, String stream, long segmentId) {
            return new Host("localhost", 1000, "");
        }
    }

    private class MockConnectionFactory implements ConnectionFactory {
        @Getter
        private ReplyProcessor rp;

        @Override
        public CompletableFuture<ClientConnection> establishConnection(PravegaNodeUri endpoint, ReplyProcessor rp) {
            this.rp = rp;
            ClientConnection connection = new MockConnection(rp);
            return CompletableFuture.completedFuture(connection);
        }

        @Override
        public ScheduledExecutorService getInternalExecutor() {
            return null;
        }

        @Override
        public void close() {

        }
    }

    private class MockConnection implements ClientConnection {
        @Getter
        private final ReplyProcessor rp;

        public MockConnection(ReplyProcessor rp) {
            this.rp = rp;
        }

        @Override
        public void send(WireCommand cmd) throws ConnectionFailedException {

        }

        @Override
        public void send(Append append) throws ConnectionFailedException {

        }

        @Override
        public void sendAsync(WireCommand cmd, CompletedCallback callback) {

        }

        @Override
        public void sendAsync(List<Append> appends, CompletedCallback callback) {

        }

        @Override
        public void close() {

        }
    }
}<|MERGE_RESOLUTION|>--- conflicted
+++ resolved
@@ -71,14 +71,6 @@
     private final ByteBuf token1 = wrappedBuffer(new byte[]{0x01});
     private final ByteBuf token2 = wrappedBuffer(new byte[]{0x02});
 
-<<<<<<< HEAD
-    @Before
-    public void setUp() throws Exception {
-    }
-
-    @After
-    public void tearDown() throws Exception {
-    }
 
     @Test
     public void getSegmentUri() {
@@ -86,24 +78,12 @@
         SegmentHelper helper = new SegmentHelper(new MockHostControllerStore(), factory, AuthHelper.getDisabledAuthHelper());
 
         helper.getSegmentUri("", "", 0);
-=======
-    @Test
-    public void getSegmentUri() {
-        MockConnectionFactory factory = new MockConnectionFactory();
-                SegmentHelper helper = new SegmentHelper(factory);
-
-        helper.getSegmentUri("", "", 0, new MockHostControllerStore());
->>>>>>> 92154536
     }
 
     @Test
     public void createSegment() {
         MockConnectionFactory factory = new MockConnectionFactory();
-<<<<<<< HEAD
-        SegmentHelper helper = new SegmentHelper(new MockHostControllerStore(), factory, AuthHelper.getDisabledAuthHelper());
-=======
-                SegmentHelper helper = new SegmentHelper(factory);
->>>>>>> 92154536
+        SegmentHelper helper = new SegmentHelper(new MockHostControllerStore(), factory, AuthHelper.getDisabledAuthHelper());
         CompletableFuture<Boolean> retVal = helper.createSegment("", "",
                 0, ScalingPolicy.fixed(2), "", Long.MIN_VALUE);
         factory.rp.authTokenCheckFailed(new WireCommands.AuthTokenCheckFailed(0, "SomeException"));
@@ -117,11 +97,7 @@
     @Test
     public void truncateSegment() {
         MockConnectionFactory factory = new MockConnectionFactory();
-<<<<<<< HEAD
-        SegmentHelper helper = new SegmentHelper(new MockHostControllerStore(), factory, AuthHelper.getDisabledAuthHelper());
-=======
-                SegmentHelper helper = new SegmentHelper(factory);
->>>>>>> 92154536
+        SegmentHelper helper = new SegmentHelper(new MockHostControllerStore(), factory, AuthHelper.getDisabledAuthHelper());
         CompletableFuture<Boolean> retVal = helper.truncateSegment("", "", 0L, 0L,
                 "", System.nanoTime());
         factory.rp.authTokenCheckFailed(new WireCommands.AuthTokenCheckFailed(0, "SomeException"));
@@ -136,14 +112,8 @@
     @Test
     public void deleteSegment() {
         MockConnectionFactory factory = new MockConnectionFactory();
-<<<<<<< HEAD
         SegmentHelper helper = new SegmentHelper(new MockHostControllerStore(), factory, AuthHelper.getDisabledAuthHelper());
         CompletableFuture<Boolean> retVal = helper.deleteSegment("", "", 0L, "", System.nanoTime());
-=======
-        SegmentHelper helper = new SegmentHelper(factory);
-        CompletableFuture<Boolean> retVal = helper.deleteSegment("", "", 0L, new MockHostControllerStore(),
-                factory, "", System.nanoTime());
->>>>>>> 92154536
         factory.rp.authTokenCheckFailed(new WireCommands.AuthTokenCheckFailed(0, "SomeException"));
         AssertExtensions.assertThrows("",
                 () -> retVal.join(),
@@ -155,15 +125,9 @@
     @Test
     public void sealSegment() {
         MockConnectionFactory factory = new MockConnectionFactory();
-<<<<<<< HEAD
         SegmentHelper helper = new SegmentHelper(new MockHostControllerStore(), factory, AuthHelper.getDisabledAuthHelper());
         CompletableFuture<Boolean> retVal = helper.sealSegment("", "", 0L, "",
                 System.nanoTime());
-=======
-                SegmentHelper helper = new SegmentHelper(factory);
-        CompletableFuture<Boolean> retVal = helper.sealSegment("", "", 0L,
-                new MockHostControllerStore(), factory, "", System.nanoTime());
->>>>>>> 92154536
         factory.rp.authTokenCheckFailed(new WireCommands.AuthTokenCheckFailed(0, "SomeException"));
         AssertExtensions.assertThrows("",
                 () -> retVal.join(),
@@ -175,14 +139,8 @@
     @Test
     public void createTransaction() {
         MockConnectionFactory factory = new MockConnectionFactory();
-<<<<<<< HEAD
         SegmentHelper helper = new SegmentHelper(new MockHostControllerStore(), factory, AuthHelper.getDisabledAuthHelper());
         CompletableFuture<UUID> retVal = helper.createTransaction("", "", 0L, new UUID(0, 0L), "");
-=======
-                SegmentHelper helper = new SegmentHelper(factory);
-        CompletableFuture<UUID> retVal = helper.createTransaction("", "", 0L, new UUID(0, 0L),
-                new MockHostControllerStore(), factory, "");
->>>>>>> 92154536
         factory.rp.authTokenCheckFailed(new WireCommands.AuthTokenCheckFailed(0, "SomeException"));
         AssertExtensions.assertThrows("",
                 () -> retVal.join(),
@@ -194,16 +152,10 @@
     @Test
     public void commitTransaction() {
         MockConnectionFactory factory = new MockConnectionFactory();
-<<<<<<< HEAD
         SegmentHelper helper = new SegmentHelper(new MockHostControllerStore(), factory, AuthHelper.getDisabledAuthHelper());
         
         CompletableFuture<Controller.TxnStatus> retVal = helper.commitTransaction("", "", 0L, 
                 0L, new UUID(0, 0L), "");
-=======
-                SegmentHelper helper = new SegmentHelper(factory);
-        CompletableFuture<Controller.TxnStatus> retVal = helper.commitTransaction("", "", 0L, 0L, new UUID(0, 0L),
-                new MockHostControllerStore(), factory, "");
->>>>>>> 92154536
         factory.rp.authTokenCheckFailed(new WireCommands.AuthTokenCheckFailed(0, "SomeException"));
         AssertExtensions.assertThrows("",
                 () -> retVal.join(),
@@ -215,16 +167,10 @@
     @Test
     public void abortTransaction() {
         MockConnectionFactory factory = new MockConnectionFactory();
-<<<<<<< HEAD
         SegmentHelper helper = new SegmentHelper(new MockHostControllerStore(), factory, AuthHelper.getDisabledAuthHelper());
         
         CompletableFuture<Controller.TxnStatus> retVal = helper.abortTransaction("", "", 0L, 
                 new UUID(0, 0L), "");
-=======
-                SegmentHelper helper = new SegmentHelper(factory);
-        CompletableFuture<Controller.TxnStatus> retVal = helper.abortTransaction("", "", 0L, new UUID(0, 0L),
-                new MockHostControllerStore(), factory, "");
->>>>>>> 92154536
         factory.rp.authTokenCheckFailed(new WireCommands.AuthTokenCheckFailed(0, "SomeException"));
         AssertExtensions.assertThrows("",
                 () -> retVal.join(),
@@ -236,15 +182,9 @@
     @Test
     public void updatePolicy() {
         MockConnectionFactory factory = new MockConnectionFactory();
-<<<<<<< HEAD
         SegmentHelper helper = new SegmentHelper(new MockHostControllerStore(), factory, AuthHelper.getDisabledAuthHelper());
         
         CompletableFuture<Void> retVal = helper.updatePolicy("", "", ScalingPolicy.fixed(1), 0L, "", System.nanoTime());
-=======
-                SegmentHelper helper = new SegmentHelper(factory);
-        CompletableFuture<Void> retVal = helper.updatePolicy("", "", ScalingPolicy.fixed(1), 0L,
-                new MockHostControllerStore(), factory, "", System.nanoTime());
->>>>>>> 92154536
         factory.rp.authTokenCheckFailed(new WireCommands.AuthTokenCheckFailed(0, "SomeException"));
         AssertExtensions.assertThrows("",
                 () -> retVal.join(),
@@ -256,14 +196,8 @@
     @Test
     public void getSegmentInfo() {
         MockConnectionFactory factory = new MockConnectionFactory();
-<<<<<<< HEAD
         SegmentHelper helper = new SegmentHelper(new MockHostControllerStore(), factory, AuthHelper.getDisabledAuthHelper());
         CompletableFuture<WireCommands.StreamSegmentInfo> retVal = helper.getSegmentInfo("", "", 0L, "");
-=======
-                SegmentHelper helper = new SegmentHelper(factory);
-        CompletableFuture<WireCommands.StreamSegmentInfo> retVal = helper.getSegmentInfo("", "", 0L,
-                new MockHostControllerStore(), factory, "");
->>>>>>> 92154536
         factory.rp.authTokenCheckFailed(new WireCommands.AuthTokenCheckFailed(0, "SomeException"));
         AssertExtensions.assertThrows("",
                 () -> retVal.join(),
@@ -275,13 +209,8 @@
     @Test
     public void testCreateTableSegment() {
         MockConnectionFactory factory = new MockConnectionFactory();
-<<<<<<< HEAD
-        SegmentHelper helper = new SegmentHelper(new MockHostControllerStore(), factory, AuthHelper.getDisabledAuthHelper());
-        
-=======
-                SegmentHelper helper = new SegmentHelper(factory);
-
->>>>>>> 92154536
+        SegmentHelper helper = new SegmentHelper(new MockHostControllerStore(), factory, AuthHelper.getDisabledAuthHelper());
+        
         // On receiving SegmentAlreadyExists true should be returned.
         CompletableFuture<Boolean> result = helper.createTableSegment("", "", "", Long.MIN_VALUE);
         factory.rp.segmentAlreadyExists(new WireCommands.SegmentAlreadyExists(0, getQualifiedStreamSegmentName("", "", 0L), ""));
@@ -304,12 +233,8 @@
     @Test
     public void testDeleteTableSegment() {
         MockConnectionFactory factory = new MockConnectionFactory();
-<<<<<<< HEAD
-        SegmentHelper helper = new SegmentHelper(new MockHostControllerStore(), factory, AuthHelper.getDisabledAuthHelper());
-
-=======
-                SegmentHelper helper = new SegmentHelper(factory);
->>>>>>> 92154536
+        SegmentHelper helper = new SegmentHelper(new MockHostControllerStore(), factory, AuthHelper.getDisabledAuthHelper());
+
         // On receiving NoSuchSegment true should be returned.
         CompletableFuture<Boolean> result = helper.deleteTableSegment("", "", true, "", System.nanoTime());
         factory.rp.noSuchSegment(new WireCommands.NoSuchSegment(0, getQualifiedStreamSegmentName("", "", 0L), "", 0L));
@@ -338,12 +263,8 @@
     @Test
     public void testUpdateTableEntries() {
         MockConnectionFactory factory = new MockConnectionFactory();
-<<<<<<< HEAD
-        SegmentHelper helper = new SegmentHelper(new MockHostControllerStore(), factory, AuthHelper.getDisabledAuthHelper());
-        
-=======
-                SegmentHelper helper = new SegmentHelper(factory);
->>>>>>> 92154536
+        SegmentHelper helper = new SegmentHelper(new MockHostControllerStore(), factory, AuthHelper.getDisabledAuthHelper());
+        
         List<TableEntry<byte[], byte[]>> entries = Arrays.asList(new TableEntryImpl<>(new TableKeyImpl<>("k".getBytes(), KeyVersion.NOT_EXISTS), "v".getBytes()),
                                                                  new TableEntryImpl<>(new TableKeyImpl<>("k1".getBytes(), null), "v".getBytes()),
                                                                  new TableEntryImpl<>(new TableKeyImpl<>("k2".getBytes(), new KeyVersionImpl(10L)),
@@ -383,12 +304,7 @@
     @Test
     public void testRemoveTableKeys() {
         MockConnectionFactory factory = new MockConnectionFactory();
-<<<<<<< HEAD
-        SegmentHelper helper = new SegmentHelper(new MockHostControllerStore(), factory, AuthHelper.getDisabledAuthHelper());
-        
-=======
-                SegmentHelper helper = new SegmentHelper(factory);
->>>>>>> 92154536
+        SegmentHelper helper = new SegmentHelper(new MockHostControllerStore(), factory, AuthHelper.getDisabledAuthHelper());
         List<TableKey<byte[]>> keys = Arrays.asList(new TableKeyImpl<>("k".getBytes(), KeyVersion.NOT_EXISTS),
                                                     new TableKeyImpl<>("k1".getBytes(), KeyVersion.NOT_EXISTS));
 
@@ -420,20 +336,11 @@
     @Test
     public void testReadTable() {
         MockConnectionFactory factory = new MockConnectionFactory();
-<<<<<<< HEAD
         SegmentHelper helper = new SegmentHelper(new MockHostControllerStore(), factory, AuthHelper.getDisabledAuthHelper());
         
         List<TableKey<byte[]>> keys = Arrays.asList(new TableKeyImpl<>("k".getBytes(), KeyVersion.NOT_EXISTS),
                                                     new TableKeyImpl<>("k1".getBytes(), KeyVersion.NOT_EXISTS));
-=======
-                SegmentHelper helper = new SegmentHelper(factory);
-        List<TableKey<byte[]>> keys = Arrays.asList(new TableKeyImpl<>(key0, KeyVersion.NOT_EXISTS),
-                                                    new TableKeyImpl<>(key1, KeyVersion.NOT_EXISTS));
-
-        List<TableEntry<byte[], byte[]>> entries = Arrays.asList(new TableEntryImpl<>(new TableKeyImpl<>(key0, new KeyVersionImpl(10L)), value),
-                                                                 new TableEntryImpl<>(new TableKeyImpl<>(key1, new KeyVersionImpl(10L)), value));
->>>>>>> 92154536
-
+        
         List<TableEntry<byte[], byte[]>> entries = Arrays.asList(new TableEntryImpl<>(new TableKeyImpl<>("k".getBytes(), new KeyVersionImpl(10L)), "v".getBytes()),
                                                                  new TableEntryImpl<>(new TableKeyImpl<>("k1".getBytes(), new KeyVersionImpl(10L)), "v".getBytes()));
         // On receiving TableKeysRemoved.
@@ -465,11 +372,7 @@
     @Test
     public void testReadTableKeys() {
         MockConnectionFactory factory = new MockConnectionFactory();
-<<<<<<< HEAD
-        SegmentHelper helper = new SegmentHelper(new MockHostControllerStore(), factory, AuthHelper.getDisabledAuthHelper());
-=======
-                SegmentHelper helper = new SegmentHelper(factory);
->>>>>>> 92154536
+        SegmentHelper helper = new SegmentHelper(new MockHostControllerStore(), factory, AuthHelper.getDisabledAuthHelper());
 
         final List<TableKey<byte[]>> keys1 = Arrays.asList(new TableKeyImpl<>(key0, new KeyVersionImpl(2L)),
                                                            new TableKeyImpl<>(key1, new KeyVersionImpl(10L)));
@@ -517,11 +420,7 @@
     @Test
     public void testReadTableEntries() {
         MockConnectionFactory factory = new MockConnectionFactory();
-<<<<<<< HEAD
-        SegmentHelper helper = new SegmentHelper(new MockHostControllerStore(), factory, AuthHelper.getDisabledAuthHelper());
-=======
-                SegmentHelper helper = new SegmentHelper(factory);
->>>>>>> 92154536
+        SegmentHelper helper = new SegmentHelper(new MockHostControllerStore(), factory, AuthHelper.getDisabledAuthHelper());
         List<TableEntry<byte[], byte[]>> entries1 = Arrays.asList(new TableEntryImpl<>(new TableKeyImpl<>(key0,
                                                                                                           new KeyVersionImpl(10L)), value),
                                                                   new TableEntryImpl<>(new TableKeyImpl<>(key1, new KeyVersionImpl(10L)),
