/**
 * Copyright (c) 2017 Dell Inc., or its subsidiaries. All Rights Reserved.
 *
 * Licensed under the Apache License, Version 2.0 (the "License");
 * you may not use this file except in compliance with the License.
 * You may obtain a copy of the License at
 *
 *     http://www.apache.org/licenses/LICENSE-2.0
 */
package io.pravega.controller.server;

import io.netty.buffer.ByteBuf;
import io.pravega.auth.AuthenticationException;
import io.pravega.client.netty.impl.ClientConnection;
import io.pravega.client.netty.impl.ConnectionFactory;
import io.pravega.client.stream.ScalingPolicy;
import io.pravega.client.tables.impl.IteratorState;
import io.pravega.client.tables.impl.IteratorStateImpl;
import io.pravega.client.tables.impl.KeyVersion;
import io.pravega.client.tables.impl.KeyVersionImpl;
import io.pravega.client.tables.impl.TableEntry;
import io.pravega.client.tables.impl.TableEntryImpl;
import io.pravega.client.tables.impl.TableKey;
import io.pravega.client.tables.impl.TableKeyImpl;
import io.pravega.client.tables.impl.TableSegment;
import io.pravega.common.Exceptions;
import io.pravega.common.cluster.Host;
import io.pravega.common.concurrent.Futures;
import io.pravega.controller.server.rpc.auth.AuthHelper;
import io.pravega.controller.store.host.HostControllerStore;
import io.pravega.controller.stream.api.grpc.v1.Controller;
import io.pravega.shared.protocol.netty.Append;
import io.pravega.shared.protocol.netty.ConnectionFailedException;
import io.pravega.shared.protocol.netty.PravegaNodeUri;
import io.pravega.shared.protocol.netty.ReplyProcessor;
import io.pravega.shared.protocol.netty.WireCommand;
import io.pravega.shared.protocol.netty.WireCommands;
import io.pravega.test.common.AssertExtensions;
import java.util.AbstractMap;
import java.util.Arrays;
import java.util.List;
import java.util.Map;
import java.util.Set;
import java.util.UUID;
import java.util.concurrent.CompletableFuture;
import java.util.concurrent.ScheduledExecutorService;
import java.util.function.Supplier;
import java.util.stream.Collectors;
import lombok.Getter;
import lombok.val;
import org.junit.Test;

import static io.netty.buffer.Unpooled.wrappedBuffer;
import static io.pravega.common.Exceptions.unwrap;
import static io.pravega.shared.segment.StreamSegmentNameUtils.getQualifiedStreamSegmentName;
import static org.junit.Assert.assertArrayEquals;
import static org.junit.Assert.assertEquals;
import static org.junit.Assert.assertFalse;
import static org.junit.Assert.assertTrue;

public class SegmentHelperTest {

    private final byte[] key0 = "k".getBytes();
    private final byte[] key1 = "k1".getBytes();
    private final byte[] key2 = "k2".getBytes();
    private final byte[] key3 = "k3".getBytes();
    private final byte[] value = "v".getBytes();
    private final ByteBuf token1 = wrappedBuffer(new byte[]{0x01});
    private final ByteBuf token2 = wrappedBuffer(new byte[]{0x02});


    @Test
    public void getSegmentUri() {
        MockConnectionFactory factory = new MockConnectionFactory();
        SegmentHelper helper = new SegmentHelper(new MockHostControllerStore(), factory, AuthHelper.getDisabledAuthHelper());

        helper.getSegmentUri("", "", 0);
    }

    @Test
    public void createSegment() {
        MockConnectionFactory factory = new MockConnectionFactory();
        SegmentHelper helper = new SegmentHelper(new MockHostControllerStore(), factory, AuthHelper.getDisabledAuthHelper());
        CompletableFuture<Boolean> retVal = helper.createSegment("", "",
                0, ScalingPolicy.fixed(2), "", Long.MIN_VALUE);
        factory.rp.authTokenCheckFailed(new WireCommands.AuthTokenCheckFailed(0, "SomeException"));
        AssertExtensions.assertThrows("",
                () -> retVal.join(),
                ex -> ex instanceof WireCommandFailedException
                 && ex.getCause() instanceof AuthenticationException
                );
    }

    @Test
    public void truncateSegment() {
        MockConnectionFactory factory = new MockConnectionFactory();
        SegmentHelper helper = new SegmentHelper(new MockHostControllerStore(), factory, AuthHelper.getDisabledAuthHelper());
        CompletableFuture<Boolean> retVal = helper.truncateSegment("", "", 0L, 0L,
                "", System.nanoTime());
        factory.rp.authTokenCheckFailed(new WireCommands.AuthTokenCheckFailed(0, "SomeException"));
        AssertExtensions.assertThrows("",
                () -> retVal.join(),
                ex -> ex instanceof WireCommandFailedException
                        && ex.getCause() instanceof AuthenticationException
        );
    }


    @Test
    public void deleteSegment() {
        MockConnectionFactory factory = new MockConnectionFactory();
        SegmentHelper helper = new SegmentHelper(new MockHostControllerStore(), factory, AuthHelper.getDisabledAuthHelper());
        CompletableFuture<Boolean> retVal = helper.deleteSegment("", "", 0L, "", System.nanoTime());
        factory.rp.authTokenCheckFailed(new WireCommands.AuthTokenCheckFailed(0, "SomeException"));
        AssertExtensions.assertThrows("",
                () -> retVal.join(),
                ex -> ex instanceof WireCommandFailedException
                        && ex.getCause() instanceof AuthenticationException
        );
    }

    @Test
    public void sealSegment() {
        MockConnectionFactory factory = new MockConnectionFactory();
        SegmentHelper helper = new SegmentHelper(new MockHostControllerStore(), factory, AuthHelper.getDisabledAuthHelper());
        CompletableFuture<Boolean> retVal = helper.sealSegment("", "", 0L, "",
                System.nanoTime());
        factory.rp.authTokenCheckFailed(new WireCommands.AuthTokenCheckFailed(0, "SomeException"));
        AssertExtensions.assertThrows("",
                () -> retVal.join(),
                ex -> ex instanceof WireCommandFailedException
                        && ex.getCause() instanceof AuthenticationException
        );
    }

    @Test
    public void createTransaction() {
        MockConnectionFactory factory = new MockConnectionFactory();
        SegmentHelper helper = new SegmentHelper(new MockHostControllerStore(), factory, AuthHelper.getDisabledAuthHelper());
        CompletableFuture<UUID> retVal = helper.createTransaction("", "", 0L, new UUID(0, 0L), "");
        factory.rp.authTokenCheckFailed(new WireCommands.AuthTokenCheckFailed(0, "SomeException"));
        AssertExtensions.assertThrows("",
                () -> retVal.join(),
                ex -> ex instanceof WireCommandFailedException
                        && ex.getCause() instanceof AuthenticationException
        );
    }

    @Test
    public void commitTransaction() {
        MockConnectionFactory factory = new MockConnectionFactory();
        SegmentHelper helper = new SegmentHelper(new MockHostControllerStore(), factory, AuthHelper.getDisabledAuthHelper());
        
        CompletableFuture<Controller.TxnStatus> retVal = helper.commitTransaction("", "", 0L, 
                0L, new UUID(0, 0L), "");
        factory.rp.authTokenCheckFailed(new WireCommands.AuthTokenCheckFailed(0, "SomeException"));
        AssertExtensions.assertThrows("",
                () -> retVal.join(),
                ex -> ex instanceof WireCommandFailedException
                        && ex.getCause() instanceof AuthenticationException
        );
    }

    @Test
    public void abortTransaction() {
        MockConnectionFactory factory = new MockConnectionFactory();
        SegmentHelper helper = new SegmentHelper(new MockHostControllerStore(), factory, AuthHelper.getDisabledAuthHelper());
        
        CompletableFuture<Controller.TxnStatus> retVal = helper.abortTransaction("", "", 0L, 
                new UUID(0, 0L), "");
        factory.rp.authTokenCheckFailed(new WireCommands.AuthTokenCheckFailed(0, "SomeException"));
        AssertExtensions.assertThrows("",
                () -> retVal.join(),
                ex -> ex instanceof WireCommandFailedException
                        && ex.getCause() instanceof AuthenticationException
        );
    }

    @Test
    public void updatePolicy() {
        MockConnectionFactory factory = new MockConnectionFactory();
        SegmentHelper helper = new SegmentHelper(new MockHostControllerStore(), factory, AuthHelper.getDisabledAuthHelper());
        
        CompletableFuture<Void> retVal = helper.updatePolicy("", "", ScalingPolicy.fixed(1), 0L, "", System.nanoTime());
        factory.rp.authTokenCheckFailed(new WireCommands.AuthTokenCheckFailed(0, "SomeException"));
        AssertExtensions.assertThrows("",
                () -> retVal.join(),
                ex -> ex instanceof WireCommandFailedException
                        && ex.getCause() instanceof AuthenticationException
        );
    }

    @Test
    public void getSegmentInfo() {
        MockConnectionFactory factory = new MockConnectionFactory();
        SegmentHelper helper = new SegmentHelper(new MockHostControllerStore(), factory, AuthHelper.getDisabledAuthHelper());
        CompletableFuture<WireCommands.StreamSegmentInfo> retVal = helper.getSegmentInfo("", "", 0L, "");
        factory.rp.authTokenCheckFailed(new WireCommands.AuthTokenCheckFailed(0, "SomeException"));
        AssertExtensions.assertThrows("",
                () -> retVal.join(),
                ex -> ex instanceof WireCommandFailedException
                        && ex.getCause() instanceof AuthenticationException
        );
    }

    @Test
    public void testCreateTableSegment() {
        MockConnectionFactory factory = new MockConnectionFactory();
        SegmentHelper helper = new SegmentHelper(new MockHostControllerStore(), factory, AuthHelper.getDisabledAuthHelper());
        
        // On receiving SegmentAlreadyExists true should be returned.
        CompletableFuture<Boolean> result = helper.createTableSegment("", "", "", Long.MIN_VALUE);
        factory.rp.segmentAlreadyExists(new WireCommands.SegmentAlreadyExists(0, getQualifiedStreamSegmentName("", "", 0L), ""));
        assertTrue(result.join());

        // On Receiving SegmentCreated true should be returned.
        result = helper.createTableSegment("", "", "", Long.MIN_VALUE);
        factory.rp.segmentCreated(new WireCommands.SegmentCreated(0, getQualifiedStreamSegmentName("", "", 0L)));
        assertTrue(result.join());

        // Validate failure conditions.
        Supplier<CompletableFuture<?>> futureSupplier = () -> helper.createTableSegment("", "", "", Long.MIN_VALUE);
        validateAuthTokenCheckFailed(factory, futureSupplier);
        validateWrongHost(factory, futureSupplier);
        validateConnectionDropped(factory, futureSupplier);
        validateProcessingFailure(factory, futureSupplier);
        validateProcessingFailureCFE(factory, futureSupplier);
    }

    @Test
    public void testDeleteTableSegment() {
        MockConnectionFactory factory = new MockConnectionFactory();
        SegmentHelper helper = new SegmentHelper(new MockHostControllerStore(), factory, AuthHelper.getDisabledAuthHelper());

        // On receiving NoSuchSegment true should be returned.
        CompletableFuture<Boolean> result = helper.deleteTableSegment("", "", true, "", System.nanoTime());
        factory.rp.noSuchSegment(new WireCommands.NoSuchSegment(0, getQualifiedStreamSegmentName("", "", 0L), "", 0L));
        AssertExtensions.assertFutureThrows("", result, e -> Exceptions.unwrap(e) instanceof WireCommandFailedException
                && ((WireCommandFailedException) Exceptions.unwrap(e)).getReason().equals(WireCommandFailedException.Reason.SegmentDoesNotExist));

        // On receiving SegmentDeleted true should be returned.
        result = helper.deleteTableSegment("", "", true, "", System.nanoTime());
        factory.rp.segmentDeleted(new WireCommands.SegmentDeleted(0, getQualifiedStreamSegmentName("", "", 0L)));
        assertTrue(result.join());

        // On receiving TableSegmentNotEmpty WireCommandFailedException is thrown.
        result = helper.deleteTableSegment("", "", true, "", System.nanoTime());
        factory.rp.tableSegmentNotEmpty(new WireCommands.TableSegmentNotEmpty(0, getQualifiedStreamSegmentName("", "", 0L), ""));
        AssertExtensions.assertThrows("", result::join,
                                      ex -> ex instanceof WireCommandFailedException &&
                                              (((WireCommandFailedException) ex).getReason() == WireCommandFailedException.Reason.TableSegmentNotEmpty));

        Supplier<CompletableFuture<?>> futureSupplier = () -> helper.deleteTableSegment("", "", true, "", System.nanoTime());
        validateAuthTokenCheckFailed(factory, futureSupplier);
        validateWrongHost(factory, futureSupplier);
        validateConnectionDropped(factory, futureSupplier);
        validateProcessingFailure(factory, futureSupplier);
<<<<<<< HEAD
=======
        validateProcessingFailureCFE(factory, futureSupplier);

>>>>>>> d73083df
    }

    @Test
    public void testUpdateTableEntries() {
        MockConnectionFactory factory = new MockConnectionFactory();
        SegmentHelper helper = new SegmentHelper(new MockHostControllerStore(), factory, AuthHelper.getDisabledAuthHelper());
        
        List<TableEntry<byte[], byte[]>> entries = Arrays.asList(new TableEntryImpl<>(new TableKeyImpl<>("k".getBytes(), KeyVersion.NOT_EXISTS), "v".getBytes()),
                                                                 new TableEntryImpl<>(new TableKeyImpl<>("k1".getBytes(), null), "v".getBytes()),
                                                                 new TableEntryImpl<>(new TableKeyImpl<>("k2".getBytes(), new KeyVersionImpl(10L)),
                                                                                      "v".getBytes()));

        List<KeyVersion> expectedVersions = Arrays.asList(new KeyVersionImpl(0L),
                                                          new KeyVersionImpl(1L),
                                                          new KeyVersionImpl(11L));

        // On receiving TableEntriesUpdated.
        CompletableFuture<List<KeyVersion>> result = helper.updateTableEntries("", "", entries, "", System.nanoTime());
        factory.rp.tableEntriesUpdated(new WireCommands.TableEntriesUpdated(0, Arrays.asList(0L, 1L, 11L)));
        assertEquals(expectedVersions, result.join());

        // On receiving TableKeyDoesNotExist.
        result = helper.updateTableEntries("", "", entries, "", System.nanoTime());
        factory.rp.tableKeyDoesNotExist(new WireCommands.TableKeyDoesNotExist(0, getQualifiedStreamSegmentName("", "", 0L), ""));
        AssertExtensions.assertThrows("", result::join,
                                      ex -> ex instanceof WireCommandFailedException &&
                                              (((WireCommandFailedException) ex).getReason() == WireCommandFailedException.Reason.TableKeyDoesNotExist));

        // On receiving TableKeyBadVersion.
        result = helper.updateTableEntries("", "", entries, "", System.nanoTime());
        factory.rp.tableKeyBadVersion(new WireCommands.TableKeyBadVersion(0, getQualifiedStreamSegmentName("", "", 0L), ""));
        AssertExtensions.assertThrows("", result::join,
                                      ex -> ex instanceof WireCommandFailedException &&
                                              (((WireCommandFailedException) ex).getReason() == WireCommandFailedException.Reason.TableKeyBadVersion));

        Supplier<CompletableFuture<?>> futureSupplier = () -> helper.updateTableEntries("", "", entries, "", System.nanoTime());
        validateAuthTokenCheckFailed(factory, futureSupplier);
        validateWrongHost(factory, futureSupplier);
        validateConnectionDropped(factory, futureSupplier);
        validateProcessingFailure(factory, futureSupplier);
        validateProcessingFailureCFE(factory, futureSupplier);
        validateNoSuchSegment(factory, futureSupplier);
    }

    @Test
    public void testRemoveTableKeys() {
        MockConnectionFactory factory = new MockConnectionFactory();
        SegmentHelper helper = new SegmentHelper(new MockHostControllerStore(), factory, AuthHelper.getDisabledAuthHelper());
        List<TableKey<byte[]>> keys = Arrays.asList(new TableKeyImpl<>("k".getBytes(), KeyVersion.NOT_EXISTS),
                                                    new TableKeyImpl<>("k1".getBytes(), KeyVersion.NOT_EXISTS));

        // On receiving TableKeysRemoved.
        CompletableFuture<Void> result = helper.removeTableKeys("", "", keys, "", System.nanoTime());
        factory.rp.tableKeysRemoved(new WireCommands.TableKeysRemoved(0, getQualifiedStreamSegmentName("", "", 0L) ));
        assertTrue(Futures.await(result));

        // On receiving TableKeyDoesNotExist.
        result = helper.removeTableKeys("", "", keys, "", System.nanoTime());
        factory.rp.tableKeyDoesNotExist(new WireCommands.TableKeyDoesNotExist(0, getQualifiedStreamSegmentName("", "", 0L), ""));
        assertTrue(Futures.await(result));

        // On receiving TableKeyBadVersion.
        result = helper.removeTableKeys("", "", keys, "", System.nanoTime());
        factory.rp.tableKeyBadVersion(new WireCommands.TableKeyBadVersion(0, getQualifiedStreamSegmentName("", "", 0L), ""));
        AssertExtensions.assertThrows("", result::join,
                                      ex -> ex instanceof WireCommandFailedException &&
                                              (((WireCommandFailedException) ex).getReason() == WireCommandFailedException.Reason.TableKeyBadVersion));

        Supplier<CompletableFuture<?>> futureSupplier = () -> helper.removeTableKeys("", "", keys, "", System.nanoTime());
        validateAuthTokenCheckFailed(factory, futureSupplier);
        validateWrongHost(factory, futureSupplier);
        validateConnectionDropped(factory, futureSupplier);
        validateProcessingFailure(factory, futureSupplier);
        validateProcessingFailureCFE(factory, futureSupplier);
        validateNoSuchSegment(factory, futureSupplier);
    }

    @Test
    public void testReadTable() {
        MockConnectionFactory factory = new MockConnectionFactory();
        SegmentHelper helper = new SegmentHelper(new MockHostControllerStore(), factory, AuthHelper.getDisabledAuthHelper());
        
        List<TableKey<byte[]>> keys = Arrays.asList(new TableKeyImpl<>("k".getBytes(), KeyVersion.NOT_EXISTS),
                                                    new TableKeyImpl<>("k1".getBytes(), KeyVersion.NOT_EXISTS));
        
        List<TableEntry<byte[], byte[]>> entries = Arrays.asList(new TableEntryImpl<>(new TableKeyImpl<>("k".getBytes(), new KeyVersionImpl(10L)), "v".getBytes()),
                                                                 new TableEntryImpl<>(new TableKeyImpl<>("k1".getBytes(), new KeyVersionImpl(10L)), "v".getBytes()));
        // On receiving TableKeysRemoved.
        CompletableFuture<List<TableEntry<byte[], byte[]>>> result = helper.readTable("", "", keys, "", System.nanoTime());
        factory.rp.tableRead(new WireCommands.TableRead(0, getQualifiedStreamSegmentName("", "", 0L), getTableEntries(entries)));
        List<TableEntry<byte[], byte[]>> readResult = result.join();
        assertArrayEquals(key0, readResult.get(0).getKey().getKey());
        assertEquals(10L, readResult.get(0).getKey().getVersion().getSegmentVersion());
        assertArrayEquals(value, readResult.get(0).getValue());
        assertArrayEquals(key1, readResult.get(1).getKey().getKey());
        assertEquals(10L, readResult.get(1).getKey().getVersion().getSegmentVersion());
        assertArrayEquals(value, readResult.get(1).getValue());

        // On receiving TableKeyDoesNotExist.
        result = helper.readTable("", "", keys, "", System.nanoTime());
        factory.rp.tableKeyDoesNotExist(new WireCommands.TableKeyDoesNotExist(0, getQualifiedStreamSegmentName("", "", 0L), ""));
        AssertExtensions.assertThrows("", result::join,
                                      ex -> ex instanceof WireCommandFailedException &&
                                              (((WireCommandFailedException) ex).getReason() == WireCommandFailedException.Reason.TableKeyDoesNotExist));

        Supplier<CompletableFuture<?>> futureSupplier = () -> helper.readTable("", "", keys, "", System.nanoTime());
        validateAuthTokenCheckFailed(factory, futureSupplier);
        validateWrongHost(factory, futureSupplier);
        validateConnectionDropped(factory, futureSupplier);
        validateProcessingFailure(factory, futureSupplier);
        validateProcessingFailureCFE(factory, futureSupplier);
        validateNoSuchSegment(factory, futureSupplier);
    }

    @Test
    public void testReadTableKeys() {
        MockConnectionFactory factory = new MockConnectionFactory();
        SegmentHelper helper = new SegmentHelper(new MockHostControllerStore(), factory, AuthHelper.getDisabledAuthHelper());

        final List<TableKey<byte[]>> keys1 = Arrays.asList(new TableKeyImpl<>(key0, new KeyVersionImpl(2L)),
                                                           new TableKeyImpl<>(key1, new KeyVersionImpl(10L)));

        final List<TableKey<byte[]>> keys2 = Arrays.asList(new TableKeyImpl<>(key2, new KeyVersionImpl(2L)),
                                                           new TableKeyImpl<>(key3, new KeyVersionImpl(10L)));

        CompletableFuture<TableSegment.IteratorItem<TableKey<byte[]>>> result = helper.readTableKeys("", "", 3,
                                                                                                     IteratorState.EMPTY, "", System.nanoTime());

        assertFalse(result.isDone());
        factory.rp.tableKeysRead(getTableKeysRead(keys1, token1));
        assertTrue(Futures.await(result));
        // Validate the results.
        List<TableKey<byte[]>> iterationResult = result.join().getItems();
        assertArrayEquals(key0, iterationResult.get(0).getKey());
        assertEquals(2L, iterationResult.get(0).getVersion().getSegmentVersion());
        assertArrayEquals(key1, iterationResult.get(1).getKey());
        assertEquals(10L, iterationResult.get(1).getVersion().getSegmentVersion());
        assertArrayEquals(token1.array(), result.join().getState().toBytes().array());

        // fetch the next value
        result = helper.readTableKeys("", "", 3, IteratorState.fromBytes(token1), "", System.nanoTime());
        assertFalse(result.isDone());
        factory.rp.tableKeysRead(getTableKeysRead(keys2, token2));
        assertTrue(Futures.await(result));
        // Validate the results.
        iterationResult = result.join().getItems();
        assertArrayEquals(key2, iterationResult.get(0).getKey());
        assertEquals(2L, iterationResult.get(0).getVersion().getSegmentVersion());
        assertArrayEquals(key3, iterationResult.get(1).getKey());
        assertEquals(10L, iterationResult.get(1).getVersion().getSegmentVersion());
        assertArrayEquals(token2.array(), result.join().getState().toBytes().array());

        Supplier<CompletableFuture<?>> futureSupplier = () -> helper.readTableKeys("", "", 1,
                                                                                   new IteratorStateImpl(wrappedBuffer(new byte[0])), "", 
                                                                                   System.nanoTime());
        validateAuthTokenCheckFailed(factory, futureSupplier);
        validateWrongHost(factory, futureSupplier);
        validateConnectionDropped(factory, futureSupplier);
        validateProcessingFailure(factory, futureSupplier);
        validateProcessingFailureCFE(factory, futureSupplier);
        validateNoSuchSegment(factory, futureSupplier);
    }

    @Test
    public void testReadTableEntries() {
        MockConnectionFactory factory = new MockConnectionFactory();
        SegmentHelper helper = new SegmentHelper(new MockHostControllerStore(), factory, AuthHelper.getDisabledAuthHelper());
        List<TableEntry<byte[], byte[]>> entries1 = Arrays.asList(new TableEntryImpl<>(new TableKeyImpl<>(key0,
                                                                                                          new KeyVersionImpl(10L)), value),
                                                                  new TableEntryImpl<>(new TableKeyImpl<>(key1, new KeyVersionImpl(10L)),
                                                                                       value));

        List<TableEntry<byte[], byte[]>> entries2 = Arrays.asList(new TableEntryImpl<>(new TableKeyImpl<>(key2,
                                                                                                          new KeyVersionImpl(10L)), value),
                                                                  new TableEntryImpl<>(new TableKeyImpl<>(key3,
                                                                                                          new KeyVersionImpl(10L)), value));

        CompletableFuture<TableSegment.IteratorItem<TableEntry<byte[], byte[]>>> result = helper.readTableEntries("", "", 3,
                                                                                                                  null, "",
                                                                                                                  System.nanoTime());
        assertFalse(result.isDone());
        factory.rp.tableEntriesRead(getTableEntriesRead(entries1, token1));
        assertTrue(Futures.await(result));
        List<TableEntry<byte[], byte[]>> iterationResult = result.join().getItems();
        assertArrayEquals(key0, iterationResult.get(0).getKey().getKey());
        assertEquals(10L, iterationResult.get(0).getKey().getVersion().getSegmentVersion());
        assertArrayEquals(value, iterationResult.get(0).getValue());
        assertArrayEquals(key1, iterationResult.get(1).getKey().getKey());
        assertEquals(10L, iterationResult.get(1).getKey().getVersion().getSegmentVersion());
        assertArrayEquals(token1.array(), result.join().getState().toBytes().array());

        result = helper.readTableEntries("", "", 3, IteratorState.fromBytes(token1), "", System.nanoTime());
        assertFalse(result.isDone());
        factory.rp.tableEntriesRead(getTableEntriesRead(entries2, token2));
        assertTrue(Futures.await(result));
        iterationResult = result.join().getItems();
        assertArrayEquals(key2, iterationResult.get(0).getKey().getKey());
        assertEquals(10L, iterationResult.get(0).getKey().getVersion().getSegmentVersion());
        assertArrayEquals(value, iterationResult.get(0).getValue());
        assertArrayEquals(key3, iterationResult.get(1).getKey().getKey());
        assertEquals(10L, iterationResult.get(1).getKey().getVersion().getSegmentVersion());
        assertArrayEquals(token2.array(), result.join().getState().toBytes().array());

        Supplier<CompletableFuture<?>> futureSupplier = () -> helper.readTableEntries("", "", 1,
                                                                                      new IteratorStateImpl(wrappedBuffer(new byte[0])), "",
                                                                                      System.nanoTime());
        validateAuthTokenCheckFailed(factory, futureSupplier);
        validateWrongHost(factory, futureSupplier);
        validateConnectionDropped(factory, futureSupplier);
        validateProcessingFailure(factory, futureSupplier);
        validateProcessingFailureCFE(factory, futureSupplier);
        validateNoSuchSegment(factory, futureSupplier);
    }

    private WireCommands.TableEntries getTableEntries(List<TableEntry<byte[], byte[]>> entries) {
        return new WireCommands.TableEntries(entries.stream().map(e -> {
            val k = new WireCommands.TableKey(wrappedBuffer(e.getKey().getKey()), e.getKey().getVersion().getSegmentVersion());
            val v = new WireCommands.TableValue(wrappedBuffer(e.getValue()));
            return new AbstractMap.SimpleImmutableEntry<>(k, v);
        }).collect(Collectors.toList()));
    }

    private WireCommands.TableKeysRead getTableKeysRead(List<TableKey<byte[]>> keys, ByteBuf continuationToken) {
        return new WireCommands.TableKeysRead(0L, getQualifiedStreamSegmentName("", "", 0L),
                                              keys.stream().map(e -> new WireCommands.TableKey(wrappedBuffer(e.getKey()), e.getVersion().getSegmentVersion()))
                                                  .collect(Collectors.toList()),
                                              continuationToken);
    }

    private WireCommands.TableEntriesRead getTableEntriesRead(List<TableEntry<byte[], byte[]>> entries, ByteBuf continuationToken) {
        return new WireCommands.TableEntriesRead(0L, getQualifiedStreamSegmentName("", "", 0L),
                                                 getTableEntries(entries), continuationToken);
    }

    private void validateAuthTokenCheckFailed(MockConnectionFactory factory, Supplier<CompletableFuture<?>> futureSupplier) {
        CompletableFuture<?> future = futureSupplier.get();
        factory.rp.authTokenCheckFailed(new WireCommands.AuthTokenCheckFailed(0, "SomeException"));
        AssertExtensions.assertThrows("", future::join,
                                      t -> {
                                          Throwable ex = unwrap(t);
                                          return ex instanceof WireCommandFailedException && ex.getCause() instanceof AuthenticationException;
                                      });
    }

    private void validateNoSuchSegment(MockConnectionFactory factory, Supplier<CompletableFuture<?>> futureSupplier) {
        CompletableFuture<?> future = futureSupplier.get();
        factory.rp.noSuchSegment(new WireCommands.NoSuchSegment(0, "segment", "SomeException", 0L));
        AssertExtensions.assertThrows("", future::join,
                                      t -> {
                                          Throwable ex = unwrap(t);
                                          return ex instanceof WireCommandFailedException &&
                                                  (((WireCommandFailedException) ex).getReason() == WireCommandFailedException.Reason.SegmentDoesNotExist);
                                      });
    }

    private void validateWrongHost(MockConnectionFactory factory, Supplier<CompletableFuture<?>> futureSupplier) {
        CompletableFuture<?> future = futureSupplier.get();
        factory.rp.wrongHost(new WireCommands.WrongHost(0, "segment", "correctHost", "SomeException"));
        AssertExtensions.assertThrows("", future::join,
                                      t -> {
                                          Throwable ex = unwrap(t);
                                          return ex instanceof WireCommandFailedException &&
                                                  (((WireCommandFailedException) ex).getReason() == WireCommandFailedException.Reason.UnknownHost);
                                      });
    }

    private void validateConnectionDropped(MockConnectionFactory factory, Supplier<CompletableFuture<?>> futureSupplier) {
        CompletableFuture<?> future = futureSupplier.get();
        factory.rp.connectionDropped();
        AssertExtensions.assertThrows("", future::join,
                                      t -> {
                                          Throwable ex = unwrap(t);
                                          return ex instanceof WireCommandFailedException &&
                                                  (((WireCommandFailedException) ex).getReason() == WireCommandFailedException.Reason.ConnectionDropped);
                                      });
    }

    private void validateProcessingFailure(MockConnectionFactory factory, Supplier<CompletableFuture<?>> futureSupplier) {
        CompletableFuture<?> future = futureSupplier.get();
        factory.rp.processingFailure(new RuntimeException());
        AssertExtensions.assertThrows("", future::join, ex -> unwrap(ex) instanceof RuntimeException);
    }
    
    private void validateProcessingFailureCFE(MockConnectionFactory factory, Supplier<CompletableFuture<?>> futureSupplier) {
        CompletableFuture<?> future = futureSupplier.get();
        factory.rp.processingFailure(new ConnectionFailedException());
        AssertExtensions.assertThrows("", future::join,
                t -> {
                    Throwable ex = unwrap(t);
                    return ex instanceof WireCommandFailedException &&
                            (((WireCommandFailedException) ex).getReason() == WireCommandFailedException.Reason.ConnectionFailed);
                });
    }

    private static class MockHostControllerStore implements HostControllerStore {

        @Override
        public Map<Host, Set<Integer>> getHostContainersMap() {
            return null;
        }

        @Override
        public void updateHostContainersMap(Map<Host, Set<Integer>> newMapping) {

        }

        @Override
        public int getContainerCount() {
            return 0;
        }

        @Override
        public Host getHostForSegment(String scope, String stream, long segmentId) {
            return new Host("localhost", 1000, "");
        }
    }

    private class MockConnectionFactory implements ConnectionFactory {
        @Getter
        private ReplyProcessor rp;
        private ClientConnection connection;
        
        @Override
        public CompletableFuture<ClientConnection> establishConnection(PravegaNodeUri endpoint, ReplyProcessor rp) {
            this.rp = rp;
            connection = new MockConnection(rp);
            return CompletableFuture.completedFuture(connection);
        }

        @Override
        public ScheduledExecutorService getInternalExecutor() {
            return null;
        }

        @Override
        public void close() {
            connection.close();
        }
    }

    private class MockConnection implements ClientConnection {
        @Getter
        private final ReplyProcessor rp;

        public MockConnection(ReplyProcessor rp) {
            this.rp = rp;
        }

        @Override
        public void send(WireCommand cmd) throws ConnectionFailedException {

        }

        @Override
        public void send(Append append) throws ConnectionFailedException {

        }

        @Override
        public void sendAsync(WireCommand cmd, CompletedCallback callback) {

        }

        @Override
        public void sendAsync(List<Append> appends, CompletedCallback callback) {

        }

        @Override
        public void close() {

        }
    }
}<|MERGE_RESOLUTION|>--- conflicted
+++ resolved
@@ -255,11 +255,7 @@
         validateWrongHost(factory, futureSupplier);
         validateConnectionDropped(factory, futureSupplier);
         validateProcessingFailure(factory, futureSupplier);
-<<<<<<< HEAD
-=======
         validateProcessingFailureCFE(factory, futureSupplier);
-
->>>>>>> d73083df
     }
 
     @Test
