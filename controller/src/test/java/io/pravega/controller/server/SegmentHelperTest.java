/**
 * Copyright (c) 2017 Dell Inc., or its subsidiaries. All Rights Reserved.
 *
 * Licensed under the Apache License, Version 2.0 (the "License");
 * you may not use this file except in compliance with the License.
 * You may obtain a copy of the License at
 *
 *     http://www.apache.org/licenses/LICENSE-2.0
 */
package io.pravega.controller.server;

import io.netty.buffer.ByteBuf;
import io.pravega.auth.AuthenticationException;
import io.pravega.client.netty.impl.ClientConnection;
import io.pravega.client.netty.impl.ConnectionFactory;
import io.pravega.client.stream.ScalingPolicy;
import io.pravega.client.tables.impl.IteratorState;
import io.pravega.client.tables.impl.IteratorStateImpl;
import io.pravega.client.tables.impl.KeyVersion;
import io.pravega.client.tables.impl.KeyVersionImpl;
import io.pravega.client.tables.impl.TableEntry;
import io.pravega.client.tables.impl.TableEntryImpl;
import io.pravega.client.tables.impl.TableKey;
import io.pravega.client.tables.impl.TableKeyImpl;
import io.pravega.client.tables.impl.TableSegment;
import io.pravega.common.cluster.Host;
import io.pravega.common.concurrent.Futures;
import io.pravega.controller.store.host.HostControllerStore;
import io.pravega.controller.stream.api.grpc.v1.Controller;
import io.pravega.shared.protocol.netty.Append;
import io.pravega.shared.protocol.netty.ConnectionFailedException;
import io.pravega.shared.protocol.netty.PravegaNodeUri;
import io.pravega.shared.protocol.netty.ReplyProcessor;
import io.pravega.shared.protocol.netty.WireCommand;
import io.pravega.shared.protocol.netty.WireCommands;
import io.pravega.test.common.AssertExtensions;
import java.util.AbstractMap;
import java.util.Arrays;
import java.util.List;
import java.util.Map;
import java.util.Set;
import java.util.UUID;
import java.util.concurrent.CompletableFuture;
import java.util.concurrent.ScheduledExecutorService;
import java.util.concurrent.atomic.AtomicBoolean;
import java.util.function.Supplier;
import java.util.stream.Collectors;
import lombok.Getter;
import lombok.val;
import org.junit.Test;

import static io.netty.buffer.Unpooled.wrappedBuffer;
import static io.pravega.common.Exceptions.unwrap;
import static io.pravega.shared.segment.StreamSegmentNameUtils.getQualifiedStreamSegmentName;
import static org.junit.Assert.assertArrayEquals;
import static org.junit.Assert.assertEquals;
import static org.junit.Assert.assertFalse;
import static org.junit.Assert.assertTrue;

public class SegmentHelperTest {

    private final byte[] key0 = "k".getBytes();
    private final byte[] key1 = "k1".getBytes();
    private final byte[] key2 = "k2".getBytes();
    private final byte[] key3 = "k3".getBytes();
    private final byte[] value = "v".getBytes();
    private final ByteBuf token1 = wrappedBuffer(new byte[]{0x01});
    private final ByteBuf token2 = wrappedBuffer(new byte[]{0x02});

    @Test
    public void getSegmentUri() {
        MockConnectionFactory factory = new MockConnectionFactory();
                SegmentHelper helper = new SegmentHelper(factory, new MockHostControllerStore());

        helper.getSegmentUri("", "", 0);
    }

    @Test
    public void createSegment() {
        MockConnectionFactory factory = new MockConnectionFactory();
                SegmentHelper helper = new SegmentHelper(factory, new MockHostControllerStore());
        CompletableFuture<Boolean> retVal = helper.createSegment("", "",
                0, ScalingPolicy.fixed(2), "", Long.MIN_VALUE);
        factory.rp.authTokenCheckFailed(new WireCommands.AuthTokenCheckFailed(0, "SomeException"));
        AssertExtensions.assertThrows("",
                () -> retVal.join(),
                ex -> ex instanceof WireCommandFailedException
                 && ex.getCause() instanceof AuthenticationException
                );

        Supplier<CompletableFuture<?>> futureSupplier = () -> helper.createSegment("", "",
                0, ScalingPolicy.fixed(2), "", Long.MIN_VALUE);
        validateProcessingFailureCFE(factory, futureSupplier);
        testConnectionFailure(factory, futureSupplier);
    }

    @Test
    public void truncateSegment() {
        MockConnectionFactory factory = new MockConnectionFactory();
                SegmentHelper helper = new SegmentHelper(factory, new MockHostControllerStore());
        CompletableFuture<Boolean> retVal = helper.truncateSegment("", "", 0L, 0L,
                "", System.nanoTime());
        factory.rp.authTokenCheckFailed(new WireCommands.AuthTokenCheckFailed(0, "SomeException"));
        AssertExtensions.assertThrows("",
                () -> retVal.join(),
                ex -> ex instanceof WireCommandFailedException
                        && ex.getCause() instanceof AuthenticationException
        );

        Supplier<CompletableFuture<?>> futureSupplier = () -> helper.truncateSegment("", "", 0L, 0L,
                "", System.nanoTime());

        validateProcessingFailureCFE(factory, futureSupplier);

        testConnectionFailure(factory, futureSupplier);
    }

    @Test
    public void deleteSegment() {
        MockConnectionFactory factory = new MockConnectionFactory();
        SegmentHelper helper = new SegmentHelper(factory, new MockHostControllerStore());
        CompletableFuture<Boolean> retVal = helper.deleteSegment("", "", 0L, "", System.nanoTime());
        factory.rp.authTokenCheckFailed(new WireCommands.AuthTokenCheckFailed(0, "SomeException"));
        AssertExtensions.assertThrows("",
                () -> retVal.join(),
                ex -> ex instanceof WireCommandFailedException
                        && ex.getCause() instanceof AuthenticationException
        );

        Supplier<CompletableFuture<?>> futureSupplier = () -> helper.deleteSegment("", "", 0L, "", System.nanoTime());
        validateProcessingFailureCFE(factory, futureSupplier);

        testConnectionFailure(factory, futureSupplier);
    }

    @Test
    public void sealSegment() {
        MockConnectionFactory factory = new MockConnectionFactory();
                SegmentHelper helper = new SegmentHelper(factory, new MockHostControllerStore());
        CompletableFuture<Boolean> retVal = helper.sealSegment("", "", 0L,
                "", System.nanoTime());
        factory.rp.authTokenCheckFailed(new WireCommands.AuthTokenCheckFailed(0, "SomeException"));
        AssertExtensions.assertThrows("",
                () -> retVal.join(),
                ex -> ex instanceof WireCommandFailedException
                        && ex.getCause() instanceof AuthenticationException
        );

        Supplier<CompletableFuture<?>> futureSupplier = () -> helper.sealSegment("", "", 0L,
                "", System.nanoTime());
        validateProcessingFailureCFE(factory, futureSupplier);

        testConnectionFailure(factory, futureSupplier);
    }

    @Test
    public void createTransaction() {
        MockConnectionFactory factory = new MockConnectionFactory();
                SegmentHelper helper = new SegmentHelper(factory, new MockHostControllerStore());
        CompletableFuture<UUID> retVal = helper.createTransaction("", "", 0L, new UUID(0, 0L),
                "");
        factory.rp.authTokenCheckFailed(new WireCommands.AuthTokenCheckFailed(0, "SomeException"));
        AssertExtensions.assertThrows("",
                () -> retVal.join(),
                ex -> ex instanceof WireCommandFailedException
                        && ex.getCause() instanceof AuthenticationException
        );
        Supplier<CompletableFuture<?>> futureSupplier = () -> helper.createTransaction("", "", 0L, new UUID(0, 0L),
                "");
        validateProcessingFailureCFE(factory, futureSupplier);

        testConnectionFailure(factory, futureSupplier);
    }

    @Test
    public void commitTransaction() {
        MockConnectionFactory factory = new MockConnectionFactory();
                SegmentHelper helper = new SegmentHelper(factory, new MockHostControllerStore());
        CompletableFuture<Controller.TxnStatus> retVal = helper.commitTransaction("", "", 0L, 0L, new UUID(0, 0L),
                "");
        factory.rp.authTokenCheckFailed(new WireCommands.AuthTokenCheckFailed(0, "SomeException"));
        AssertExtensions.assertThrows("",
                () -> retVal.join(),
                ex -> ex instanceof WireCommandFailedException
                        && ex.getCause() instanceof AuthenticationException
        );

        Supplier<CompletableFuture<?>> futureSupplier = () -> helper.commitTransaction("", "", 0L, 0L, new UUID(0, 0L),
                "");
        validateProcessingFailureCFE(factory, futureSupplier);

        testConnectionFailure(factory, futureSupplier);
    }

    @Test
    public void abortTransaction() {
        MockConnectionFactory factory = new MockConnectionFactory();
                SegmentHelper helper = new SegmentHelper(factory, new MockHostControllerStore());
        CompletableFuture<Controller.TxnStatus> retVal = helper.abortTransaction("", "", 0L, new UUID(0, 0L),
                "");
        factory.rp.authTokenCheckFailed(new WireCommands.AuthTokenCheckFailed(0, "SomeException"));
        AssertExtensions.assertThrows("",
                () -> retVal.join(),
                ex -> ex instanceof WireCommandFailedException
                        && ex.getCause() instanceof AuthenticationException
        );

        Supplier<CompletableFuture<?>> futureSupplier = () -> helper.abortTransaction("", "", 0L, new UUID(0, 0L),
                "");
        validateProcessingFailureCFE(factory, futureSupplier);

        testConnectionFailure(factory, futureSupplier);
    }

    @Test
    public void updatePolicy() {
        MockConnectionFactory factory = new MockConnectionFactory();
                SegmentHelper helper = new SegmentHelper(factory, new MockHostControllerStore());
        CompletableFuture<Void> retVal = helper.updatePolicy("", "", ScalingPolicy.fixed(1), 0L,
                "", System.nanoTime());
        factory.rp.authTokenCheckFailed(new WireCommands.AuthTokenCheckFailed(0, "SomeException"));
        AssertExtensions.assertThrows("",
                () -> retVal.join(),
                ex -> ex instanceof WireCommandFailedException
                        && ex.getCause() instanceof AuthenticationException
        );

        Supplier<CompletableFuture<?>> futureSupplier = () -> helper.updatePolicy("", "", ScalingPolicy.fixed(1), 0L,
                "", System.nanoTime());
        validateProcessingFailureCFE(factory, futureSupplier);

        testConnectionFailure(factory, futureSupplier);
    }

    @Test
    public void getSegmentInfo() {
        MockConnectionFactory factory = new MockConnectionFactory();
                SegmentHelper helper = new SegmentHelper(factory, new MockHostControllerStore());
        CompletableFuture<WireCommands.StreamSegmentInfo> retVal = helper.getSegmentInfo("", "", 0L,
                "");
        factory.rp.authTokenCheckFailed(new WireCommands.AuthTokenCheckFailed(0, "SomeException"));
        AssertExtensions.assertThrows("",
                () -> retVal.join(),
                ex -> ex instanceof WireCommandFailedException
                        && ex.getCause() instanceof AuthenticationException
        );

        Supplier<CompletableFuture<?>> futureSupplier = () -> helper.getSegmentInfo("", "", 0L,
                "");
        validateProcessingFailureCFE(factory, futureSupplier);

        testConnectionFailure(factory, futureSupplier);
    }

    @Test
    public void testCreateTableSegment() {
        MockConnectionFactory factory = new MockConnectionFactory();
                SegmentHelper helper = new SegmentHelper(factory, new MockHostControllerStore());

        // On receiving SegmentAlreadyExists true should be returned.
        CompletableFuture<Boolean> result = helper.createTableSegment("", "", "", Long.MIN_VALUE);
        factory.rp.segmentAlreadyExists(new WireCommands.SegmentAlreadyExists(0, getQualifiedStreamSegmentName("", "", 0L), ""));
        assertTrue(result.join());

        // On Receiving SegmentCreated true should be returned.
        result = helper.createTableSegment("", "", "", Long.MIN_VALUE);
        factory.rp.segmentCreated(new WireCommands.SegmentCreated(0, getQualifiedStreamSegmentName("", "", 0L)));
        assertTrue(result.join());

        // Validate failure conditions.
        Supplier<CompletableFuture<?>> futureSupplier = () -> helper.createTableSegment("", "", "", Long.MIN_VALUE);
        validateAuthTokenCheckFailed(factory, futureSupplier);
        validateWrongHost(factory, futureSupplier);
        validateConnectionDropped(factory, futureSupplier);
        validateProcessingFailure(factory, futureSupplier);
        validateProcessingFailureCFE(factory, futureSupplier);
        testConnectionFailure(factory, futureSupplier);
    }

    @Test
    public void testDeleteTableSegment() {
        MockConnectionFactory factory = new MockConnectionFactory();
                SegmentHelper helper = new SegmentHelper(factory, new MockHostControllerStore());
        // On receiving NoSuchSegment true should be returned.
        CompletableFuture<Boolean> result = helper.deleteTableSegment("", "", true, "", System.nanoTime());
        factory.rp.noSuchSegment(new WireCommands.NoSuchSegment(0, getQualifiedStreamSegmentName("", "", 0L), "", -1L));
        assertTrue(result.join());

        // On receiving SegmentDeleted true should be returned.
        result = helper.deleteTableSegment("", "", true, "", System.nanoTime());
        factory.rp.segmentDeleted(new WireCommands.SegmentDeleted(0, getQualifiedStreamSegmentName("", "", 0L)));
        assertTrue(result.join());

        // On receiving TableSegmentNotEmpty WireCommandFailedException is thrown.
        result = helper.deleteTableSegment("", "", true, "", System.nanoTime());
        factory.rp.tableSegmentNotEmpty(new WireCommands.TableSegmentNotEmpty(0, getQualifiedStreamSegmentName("", "", 0L), ""));
        AssertExtensions.assertThrows("", result::join,
                                      ex -> ex instanceof WireCommandFailedException &&
                                              (((WireCommandFailedException) ex).getReason() == WireCommandFailedException.Reason.TableSegmentNotEmpty));

        Supplier<CompletableFuture<?>> futureSupplier = () -> helper.deleteTableSegment("", "", true, "", System.nanoTime());
        validateAuthTokenCheckFailed(factory, futureSupplier);
        validateWrongHost(factory, futureSupplier);
        validateConnectionDropped(factory, futureSupplier);
        validateProcessingFailure(factory, futureSupplier);
        validateProcessingFailureCFE(factory, futureSupplier);

        testConnectionFailure(factory, futureSupplier);
    }

    @Test
    public void testUpdateTableEntries() {
        MockConnectionFactory factory = new MockConnectionFactory();
                SegmentHelper helper = new SegmentHelper(factory, new MockHostControllerStore());
        List<TableEntry<byte[], byte[]>> entries = Arrays.asList(new TableEntryImpl<>(new TableKeyImpl<>("k".getBytes(), KeyVersion.NOT_EXISTS), "v".getBytes()),
                                                                 new TableEntryImpl<>(new TableKeyImpl<>("k1".getBytes(), null), "v".getBytes()),
                                                                 new TableEntryImpl<>(new TableKeyImpl<>("k2".getBytes(), new KeyVersionImpl(10L)),
                                                                                      "v".getBytes()));

        List<KeyVersion> expectedVersions = Arrays.asList(new KeyVersionImpl(0L),
                                                          new KeyVersionImpl(1L),
                                                          new KeyVersionImpl(11L));

        // On receiving TableEntriesUpdated.
        CompletableFuture<List<KeyVersion>> result = helper.updateTableEntries("", "", entries, "", System.nanoTime());
        factory.rp.tableEntriesUpdated(new WireCommands.TableEntriesUpdated(0, Arrays.asList(0L, 1L, 11L)));
        assertEquals(expectedVersions, result.join());

        // On receiving TableKeyDoesNotExist.
        result = helper.updateTableEntries("", "", entries, "", System.nanoTime());
        factory.rp.tableKeyDoesNotExist(new WireCommands.TableKeyDoesNotExist(0, getQualifiedStreamSegmentName("", "", 0L), ""));
        AssertExtensions.assertThrows("", result::join,
                                      ex -> ex instanceof WireCommandFailedException &&
                                              (((WireCommandFailedException) ex).getReason() == WireCommandFailedException.Reason.TableKeyDoesNotExist));

        // On receiving TableKeyBadVersion.
        result = helper.updateTableEntries("", "", entries, "", System.nanoTime());
        factory.rp.tableKeyBadVersion(new WireCommands.TableKeyBadVersion(0, getQualifiedStreamSegmentName("", "", 0L), ""));
        AssertExtensions.assertThrows("", result::join,
                                      ex -> ex instanceof WireCommandFailedException &&
                                              (((WireCommandFailedException) ex).getReason() == WireCommandFailedException.Reason.TableKeyBadVersion));

        Supplier<CompletableFuture<?>> futureSupplier = () -> helper.updateTableEntries("", "", entries, "", System.nanoTime());
        validateAuthTokenCheckFailed(factory, futureSupplier);
        validateWrongHost(factory, futureSupplier);
        validateConnectionDropped(factory, futureSupplier);
        validateProcessingFailure(factory, futureSupplier);
        validateProcessingFailureCFE(factory, futureSupplier);
        validateNoSuchSegment(factory, futureSupplier);

        testConnectionFailure(factory, futureSupplier);
    }

    @Test
    public void testRemoveTableKeys() {
        MockConnectionFactory factory = new MockConnectionFactory();
                SegmentHelper helper = new SegmentHelper(factory, new MockHostControllerStore());
        List<TableKey<byte[]>> keys = Arrays.asList(new TableKeyImpl<>("k".getBytes(), KeyVersion.NOT_EXISTS),
                                                    new TableKeyImpl<>("k1".getBytes(), KeyVersion.NOT_EXISTS));

        // On receiving TableKeysRemoved.
        CompletableFuture<Void> result = helper.removeTableKeys("", "", keys, "",
                                                                            System.nanoTime());
        factory.rp.tableKeysRemoved(new WireCommands.TableKeysRemoved(0, getQualifiedStreamSegmentName("", "", 0L) ));
        assertTrue(Futures.await(result));

        // On receiving TableKeyDoesNotExist.
        result = helper.removeTableKeys("", "", keys, "", System.nanoTime());
        factory.rp.tableKeyDoesNotExist(new WireCommands.TableKeyDoesNotExist(0, getQualifiedStreamSegmentName("", "", 0L), ""));
        assertTrue(Futures.await(result));

        // On receiving TableKeyBadVersion.
        result = helper.removeTableKeys("", "", keys, "", System.nanoTime());
        factory.rp.tableKeyBadVersion(new WireCommands.TableKeyBadVersion(0, getQualifiedStreamSegmentName("", "", 0L), ""));
        AssertExtensions.assertThrows("", result::join,
                                      ex -> ex instanceof WireCommandFailedException &&
                                              (((WireCommandFailedException) ex).getReason() == WireCommandFailedException.Reason.TableKeyBadVersion));

        Supplier<CompletableFuture<?>> futureSupplier = () -> helper.removeTableKeys("", "", keys, "", System.nanoTime());
        validateAuthTokenCheckFailed(factory, futureSupplier);
        validateWrongHost(factory, futureSupplier);
        validateConnectionDropped(factory, futureSupplier);
        validateProcessingFailure(factory, futureSupplier);
        validateProcessingFailureCFE(factory, futureSupplier);
        validateNoSuchSegment(factory, futureSupplier);

        testConnectionFailure(factory, futureSupplier);
    }

    @Test
    public void testReadTable() {
        MockConnectionFactory factory = new MockConnectionFactory();
                SegmentHelper helper = new SegmentHelper(factory, new MockHostControllerStore());
        List<TableKey<byte[]>> keys = Arrays.asList(new TableKeyImpl<>(key0, KeyVersion.NOT_EXISTS),
                                                    new TableKeyImpl<>(key1, KeyVersion.NOT_EXISTS));

        List<TableEntry<byte[], byte[]>> entries = Arrays.asList(new TableEntryImpl<>(new TableKeyImpl<>(key0, new KeyVersionImpl(10L)), value),
                                                                 new TableEntryImpl<>(new TableKeyImpl<>(key1, new KeyVersionImpl(10L)), value));

        // On receiving TableKeysRemoved.
        CompletableFuture<List<TableEntry<byte[], byte[]>>> result = helper.readTable("", "", keys, "", System.nanoTime());
        factory.rp.tableRead(new WireCommands.TableRead(0, getQualifiedStreamSegmentName("", "", 0L), getTableEntries(entries)));
        List<TableEntry<byte[], byte[]>> readResult = result.join();
        assertArrayEquals(key0, readResult.get(0).getKey().getKey());
        assertEquals(10L, readResult.get(0).getKey().getVersion().getSegmentVersion());
        assertArrayEquals(value, readResult.get(0).getValue());
        assertArrayEquals(key1, readResult.get(1).getKey().getKey());
        assertEquals(10L, readResult.get(1).getKey().getVersion().getSegmentVersion());
        assertArrayEquals(value, readResult.get(1).getValue());

        // On receiving TableKeyDoesNotExist.
        result = helper.readTable("", "", keys, "", System.nanoTime());
        factory.rp.tableKeyDoesNotExist(new WireCommands.TableKeyDoesNotExist(0, getQualifiedStreamSegmentName("", "", 0L), ""));
        AssertExtensions.assertThrows("", result::join,
                                      ex -> ex instanceof WireCommandFailedException &&
                                              (((WireCommandFailedException) ex).getReason() == WireCommandFailedException.Reason.TableKeyDoesNotExist));

        Supplier<CompletableFuture<?>> futureSupplier = () -> helper.readTable("", "", keys, "", System.nanoTime());
        validateAuthTokenCheckFailed(factory, futureSupplier);
        validateWrongHost(factory, futureSupplier);
        validateConnectionDropped(factory, futureSupplier);
        validateProcessingFailure(factory, futureSupplier);
        validateProcessingFailureCFE(factory, futureSupplier);
        validateNoSuchSegment(factory, futureSupplier);
        testConnectionFailure(factory, futureSupplier);
    }

    @Test
    public void testReadTableKeys() {
        MockConnectionFactory factory = new MockConnectionFactory();
                SegmentHelper helper = new SegmentHelper(factory, new MockHostControllerStore());

        final List<TableKey<byte[]>> keys1 = Arrays.asList(new TableKeyImpl<>(key0, new KeyVersionImpl(2L)),
                                                           new TableKeyImpl<>(key1, new KeyVersionImpl(10L)));

        final List<TableKey<byte[]>> keys2 = Arrays.asList(new TableKeyImpl<>(key2, new KeyVersionImpl(2L)),
                                                           new TableKeyImpl<>(key3, new KeyVersionImpl(10L)));

        CompletableFuture<TableSegment.IteratorItem<TableKey<byte[]>>> result = helper.readTableKeys("", "", 3,
                                                                                                     IteratorState.EMPTY,
                                                                                                     "", System.nanoTime());

        assertFalse(result.isDone());
        factory.rp.tableKeysRead(getTableKeysRead(keys1, token1));
        assertTrue(Futures.await(result));
        // Validate the results.
        List<TableKey<byte[]>> iterationResult = result.join().getItems();
        assertArrayEquals(key0, iterationResult.get(0).getKey());
        assertEquals(2L, iterationResult.get(0).getVersion().getSegmentVersion());
        assertArrayEquals(key1, iterationResult.get(1).getKey());
        assertEquals(10L, iterationResult.get(1).getVersion().getSegmentVersion());
        assertArrayEquals(token1.array(), result.join().getState().toBytes().array());

        // fetch the next value
        result = helper.readTableKeys("", "", 3, IteratorState.fromBytes(token1), "",
                                      System.nanoTime());
        assertFalse(result.isDone());
        factory.rp.tableKeysRead(getTableKeysRead(keys2, token2));
        assertTrue(Futures.await(result));
        // Validate the results.
        iterationResult = result.join().getItems();
        assertArrayEquals(key2, iterationResult.get(0).getKey());
        assertEquals(2L, iterationResult.get(0).getVersion().getSegmentVersion());
        assertArrayEquals(key3, iterationResult.get(1).getKey());
        assertEquals(10L, iterationResult.get(1).getVersion().getSegmentVersion());
        assertArrayEquals(token2.array(), result.join().getState().toBytes().array());

        Supplier<CompletableFuture<?>> futureSupplier = () -> helper.readTableKeys("", "", 1,
                                                                                   new IteratorStateImpl(wrappedBuffer(new byte[0])),
                                                                                   "", System.nanoTime());
        validateAuthTokenCheckFailed(factory, futureSupplier);
        validateWrongHost(factory, futureSupplier);
        validateConnectionDropped(factory, futureSupplier);
        validateProcessingFailure(factory, futureSupplier);
        validateProcessingFailureCFE(factory, futureSupplier);
        validateNoSuchSegment(factory, futureSupplier);

        testConnectionFailure(factory, futureSupplier);
    }

    @Test
    public void testReadTableEntries() {
        MockConnectionFactory factory = new MockConnectionFactory();
                SegmentHelper helper = new SegmentHelper(factory, new MockHostControllerStore());
        List<TableEntry<byte[], byte[]>> entries1 = Arrays.asList(new TableEntryImpl<>(new TableKeyImpl<>(key0,
                                                                                                          new KeyVersionImpl(10L)), value),
                                                                  new TableEntryImpl<>(new TableKeyImpl<>(key1, new KeyVersionImpl(10L)),
                                                                                       value));

        List<TableEntry<byte[], byte[]>> entries2 = Arrays.asList(new TableEntryImpl<>(new TableKeyImpl<>(key2,
                                                                                                          new KeyVersionImpl(10L)), value),
                                                                  new TableEntryImpl<>(new TableKeyImpl<>(key3,
                                                                                                          new KeyVersionImpl(10L)), value));

        CompletableFuture<TableSegment.IteratorItem<TableEntry<byte[], byte[]>>> result = helper.readTableEntries("", "", 3,
                                                                                                                  null,
                                                                                                                  "", System.nanoTime());
        assertFalse(result.isDone());
        factory.rp.tableEntriesRead(getTableEntriesRead(entries1, token1));
        assertTrue(Futures.await(result));
        List<TableEntry<byte[], byte[]>> iterationResult = result.join().getItems();
        assertArrayEquals(key0, iterationResult.get(0).getKey().getKey());
        assertEquals(10L, iterationResult.get(0).getKey().getVersion().getSegmentVersion());
        assertArrayEquals(value, iterationResult.get(0).getValue());
        assertArrayEquals(key1, iterationResult.get(1).getKey().getKey());
        assertEquals(10L, iterationResult.get(1).getKey().getVersion().getSegmentVersion());
        assertArrayEquals(token1.array(), result.join().getState().toBytes().array());

        result = helper.readTableEntries("", "", 3, IteratorState.fromBytes(token1), "",
                                         System.nanoTime());
        assertFalse(result.isDone());
        factory.rp.tableEntriesRead(getTableEntriesRead(entries2, token2));
        assertTrue(Futures.await(result));
        iterationResult = result.join().getItems();
        assertArrayEquals(key2, iterationResult.get(0).getKey().getKey());
        assertEquals(10L, iterationResult.get(0).getKey().getVersion().getSegmentVersion());
        assertArrayEquals(value, iterationResult.get(0).getValue());
        assertArrayEquals(key3, iterationResult.get(1).getKey().getKey());
        assertEquals(10L, iterationResult.get(1).getKey().getVersion().getSegmentVersion());
        assertArrayEquals(token2.array(), result.join().getState().toBytes().array());

        Supplier<CompletableFuture<?>> futureSupplier = () -> helper.readTableEntries("", "", 1,
                                                                                      new IteratorStateImpl(wrappedBuffer(new byte[0])),
                                                                                      "", System.nanoTime());
        validateAuthTokenCheckFailed(factory, futureSupplier);
        validateWrongHost(factory, futureSupplier);
        validateConnectionDropped(factory, futureSupplier);
        validateProcessingFailure(factory, futureSupplier);
        validateProcessingFailureCFE(factory, futureSupplier);
        validateNoSuchSegment(factory, futureSupplier);

        testConnectionFailure(factory, futureSupplier);
    }

    private WireCommands.TableEntries getTableEntries(List<TableEntry<byte[], byte[]>> entries) {
        return new WireCommands.TableEntries(entries.stream().map(e -> {
            val k = new WireCommands.TableKey(wrappedBuffer(e.getKey().getKey()), e.getKey().getVersion().getSegmentVersion());
            val v = new WireCommands.TableValue(wrappedBuffer(e.getValue()));
            return new AbstractMap.SimpleImmutableEntry<>(k, v);
        }).collect(Collectors.toList()));
    }

    private WireCommands.TableKeysRead getTableKeysRead(List<TableKey<byte[]>> keys, ByteBuf continuationToken) {
        return new WireCommands.TableKeysRead(0L, getQualifiedStreamSegmentName("", "", 0L),
                                              keys.stream().map(e -> new WireCommands.TableKey(wrappedBuffer(e.getKey()), e.getVersion().getSegmentVersion()))
                                                  .collect(Collectors.toList()),
                                              continuationToken);
    }

    private WireCommands.TableEntriesRead getTableEntriesRead(List<TableEntry<byte[], byte[]>> entries, ByteBuf continuationToken) {
        return new WireCommands.TableEntriesRead(0L, getQualifiedStreamSegmentName("", "", 0L),
                                                 getTableEntries(entries), continuationToken);
    }

    private void validateAuthTokenCheckFailed(MockConnectionFactory factory, Supplier<CompletableFuture<?>> futureSupplier) {
        CompletableFuture<?> future = futureSupplier.get();
        factory.rp.authTokenCheckFailed(new WireCommands.AuthTokenCheckFailed(0, "SomeException"));
        AssertExtensions.assertThrows("", future::join,
                                      t -> {
                                          Throwable ex = unwrap(t);
                                          return ex instanceof WireCommandFailedException && ex.getCause() instanceof AuthenticationException;
                                      });
    }

    private void validateNoSuchSegment(MockConnectionFactory factory, Supplier<CompletableFuture<?>> futureSupplier) {
        CompletableFuture<?> future = futureSupplier.get();
        factory.rp.noSuchSegment(new WireCommands.NoSuchSegment(0, "segment", "SomeException", -1L));
        AssertExtensions.assertThrows("", future::join,
                                      t -> {
                                          Throwable ex = unwrap(t);
                                          return ex instanceof WireCommandFailedException &&
                                                  (((WireCommandFailedException) ex).getReason() == WireCommandFailedException.Reason.SegmentDoesNotExist);
                                      });
    }

    private void validateWrongHost(MockConnectionFactory factory, Supplier<CompletableFuture<?>> futureSupplier) {
        CompletableFuture<?> future = futureSupplier.get();
        factory.rp.wrongHost(new WireCommands.WrongHost(0, "segment", "correctHost", "SomeException"));
        AssertExtensions.assertThrows("", future::join,
                                      t -> {
                                          Throwable ex = unwrap(t);
                                          return ex instanceof WireCommandFailedException &&
                                                  (((WireCommandFailedException) ex).getReason() == WireCommandFailedException.Reason.UnknownHost);
                                      });
    }

    private void validateConnectionDropped(MockConnectionFactory factory, Supplier<CompletableFuture<?>> futureSupplier) {
        CompletableFuture<?> future = futureSupplier.get();
        factory.rp.connectionDropped();
        AssertExtensions.assertThrows("", future::join,
                                      t -> {
                                          Throwable ex = unwrap(t);
                                          return ex instanceof WireCommandFailedException &&
                                                  (((WireCommandFailedException) ex).getReason() == WireCommandFailedException.Reason.ConnectionDropped);
                                      });
    }

    private void validateProcessingFailure(MockConnectionFactory factory, Supplier<CompletableFuture<?>> futureSupplier) {
        CompletableFuture<?> future = futureSupplier.get();
        factory.rp.processingFailure(new RuntimeException());
        AssertExtensions.assertThrows("", future::join, ex -> unwrap(ex) instanceof RuntimeException);
    }
    
    private void validateProcessingFailureCFE(MockConnectionFactory factory, Supplier<CompletableFuture<?>> futureSupplier) {
        CompletableFuture<?> future = futureSupplier.get();
        factory.rp.processingFailure(new ConnectionFailedException());
        AssertExtensions.assertThrows("", future::join,
                t -> {
                    Throwable ex = unwrap(t);
                    return ex instanceof WireCommandFailedException &&
                            (((WireCommandFailedException) ex).getReason() == WireCommandFailedException.Reason.ConnectionFailed);
                });
    }

    private void testConnectionFailure(MockConnectionFactory factory, Supplier<CompletableFuture<?>> future) {
        factory.failConnection.set(true);
        AssertExtensions.assertFutureThrows("",
                future.get(),
                ex -> ex instanceof WireCommandFailedException
                        && ex.getCause() instanceof ConnectionFailedException
        );
    }

    private static class MockHostControllerStore implements HostControllerStore {

        @Override
        public Map<Host, Set<Integer>> getHostContainersMap() {
            return null;
        }

        @Override
        public void updateHostContainersMap(Map<Host, Set<Integer>> newMapping) {

        }

        @Override
        public int getContainerCount() {
            return 0;
        }

        @Override
        public Host getHostForSegment(String scope, String stream, long segmentId) {
            return new Host("localhost", 1000, "");
        }
    }

    private class MockConnectionFactory implements ConnectionFactory {
        private AtomicBoolean failConnection = new AtomicBoolean(false);
        @Getter
        private ReplyProcessor rp;
        private ClientConnection connection;
        
        @Override
        public CompletableFuture<ClientConnection> establishConnection(PravegaNodeUri endpoint, ReplyProcessor rp) {
<<<<<<< HEAD
            this.rp = rp;
            connection = new MockConnection(rp);
            return CompletableFuture.completedFuture(connection);
=======
            if (failConnection.get()) {
                return Futures.failedFuture(new RuntimeException());   
            } else {
                this.rp = rp;
                ClientConnection connection = new MockConnection(rp, failConnection);
                return CompletableFuture.completedFuture(connection);
            }
>>>>>>> b6c571c2
        }

        @Override
        public ScheduledExecutorService getInternalExecutor() {
            return null;
        }

        @Override
        public void close() {
            if (connection != null) {
                connection.close();
            }
        }
    }

    private class MockConnection implements ClientConnection {
        private final AtomicBoolean toFail;
        @Getter
        private final ReplyProcessor rp;

        public MockConnection(ReplyProcessor rp, AtomicBoolean toFail) {
            this.rp = rp;
            this.toFail = toFail;
        }

        @Override
        public void send(WireCommand cmd) throws ConnectionFailedException {

        }

        @Override
        public void send(Append append) throws ConnectionFailedException {

        }

        @Override
        public void sendAsync(WireCommand cmd, CompletedCallback callback) {
            if (toFail.get()) {
                callback.complete(new ConnectionFailedException());
            }
        }

        @Override
        public void sendAsync(List<Append> appends, CompletedCallback callback) {

        }

        @Override
        public void close() {

        }
    }
}<|MERGE_RESOLUTION|>--- conflicted
+++ resolved
@@ -652,11 +652,6 @@
         
         @Override
         public CompletableFuture<ClientConnection> establishConnection(PravegaNodeUri endpoint, ReplyProcessor rp) {
-<<<<<<< HEAD
-            this.rp = rp;
-            connection = new MockConnection(rp);
-            return CompletableFuture.completedFuture(connection);
-=======
             if (failConnection.get()) {
                 return Futures.failedFuture(new RuntimeException());   
             } else {
@@ -664,7 +659,6 @@
                 ClientConnection connection = new MockConnection(rp, failConnection);
                 return CompletableFuture.completedFuture(connection);
             }
->>>>>>> b6c571c2
         }
 
         @Override
