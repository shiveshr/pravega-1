/**
 * Copyright (c) 2017 Dell Inc., or its subsidiaries. All Rights Reserved.
 *
 * Licensed under the Apache License, Version 2.0 (the "License");
 * you may not use this file except in compliance with the License.
 * You may obtain a copy of the License at
 *
 *     http://www.apache.org/licenses/LICENSE-2.0
 */
package io.pravega.controller.server;

import io.netty.buffer.ByteBuf;
import io.pravega.auth.AuthenticationException;
import io.pravega.client.netty.impl.ClientConnection;
import io.pravega.client.netty.impl.ConnectionFactory;
import io.pravega.client.stream.ScalingPolicy;
import io.pravega.client.tables.impl.IteratorState;
import io.pravega.client.tables.impl.IteratorStateImpl;
import io.pravega.client.tables.impl.KeyVersion;
import io.pravega.client.tables.impl.KeyVersionImpl;
import io.pravega.client.tables.impl.TableEntry;
import io.pravega.client.tables.impl.TableEntryImpl;
import io.pravega.client.tables.impl.TableKey;
import io.pravega.client.tables.impl.TableKeyImpl;
import io.pravega.client.tables.impl.TableSegment;
import io.pravega.common.Exceptions;
import io.pravega.common.cluster.Host;
import io.pravega.common.concurrent.Futures;
import io.pravega.controller.server.rpc.auth.AuthHelper;
import io.pravega.controller.store.host.HostControllerStore;
import io.pravega.controller.stream.api.grpc.v1.Controller;
import io.pravega.shared.protocol.netty.Append;
import io.pravega.shared.protocol.netty.ConnectionFailedException;
import io.pravega.shared.protocol.netty.PravegaNodeUri;
import io.pravega.shared.protocol.netty.ReplyProcessor;
import io.pravega.shared.protocol.netty.WireCommand;
import io.pravega.shared.protocol.netty.WireCommands;
import io.pravega.test.common.AssertExtensions;
import java.util.AbstractMap;
import java.util.Arrays;
import java.util.List;
import java.util.Map;
import java.util.Set;
import java.util.UUID;
import java.util.concurrent.CompletableFuture;
import java.util.concurrent.ScheduledExecutorService;
import java.util.function.Supplier;
import java.util.stream.Collectors;
import lombok.Getter;
import lombok.val;
import org.junit.Test;

import static io.netty.buffer.Unpooled.wrappedBuffer;
import static io.pravega.common.Exceptions.unwrap;
import static io.pravega.shared.segment.StreamSegmentNameUtils.getQualifiedStreamSegmentName;
import static org.junit.Assert.assertArrayEquals;
import static org.junit.Assert.assertEquals;
import static org.junit.Assert.assertFalse;
import static org.junit.Assert.assertTrue;

public class SegmentHelperTest {

    private final byte[] key0 = "k".getBytes();
    private final byte[] key1 = "k1".getBytes();
    private final byte[] key2 = "k2".getBytes();
    private final byte[] key3 = "k3".getBytes();
    private final byte[] value = "v".getBytes();
    private final ByteBuf token1 = wrappedBuffer(new byte[]{0x01});
    private final ByteBuf token2 = wrappedBuffer(new byte[]{0x02});

<<<<<<< HEAD
    @Before
    public void setUp() throws Exception {
    }

    @After
    public void tearDown() throws Exception {
    }

    @Test
    public void getSegmentUri() {
        MockConnectionFactory factory = new MockConnectionFactory();
        SegmentHelper helper = new SegmentHelper(new MockHostControllerStore(), factory, AuthHelper.getDisabledAuthHelper());
=======
    @Test
    public void getSegmentUri() {
        MockConnectionFactory factory = new MockConnectionFactory();
                SegmentHelper helper = new SegmentHelper(factory, new MockHostControllerStore());
>>>>>>> ce6ad016

        helper.getSegmentUri("", "", 0);
    }

    @Test
    public void createSegment() {
        MockConnectionFactory factory = new MockConnectionFactory();
<<<<<<< HEAD
        SegmentHelper helper = new SegmentHelper(new MockHostControllerStore(), factory, AuthHelper.getDisabledAuthHelper());
=======
                SegmentHelper helper = new SegmentHelper(factory, new MockHostControllerStore());
>>>>>>> ce6ad016
        CompletableFuture<Boolean> retVal = helper.createSegment("", "",
                0, ScalingPolicy.fixed(2), "", Long.MIN_VALUE);
        factory.rp.authTokenCheckFailed(new WireCommands.AuthTokenCheckFailed(0, "SomeException"));
        AssertExtensions.assertThrows("",
                () -> retVal.join(),
                ex -> ex instanceof WireCommandFailedException
                 && ex.getCause() instanceof AuthenticationException
                );
    }

    @Test
    public void truncateSegment() {
        MockConnectionFactory factory = new MockConnectionFactory();
<<<<<<< HEAD
        SegmentHelper helper = new SegmentHelper(new MockHostControllerStore(), factory, AuthHelper.getDisabledAuthHelper());
=======
                SegmentHelper helper = new SegmentHelper(factory, new MockHostControllerStore());
>>>>>>> ce6ad016
        CompletableFuture<Boolean> retVal = helper.truncateSegment("", "", 0L, 0L,
                "", System.nanoTime());
        factory.rp.authTokenCheckFailed(new WireCommands.AuthTokenCheckFailed(0, "SomeException"));
        AssertExtensions.assertThrows("",
                () -> retVal.join(),
                ex -> ex instanceof WireCommandFailedException
                        && ex.getCause() instanceof AuthenticationException
        );
    }


    @Test
    public void deleteSegment() {
        MockConnectionFactory factory = new MockConnectionFactory();
<<<<<<< HEAD
        SegmentHelper helper = new SegmentHelper(new MockHostControllerStore(), factory, AuthHelper.getDisabledAuthHelper());
=======
        SegmentHelper helper = new SegmentHelper(factory, new MockHostControllerStore());
>>>>>>> ce6ad016
        CompletableFuture<Boolean> retVal = helper.deleteSegment("", "", 0L, "", System.nanoTime());
        factory.rp.authTokenCheckFailed(new WireCommands.AuthTokenCheckFailed(0, "SomeException"));
        AssertExtensions.assertThrows("",
                () -> retVal.join(),
                ex -> ex instanceof WireCommandFailedException
                        && ex.getCause() instanceof AuthenticationException
        );
    }

    @Test
    public void sealSegment() {
        MockConnectionFactory factory = new MockConnectionFactory();
<<<<<<< HEAD
        SegmentHelper helper = new SegmentHelper(new MockHostControllerStore(), factory, AuthHelper.getDisabledAuthHelper());
        CompletableFuture<Boolean> retVal = helper.sealSegment("", "", 0L, "",
                System.nanoTime());
=======
                SegmentHelper helper = new SegmentHelper(factory, new MockHostControllerStore());
        CompletableFuture<Boolean> retVal = helper.sealSegment("", "", 0L,
                "", System.nanoTime());
>>>>>>> ce6ad016
        factory.rp.authTokenCheckFailed(new WireCommands.AuthTokenCheckFailed(0, "SomeException"));
        AssertExtensions.assertThrows("",
                () -> retVal.join(),
                ex -> ex instanceof WireCommandFailedException
                        && ex.getCause() instanceof AuthenticationException
        );
    }

    @Test
    public void createTransaction() {
        MockConnectionFactory factory = new MockConnectionFactory();
<<<<<<< HEAD
        SegmentHelper helper = new SegmentHelper(new MockHostControllerStore(), factory, AuthHelper.getDisabledAuthHelper());
        CompletableFuture<UUID> retVal = helper.createTransaction("", "", 0L, new UUID(0, 0L), "");
=======
                SegmentHelper helper = new SegmentHelper(factory, new MockHostControllerStore());
        CompletableFuture<UUID> retVal = helper.createTransaction("", "", 0L, new UUID(0, 0L),
                "");
>>>>>>> ce6ad016
        factory.rp.authTokenCheckFailed(new WireCommands.AuthTokenCheckFailed(0, "SomeException"));
        AssertExtensions.assertThrows("",
                () -> retVal.join(),
                ex -> ex instanceof WireCommandFailedException
                        && ex.getCause() instanceof AuthenticationException
        );
    }

    @Test
    public void commitTransaction() {
        MockConnectionFactory factory = new MockConnectionFactory();
<<<<<<< HEAD
        SegmentHelper helper = new SegmentHelper(new MockHostControllerStore(), factory, AuthHelper.getDisabledAuthHelper());
        
        CompletableFuture<Controller.TxnStatus> retVal = helper.commitTransaction("", "", 0L, 
                0L, new UUID(0, 0L), "");
=======
                SegmentHelper helper = new SegmentHelper(factory, new MockHostControllerStore());
        CompletableFuture<Controller.TxnStatus> retVal = helper.commitTransaction("", "", 0L, 0L, new UUID(0, 0L),
                "");
>>>>>>> ce6ad016
        factory.rp.authTokenCheckFailed(new WireCommands.AuthTokenCheckFailed(0, "SomeException"));
        AssertExtensions.assertThrows("",
                () -> retVal.join(),
                ex -> ex instanceof WireCommandFailedException
                        && ex.getCause() instanceof AuthenticationException
        );
    }

    @Test
    public void abortTransaction() {
        MockConnectionFactory factory = new MockConnectionFactory();
<<<<<<< HEAD
        SegmentHelper helper = new SegmentHelper(new MockHostControllerStore(), factory, AuthHelper.getDisabledAuthHelper());
        
        CompletableFuture<Controller.TxnStatus> retVal = helper.abortTransaction("", "", 0L, 
                new UUID(0, 0L), "");
=======
                SegmentHelper helper = new SegmentHelper(factory, new MockHostControllerStore());
        CompletableFuture<Controller.TxnStatus> retVal = helper.abortTransaction("", "", 0L, new UUID(0, 0L),
                "");
>>>>>>> ce6ad016
        factory.rp.authTokenCheckFailed(new WireCommands.AuthTokenCheckFailed(0, "SomeException"));
        AssertExtensions.assertThrows("",
                () -> retVal.join(),
                ex -> ex instanceof WireCommandFailedException
                        && ex.getCause() instanceof AuthenticationException
        );
    }

    @Test
    public void updatePolicy() {
        MockConnectionFactory factory = new MockConnectionFactory();
<<<<<<< HEAD
        SegmentHelper helper = new SegmentHelper(new MockHostControllerStore(), factory, AuthHelper.getDisabledAuthHelper());
        
        CompletableFuture<Void> retVal = helper.updatePolicy("", "", ScalingPolicy.fixed(1), 0L, "", System.nanoTime());
=======
                SegmentHelper helper = new SegmentHelper(factory, new MockHostControllerStore());
        CompletableFuture<Void> retVal = helper.updatePolicy("", "", ScalingPolicy.fixed(1), 0L,
                "", System.nanoTime());
>>>>>>> ce6ad016
        factory.rp.authTokenCheckFailed(new WireCommands.AuthTokenCheckFailed(0, "SomeException"));
        AssertExtensions.assertThrows("",
                () -> retVal.join(),
                ex -> ex instanceof WireCommandFailedException
                        && ex.getCause() instanceof AuthenticationException
        );
    }

    @Test
    public void getSegmentInfo() {
        MockConnectionFactory factory = new MockConnectionFactory();
<<<<<<< HEAD
        SegmentHelper helper = new SegmentHelper(new MockHostControllerStore(), factory, AuthHelper.getDisabledAuthHelper());
        CompletableFuture<WireCommands.StreamSegmentInfo> retVal = helper.getSegmentInfo("", "", 0L, "");
=======
                SegmentHelper helper = new SegmentHelper(factory, new MockHostControllerStore());
        CompletableFuture<WireCommands.StreamSegmentInfo> retVal = helper.getSegmentInfo("", "", 0L,
                "");
>>>>>>> ce6ad016
        factory.rp.authTokenCheckFailed(new WireCommands.AuthTokenCheckFailed(0, "SomeException"));
        AssertExtensions.assertThrows("",
                () -> retVal.join(),
                ex -> ex instanceof WireCommandFailedException
                        && ex.getCause() instanceof AuthenticationException
        );
    }

    @Test
    public void testCreateTableSegment() {
        MockConnectionFactory factory = new MockConnectionFactory();
<<<<<<< HEAD
        SegmentHelper helper = new SegmentHelper(new MockHostControllerStore(), factory, AuthHelper.getDisabledAuthHelper());
        
=======
                SegmentHelper helper = new SegmentHelper(factory, new MockHostControllerStore());

>>>>>>> ce6ad016
        // On receiving SegmentAlreadyExists true should be returned.
        CompletableFuture<Boolean> result = helper.createTableSegment("", "", "", Long.MIN_VALUE);
        factory.rp.segmentAlreadyExists(new WireCommands.SegmentAlreadyExists(0, getQualifiedStreamSegmentName("", "", 0L), ""));
        assertTrue(result.join());

        // On Receiving SegmentCreated true should be returned.
        result = helper.createTableSegment("", "", "", Long.MIN_VALUE);
        factory.rp.segmentCreated(new WireCommands.SegmentCreated(0, getQualifiedStreamSegmentName("", "", 0L)));
        assertTrue(result.join());

        // Validate failure conditions.
        Supplier<CompletableFuture<?>> futureSupplier = () -> helper.createTableSegment("", "", "", Long.MIN_VALUE);
        validateAuthTokenCheckFailed(factory, futureSupplier);
        validateWrongHost(factory, futureSupplier);
        validateConnectionDropped(factory, futureSupplier);
        validateProcessingFailure(factory, futureSupplier);
        validateProcessingFailureCFE(factory, futureSupplier);
    }

    @Test
    public void testDeleteTableSegment() {
        MockConnectionFactory factory = new MockConnectionFactory();
<<<<<<< HEAD
        SegmentHelper helper = new SegmentHelper(new MockHostControllerStore(), factory, AuthHelper.getDisabledAuthHelper());

        // On receiving NoSuchSegment true should be returned.
        CompletableFuture<Boolean> result = helper.deleteTableSegment("", "", true, "", System.nanoTime());
        factory.rp.noSuchSegment(new WireCommands.NoSuchSegment(0, getQualifiedStreamSegmentName("", "", 0L), "", 0L));
        AssertExtensions.assertFutureThrows("", result, e -> Exceptions.unwrap(e) instanceof WireCommandFailedException
                && ((WireCommandFailedException) Exceptions.unwrap(e)).getReason().equals(WireCommandFailedException.Reason.SegmentDoesNotExist));
=======
                SegmentHelper helper = new SegmentHelper(factory, new MockHostControllerStore());
        // On receiving NoSuchSegment true should be returned.
        CompletableFuture<Boolean> result = helper.deleteTableSegment("", "", true, "", System.nanoTime());
        factory.rp.noSuchSegment(new WireCommands.NoSuchSegment(0, getQualifiedStreamSegmentName("", "", 0L), "", -1L));
        assertTrue(result.join());
>>>>>>> ce6ad016

        // On receiving SegmentDeleted true should be returned.
        result = helper.deleteTableSegment("", "", true, "", System.nanoTime());
        factory.rp.segmentDeleted(new WireCommands.SegmentDeleted(0, getQualifiedStreamSegmentName("", "", 0L)));
        assertTrue(result.join());

        // On receiving TableSegmentNotEmpty WireCommandFailedException is thrown.
        result = helper.deleteTableSegment("", "", true, "", System.nanoTime());
        factory.rp.tableSegmentNotEmpty(new WireCommands.TableSegmentNotEmpty(0, getQualifiedStreamSegmentName("", "", 0L), ""));
        AssertExtensions.assertThrows("", result::join,
                                      ex -> ex instanceof WireCommandFailedException &&
                                              (((WireCommandFailedException) ex).getReason() == WireCommandFailedException.Reason.TableSegmentNotEmpty));

        Supplier<CompletableFuture<?>> futureSupplier = () -> helper.deleteTableSegment("", "", true, "", System.nanoTime());
        validateAuthTokenCheckFailed(factory, futureSupplier);
        validateWrongHost(factory, futureSupplier);
        validateConnectionDropped(factory, futureSupplier);
        validateProcessingFailure(factory, futureSupplier);
<<<<<<< HEAD
=======
        validateProcessingFailureCFE(factory, futureSupplier);

>>>>>>> ce6ad016
    }

    @Test
    public void testUpdateTableEntries() {
        MockConnectionFactory factory = new MockConnectionFactory();
<<<<<<< HEAD
        SegmentHelper helper = new SegmentHelper(new MockHostControllerStore(), factory, AuthHelper.getDisabledAuthHelper());
        
=======
                SegmentHelper helper = new SegmentHelper(factory, new MockHostControllerStore());
>>>>>>> ce6ad016
        List<TableEntry<byte[], byte[]>> entries = Arrays.asList(new TableEntryImpl<>(new TableKeyImpl<>("k".getBytes(), KeyVersion.NOT_EXISTS), "v".getBytes()),
                                                                 new TableEntryImpl<>(new TableKeyImpl<>("k1".getBytes(), null), "v".getBytes()),
                                                                 new TableEntryImpl<>(new TableKeyImpl<>("k2".getBytes(), new KeyVersionImpl(10L)),
                                                                                      "v".getBytes()));

        List<KeyVersion> expectedVersions = Arrays.asList(new KeyVersionImpl(0L),
                                                          new KeyVersionImpl(1L),
                                                          new KeyVersionImpl(11L));

        // On receiving TableEntriesUpdated.
        CompletableFuture<List<KeyVersion>> result = helper.updateTableEntries("", "", entries, "", System.nanoTime());
        factory.rp.tableEntriesUpdated(new WireCommands.TableEntriesUpdated(0, Arrays.asList(0L, 1L, 11L)));
        assertEquals(expectedVersions, result.join());

        // On receiving TableKeyDoesNotExist.
        result = helper.updateTableEntries("", "", entries, "", System.nanoTime());
        factory.rp.tableKeyDoesNotExist(new WireCommands.TableKeyDoesNotExist(0, getQualifiedStreamSegmentName("", "", 0L), ""));
        AssertExtensions.assertThrows("", result::join,
                                      ex -> ex instanceof WireCommandFailedException &&
                                              (((WireCommandFailedException) ex).getReason() == WireCommandFailedException.Reason.TableKeyDoesNotExist));

        // On receiving TableKeyBadVersion.
        result = helper.updateTableEntries("", "", entries, "", System.nanoTime());
        factory.rp.tableKeyBadVersion(new WireCommands.TableKeyBadVersion(0, getQualifiedStreamSegmentName("", "", 0L), ""));
        AssertExtensions.assertThrows("", result::join,
                                      ex -> ex instanceof WireCommandFailedException &&
                                              (((WireCommandFailedException) ex).getReason() == WireCommandFailedException.Reason.TableKeyBadVersion));

        Supplier<CompletableFuture<?>> futureSupplier = () -> helper.updateTableEntries("", "", entries, "", System.nanoTime());
        validateAuthTokenCheckFailed(factory, futureSupplier);
        validateWrongHost(factory, futureSupplier);
        validateConnectionDropped(factory, futureSupplier);
        validateProcessingFailure(factory, futureSupplier);
        validateProcessingFailureCFE(factory, futureSupplier);
        validateNoSuchSegment(factory, futureSupplier);
    }

    @Test
    public void testRemoveTableKeys() {
        MockConnectionFactory factory = new MockConnectionFactory();
<<<<<<< HEAD
        SegmentHelper helper = new SegmentHelper(new MockHostControllerStore(), factory, AuthHelper.getDisabledAuthHelper());
        
=======
                SegmentHelper helper = new SegmentHelper(factory, new MockHostControllerStore());
>>>>>>> ce6ad016
        List<TableKey<byte[]>> keys = Arrays.asList(new TableKeyImpl<>("k".getBytes(), KeyVersion.NOT_EXISTS),
                                                    new TableKeyImpl<>("k1".getBytes(), KeyVersion.NOT_EXISTS));

        // On receiving TableKeysRemoved.
<<<<<<< HEAD
        CompletableFuture<Void> result = helper.removeTableKeys("", "", keys, "", System.nanoTime());
=======
        CompletableFuture<Void> result = helper.removeTableKeys("", "", keys, "",
                                                                            System.nanoTime());
>>>>>>> ce6ad016
        factory.rp.tableKeysRemoved(new WireCommands.TableKeysRemoved(0, getQualifiedStreamSegmentName("", "", 0L) ));
        assertTrue(Futures.await(result));

        // On receiving TableKeyDoesNotExist.
        result = helper.removeTableKeys("", "", keys, "", System.nanoTime());
        factory.rp.tableKeyDoesNotExist(new WireCommands.TableKeyDoesNotExist(0, getQualifiedStreamSegmentName("", "", 0L), ""));
        assertTrue(Futures.await(result));

        // On receiving TableKeyBadVersion.
        result = helper.removeTableKeys("", "", keys, "", System.nanoTime());
        factory.rp.tableKeyBadVersion(new WireCommands.TableKeyBadVersion(0, getQualifiedStreamSegmentName("", "", 0L), ""));
        AssertExtensions.assertThrows("", result::join,
                                      ex -> ex instanceof WireCommandFailedException &&
                                              (((WireCommandFailedException) ex).getReason() == WireCommandFailedException.Reason.TableKeyBadVersion));

        Supplier<CompletableFuture<?>> futureSupplier = () -> helper.removeTableKeys("", "", keys, "", System.nanoTime());
        validateAuthTokenCheckFailed(factory, futureSupplier);
        validateWrongHost(factory, futureSupplier);
        validateConnectionDropped(factory, futureSupplier);
        validateProcessingFailure(factory, futureSupplier);
        validateProcessingFailureCFE(factory, futureSupplier);
        validateNoSuchSegment(factory, futureSupplier);
    }

    @Test
    public void testReadTable() {
        MockConnectionFactory factory = new MockConnectionFactory();
<<<<<<< HEAD
        SegmentHelper helper = new SegmentHelper(new MockHostControllerStore(), factory, AuthHelper.getDisabledAuthHelper());
        
        List<TableKey<byte[]>> keys = Arrays.asList(new TableKeyImpl<>("k".getBytes(), KeyVersion.NOT_EXISTS),
                                                    new TableKeyImpl<>("k1".getBytes(), KeyVersion.NOT_EXISTS));
=======
                SegmentHelper helper = new SegmentHelper(factory, new MockHostControllerStore());
        List<TableKey<byte[]>> keys = Arrays.asList(new TableKeyImpl<>(key0, KeyVersion.NOT_EXISTS),
                                                    new TableKeyImpl<>(key1, KeyVersion.NOT_EXISTS));

        List<TableEntry<byte[], byte[]>> entries = Arrays.asList(new TableEntryImpl<>(new TableKeyImpl<>(key0, new KeyVersionImpl(10L)), value),
                                                                 new TableEntryImpl<>(new TableKeyImpl<>(key1, new KeyVersionImpl(10L)), value));
>>>>>>> ce6ad016

        List<TableEntry<byte[], byte[]>> entries = Arrays.asList(new TableEntryImpl<>(new TableKeyImpl<>("k".getBytes(), new KeyVersionImpl(10L)), "v".getBytes()),
                                                                 new TableEntryImpl<>(new TableKeyImpl<>("k1".getBytes(), new KeyVersionImpl(10L)), "v".getBytes()));
        // On receiving TableKeysRemoved.
        CompletableFuture<List<TableEntry<byte[], byte[]>>> result = helper.readTable("", "", keys, "", System.nanoTime());
        factory.rp.tableRead(new WireCommands.TableRead(0, getQualifiedStreamSegmentName("", "", 0L), getTableEntries(entries)));
        List<TableEntry<byte[], byte[]>> readResult = result.join();
        assertArrayEquals(key0, readResult.get(0).getKey().getKey());
        assertEquals(10L, readResult.get(0).getKey().getVersion().getSegmentVersion());
        assertArrayEquals(value, readResult.get(0).getValue());
        assertArrayEquals(key1, readResult.get(1).getKey().getKey());
        assertEquals(10L, readResult.get(1).getKey().getVersion().getSegmentVersion());
        assertArrayEquals(value, readResult.get(1).getValue());

        // On receiving TableKeyDoesNotExist.
        result = helper.readTable("", "", keys, "", System.nanoTime());
        factory.rp.tableKeyDoesNotExist(new WireCommands.TableKeyDoesNotExist(0, getQualifiedStreamSegmentName("", "", 0L), ""));
        AssertExtensions.assertThrows("", result::join,
                                      ex -> ex instanceof WireCommandFailedException &&
                                              (((WireCommandFailedException) ex).getReason() == WireCommandFailedException.Reason.TableKeyDoesNotExist));

        Supplier<CompletableFuture<?>> futureSupplier = () -> helper.readTable("", "", keys, "", System.nanoTime());
        validateAuthTokenCheckFailed(factory, futureSupplier);
        validateWrongHost(factory, futureSupplier);
        validateConnectionDropped(factory, futureSupplier);
        validateProcessingFailure(factory, futureSupplier);
        validateProcessingFailureCFE(factory, futureSupplier);
        validateNoSuchSegment(factory, futureSupplier);
    }

    @Test
    public void testReadTableKeys() {
        MockConnectionFactory factory = new MockConnectionFactory();
<<<<<<< HEAD
        SegmentHelper helper = new SegmentHelper(new MockHostControllerStore(), factory, AuthHelper.getDisabledAuthHelper());
=======
                SegmentHelper helper = new SegmentHelper(factory, new MockHostControllerStore());
>>>>>>> ce6ad016

        final List<TableKey<byte[]>> keys1 = Arrays.asList(new TableKeyImpl<>(key0, new KeyVersionImpl(2L)),
                                                           new TableKeyImpl<>(key1, new KeyVersionImpl(10L)));

        final List<TableKey<byte[]>> keys2 = Arrays.asList(new TableKeyImpl<>(key2, new KeyVersionImpl(2L)),
                                                           new TableKeyImpl<>(key3, new KeyVersionImpl(10L)));

        CompletableFuture<TableSegment.IteratorItem<TableKey<byte[]>>> result = helper.readTableKeys("", "", 3,
<<<<<<< HEAD
                                                                                                     IteratorState.EMPTY, "", System.nanoTime());
=======
                                                                                                     IteratorState.EMPTY,
                                                                                                     "", System.nanoTime());
>>>>>>> ce6ad016

        assertFalse(result.isDone());
        factory.rp.tableKeysRead(getTableKeysRead(keys1, token1));
        assertTrue(Futures.await(result));
        // Validate the results.
        List<TableKey<byte[]>> iterationResult = result.join().getItems();
        assertArrayEquals(key0, iterationResult.get(0).getKey());
        assertEquals(2L, iterationResult.get(0).getVersion().getSegmentVersion());
        assertArrayEquals(key1, iterationResult.get(1).getKey());
        assertEquals(10L, iterationResult.get(1).getVersion().getSegmentVersion());
        assertArrayEquals(token1.array(), result.join().getState().toBytes().array());

        // fetch the next value
<<<<<<< HEAD
        result = helper.readTableKeys("", "", 3, IteratorState.fromBytes(token1), "", System.nanoTime());
=======
        result = helper.readTableKeys("", "", 3, IteratorState.fromBytes(token1), "",
                                      System.nanoTime());
>>>>>>> ce6ad016
        assertFalse(result.isDone());
        factory.rp.tableKeysRead(getTableKeysRead(keys2, token2));
        assertTrue(Futures.await(result));
        // Validate the results.
        iterationResult = result.join().getItems();
        assertArrayEquals(key2, iterationResult.get(0).getKey());
        assertEquals(2L, iterationResult.get(0).getVersion().getSegmentVersion());
        assertArrayEquals(key3, iterationResult.get(1).getKey());
        assertEquals(10L, iterationResult.get(1).getVersion().getSegmentVersion());
        assertArrayEquals(token2.array(), result.join().getState().toBytes().array());

        Supplier<CompletableFuture<?>> futureSupplier = () -> helper.readTableKeys("", "", 1,
<<<<<<< HEAD
                                                                                   new IteratorStateImpl(wrappedBuffer(new byte[0])), "", 
                                                                                   System.nanoTime());
=======
                                                                                   new IteratorStateImpl(wrappedBuffer(new byte[0])),
                                                                                   "", System.nanoTime());
>>>>>>> ce6ad016
        validateAuthTokenCheckFailed(factory, futureSupplier);
        validateWrongHost(factory, futureSupplier);
        validateConnectionDropped(factory, futureSupplier);
        validateProcessingFailure(factory, futureSupplier);
        validateProcessingFailureCFE(factory, futureSupplier);
        validateNoSuchSegment(factory, futureSupplier);
    }

    @Test
    public void testReadTableEntries() {
        MockConnectionFactory factory = new MockConnectionFactory();
<<<<<<< HEAD
        SegmentHelper helper = new SegmentHelper(new MockHostControllerStore(), factory, AuthHelper.getDisabledAuthHelper());
=======
                SegmentHelper helper = new SegmentHelper(factory, new MockHostControllerStore());
>>>>>>> ce6ad016
        List<TableEntry<byte[], byte[]>> entries1 = Arrays.asList(new TableEntryImpl<>(new TableKeyImpl<>(key0,
                                                                                                          new KeyVersionImpl(10L)), value),
                                                                  new TableEntryImpl<>(new TableKeyImpl<>(key1, new KeyVersionImpl(10L)),
                                                                                       value));

        List<TableEntry<byte[], byte[]>> entries2 = Arrays.asList(new TableEntryImpl<>(new TableKeyImpl<>(key2,
                                                                                                          new KeyVersionImpl(10L)), value),
                                                                  new TableEntryImpl<>(new TableKeyImpl<>(key3,
                                                                                                          new KeyVersionImpl(10L)), value));

        CompletableFuture<TableSegment.IteratorItem<TableEntry<byte[], byte[]>>> result = helper.readTableEntries("", "", 3,
<<<<<<< HEAD
                                                                                                                  null, "",
                                                                                                                  System.nanoTime());
=======
                                                                                                                  null,
                                                                                                                  "", System.nanoTime());
>>>>>>> ce6ad016
        assertFalse(result.isDone());
        factory.rp.tableEntriesRead(getTableEntriesRead(entries1, token1));
        assertTrue(Futures.await(result));
        List<TableEntry<byte[], byte[]>> iterationResult = result.join().getItems();
        assertArrayEquals(key0, iterationResult.get(0).getKey().getKey());
        assertEquals(10L, iterationResult.get(0).getKey().getVersion().getSegmentVersion());
        assertArrayEquals(value, iterationResult.get(0).getValue());
        assertArrayEquals(key1, iterationResult.get(1).getKey().getKey());
        assertEquals(10L, iterationResult.get(1).getKey().getVersion().getSegmentVersion());
        assertArrayEquals(token1.array(), result.join().getState().toBytes().array());

<<<<<<< HEAD
        result = helper.readTableEntries("", "", 3, IteratorState.fromBytes(token1), "", System.nanoTime());
=======
        result = helper.readTableEntries("", "", 3, IteratorState.fromBytes(token1), "",
                                         System.nanoTime());
>>>>>>> ce6ad016
        assertFalse(result.isDone());
        factory.rp.tableEntriesRead(getTableEntriesRead(entries2, token2));
        assertTrue(Futures.await(result));
        iterationResult = result.join().getItems();
        assertArrayEquals(key2, iterationResult.get(0).getKey().getKey());
        assertEquals(10L, iterationResult.get(0).getKey().getVersion().getSegmentVersion());
        assertArrayEquals(value, iterationResult.get(0).getValue());
        assertArrayEquals(key3, iterationResult.get(1).getKey().getKey());
        assertEquals(10L, iterationResult.get(1).getKey().getVersion().getSegmentVersion());
        assertArrayEquals(token2.array(), result.join().getState().toBytes().array());

        Supplier<CompletableFuture<?>> futureSupplier = () -> helper.readTableEntries("", "", 1,
<<<<<<< HEAD
                                                                                      new IteratorStateImpl(wrappedBuffer(new byte[0])), "",
                                                                                      System.nanoTime());
=======
                                                                                      new IteratorStateImpl(wrappedBuffer(new byte[0])),
                                                                                      "", System.nanoTime());
>>>>>>> ce6ad016
        validateAuthTokenCheckFailed(factory, futureSupplier);
        validateWrongHost(factory, futureSupplier);
        validateConnectionDropped(factory, futureSupplier);
        validateProcessingFailure(factory, futureSupplier);
        validateProcessingFailureCFE(factory, futureSupplier);
        validateNoSuchSegment(factory, futureSupplier);
    }

    private WireCommands.TableEntries getTableEntries(List<TableEntry<byte[], byte[]>> entries) {
        return new WireCommands.TableEntries(entries.stream().map(e -> {
            val k = new WireCommands.TableKey(wrappedBuffer(e.getKey().getKey()), e.getKey().getVersion().getSegmentVersion());
            val v = new WireCommands.TableValue(wrappedBuffer(e.getValue()));
            return new AbstractMap.SimpleImmutableEntry<>(k, v);
        }).collect(Collectors.toList()));
    }

    private WireCommands.TableKeysRead getTableKeysRead(List<TableKey<byte[]>> keys, ByteBuf continuationToken) {
        return new WireCommands.TableKeysRead(0L, getQualifiedStreamSegmentName("", "", 0L),
                                              keys.stream().map(e -> new WireCommands.TableKey(wrappedBuffer(e.getKey()), e.getVersion().getSegmentVersion()))
                                                  .collect(Collectors.toList()),
                                              continuationToken);
    }

    private WireCommands.TableEntriesRead getTableEntriesRead(List<TableEntry<byte[], byte[]>> entries, ByteBuf continuationToken) {
        return new WireCommands.TableEntriesRead(0L, getQualifiedStreamSegmentName("", "", 0L),
                                                 getTableEntries(entries), continuationToken);
    }

    private void validateAuthTokenCheckFailed(MockConnectionFactory factory, Supplier<CompletableFuture<?>> futureSupplier) {
        CompletableFuture<?> future = futureSupplier.get();
        factory.rp.authTokenCheckFailed(new WireCommands.AuthTokenCheckFailed(0, "SomeException"));
        AssertExtensions.assertThrows("", future::join,
                                      t -> {
                                          Throwable ex = unwrap(t);
                                          return ex instanceof WireCommandFailedException && ex.getCause() instanceof AuthenticationException;
                                      });
    }

    private void validateNoSuchSegment(MockConnectionFactory factory, Supplier<CompletableFuture<?>> futureSupplier) {
        CompletableFuture<?> future = futureSupplier.get();
        factory.rp.noSuchSegment(new WireCommands.NoSuchSegment(0, "segment", "SomeException", 0L));
        AssertExtensions.assertThrows("", future::join,
                                      t -> {
                                          Throwable ex = unwrap(t);
                                          return ex instanceof WireCommandFailedException &&
                                                  (((WireCommandFailedException) ex).getReason() == WireCommandFailedException.Reason.SegmentDoesNotExist);
                                      });
    }

    private void validateWrongHost(MockConnectionFactory factory, Supplier<CompletableFuture<?>> futureSupplier) {
        CompletableFuture<?> future = futureSupplier.get();
        factory.rp.wrongHost(new WireCommands.WrongHost(0, "segment", "correctHost", "SomeException"));
        AssertExtensions.assertThrows("", future::join,
                                      t -> {
                                          Throwable ex = unwrap(t);
                                          return ex instanceof WireCommandFailedException &&
                                                  (((WireCommandFailedException) ex).getReason() == WireCommandFailedException.Reason.UnknownHost);
                                      });
    }

    private void validateConnectionDropped(MockConnectionFactory factory, Supplier<CompletableFuture<?>> futureSupplier) {
        CompletableFuture<?> future = futureSupplier.get();
        factory.rp.connectionDropped();
        AssertExtensions.assertThrows("", future::join,
                                      t -> {
                                          Throwable ex = unwrap(t);
                                          return ex instanceof WireCommandFailedException &&
                                                  (((WireCommandFailedException) ex).getReason() == WireCommandFailedException.Reason.ConnectionDropped);
                                      });
    }

    private void validateProcessingFailure(MockConnectionFactory factory, Supplier<CompletableFuture<?>> futureSupplier) {
        CompletableFuture<?> future = futureSupplier.get();
        factory.rp.processingFailure(new RuntimeException());
        AssertExtensions.assertThrows("", future::join, ex -> unwrap(ex) instanceof RuntimeException);
    }
    
    private void validateProcessingFailureCFE(MockConnectionFactory factory, Supplier<CompletableFuture<?>> futureSupplier) {
        CompletableFuture<?> future = futureSupplier.get();
        factory.rp.processingFailure(new ConnectionFailedException());
        AssertExtensions.assertThrows("", future::join,
                t -> {
                    Throwable ex = unwrap(t);
                    return ex instanceof WireCommandFailedException &&
                            (((WireCommandFailedException) ex).getReason() == WireCommandFailedException.Reason.ConnectionFailed);
                });
    }

    private static class MockHostControllerStore implements HostControllerStore {

        @Override
        public Map<Host, Set<Integer>> getHostContainersMap() {
            return null;
        }

        @Override
        public void updateHostContainersMap(Map<Host, Set<Integer>> newMapping) {

        }

        @Override
        public int getContainerCount() {
            return 0;
        }

        @Override
        public Host getHostForSegment(String scope, String stream, long segmentId) {
            return new Host("localhost", 1000, "");
        }
    }

    private class MockConnectionFactory implements ConnectionFactory {
        @Getter
        private ReplyProcessor rp;

        @Override
        public CompletableFuture<ClientConnection> establishConnection(PravegaNodeUri endpoint, ReplyProcessor rp) {
            this.rp = rp;
            ClientConnection connection = new MockConnection(rp);
            return CompletableFuture.completedFuture(connection);
        }

        @Override
        public ScheduledExecutorService getInternalExecutor() {
            return null;
        }

        @Override
        public void close() {

        }
    }

    private class MockConnection implements ClientConnection {
        @Getter
        private final ReplyProcessor rp;

        public MockConnection(ReplyProcessor rp) {
            this.rp = rp;
        }

        @Override
        public void send(WireCommand cmd) throws ConnectionFailedException {

        }

        @Override
        public void send(Append append) throws ConnectionFailedException {

        }

        @Override
        public void sendAsync(WireCommand cmd, CompletedCallback callback) {

        }

        @Override
        public void sendAsync(List<Append> appends, CompletedCallback callback) {

        }

        @Override
        public void close() {

        }
    }
}<|MERGE_RESOLUTION|>--- conflicted
+++ resolved
@@ -23,10 +23,8 @@
 import io.pravega.client.tables.impl.TableKey;
 import io.pravega.client.tables.impl.TableKeyImpl;
 import io.pravega.client.tables.impl.TableSegment;
-import io.pravega.common.Exceptions;
 import io.pravega.common.cluster.Host;
 import io.pravega.common.concurrent.Futures;
-import io.pravega.controller.server.rpc.auth.AuthHelper;
 import io.pravega.controller.store.host.HostControllerStore;
 import io.pravega.controller.stream.api.grpc.v1.Controller;
 import io.pravega.shared.protocol.netty.Append;
@@ -68,25 +66,10 @@
     private final ByteBuf token1 = wrappedBuffer(new byte[]{0x01});
     private final ByteBuf token2 = wrappedBuffer(new byte[]{0x02});
 
-<<<<<<< HEAD
-    @Before
-    public void setUp() throws Exception {
-    }
-
-    @After
-    public void tearDown() throws Exception {
-    }
-
     @Test
     public void getSegmentUri() {
         MockConnectionFactory factory = new MockConnectionFactory();
-        SegmentHelper helper = new SegmentHelper(new MockHostControllerStore(), factory, AuthHelper.getDisabledAuthHelper());
-=======
-    @Test
-    public void getSegmentUri() {
-        MockConnectionFactory factory = new MockConnectionFactory();
-                SegmentHelper helper = new SegmentHelper(factory, new MockHostControllerStore());
->>>>>>> ce6ad016
+                SegmentHelper helper = new SegmentHelper(factory, new MockHostControllerStore());
 
         helper.getSegmentUri("", "", 0);
     }
@@ -94,11 +77,7 @@
     @Test
     public void createSegment() {
         MockConnectionFactory factory = new MockConnectionFactory();
-<<<<<<< HEAD
-        SegmentHelper helper = new SegmentHelper(new MockHostControllerStore(), factory, AuthHelper.getDisabledAuthHelper());
-=======
-                SegmentHelper helper = new SegmentHelper(factory, new MockHostControllerStore());
->>>>>>> ce6ad016
+                SegmentHelper helper = new SegmentHelper(factory, new MockHostControllerStore());
         CompletableFuture<Boolean> retVal = helper.createSegment("", "",
                 0, ScalingPolicy.fixed(2), "", Long.MIN_VALUE);
         factory.rp.authTokenCheckFailed(new WireCommands.AuthTokenCheckFailed(0, "SomeException"));
@@ -112,11 +91,7 @@
     @Test
     public void truncateSegment() {
         MockConnectionFactory factory = new MockConnectionFactory();
-<<<<<<< HEAD
-        SegmentHelper helper = new SegmentHelper(new MockHostControllerStore(), factory, AuthHelper.getDisabledAuthHelper());
-=======
-                SegmentHelper helper = new SegmentHelper(factory, new MockHostControllerStore());
->>>>>>> ce6ad016
+                SegmentHelper helper = new SegmentHelper(factory, new MockHostControllerStore());
         CompletableFuture<Boolean> retVal = helper.truncateSegment("", "", 0L, 0L,
                 "", System.nanoTime());
         factory.rp.authTokenCheckFailed(new WireCommands.AuthTokenCheckFailed(0, "SomeException"));
@@ -131,11 +106,7 @@
     @Test
     public void deleteSegment() {
         MockConnectionFactory factory = new MockConnectionFactory();
-<<<<<<< HEAD
-        SegmentHelper helper = new SegmentHelper(new MockHostControllerStore(), factory, AuthHelper.getDisabledAuthHelper());
-=======
         SegmentHelper helper = new SegmentHelper(factory, new MockHostControllerStore());
->>>>>>> ce6ad016
         CompletableFuture<Boolean> retVal = helper.deleteSegment("", "", 0L, "", System.nanoTime());
         factory.rp.authTokenCheckFailed(new WireCommands.AuthTokenCheckFailed(0, "SomeException"));
         AssertExtensions.assertThrows("",
@@ -148,15 +119,9 @@
     @Test
     public void sealSegment() {
         MockConnectionFactory factory = new MockConnectionFactory();
-<<<<<<< HEAD
-        SegmentHelper helper = new SegmentHelper(new MockHostControllerStore(), factory, AuthHelper.getDisabledAuthHelper());
-        CompletableFuture<Boolean> retVal = helper.sealSegment("", "", 0L, "",
-                System.nanoTime());
-=======
                 SegmentHelper helper = new SegmentHelper(factory, new MockHostControllerStore());
         CompletableFuture<Boolean> retVal = helper.sealSegment("", "", 0L,
                 "", System.nanoTime());
->>>>>>> ce6ad016
         factory.rp.authTokenCheckFailed(new WireCommands.AuthTokenCheckFailed(0, "SomeException"));
         AssertExtensions.assertThrows("",
                 () -> retVal.join(),
@@ -168,14 +133,9 @@
     @Test
     public void createTransaction() {
         MockConnectionFactory factory = new MockConnectionFactory();
-<<<<<<< HEAD
-        SegmentHelper helper = new SegmentHelper(new MockHostControllerStore(), factory, AuthHelper.getDisabledAuthHelper());
-        CompletableFuture<UUID> retVal = helper.createTransaction("", "", 0L, new UUID(0, 0L), "");
-=======
                 SegmentHelper helper = new SegmentHelper(factory, new MockHostControllerStore());
         CompletableFuture<UUID> retVal = helper.createTransaction("", "", 0L, new UUID(0, 0L),
                 "");
->>>>>>> ce6ad016
         factory.rp.authTokenCheckFailed(new WireCommands.AuthTokenCheckFailed(0, "SomeException"));
         AssertExtensions.assertThrows("",
                 () -> retVal.join(),
@@ -187,16 +147,9 @@
     @Test
     public void commitTransaction() {
         MockConnectionFactory factory = new MockConnectionFactory();
-<<<<<<< HEAD
-        SegmentHelper helper = new SegmentHelper(new MockHostControllerStore(), factory, AuthHelper.getDisabledAuthHelper());
-        
-        CompletableFuture<Controller.TxnStatus> retVal = helper.commitTransaction("", "", 0L, 
-                0L, new UUID(0, 0L), "");
-=======
                 SegmentHelper helper = new SegmentHelper(factory, new MockHostControllerStore());
         CompletableFuture<Controller.TxnStatus> retVal = helper.commitTransaction("", "", 0L, 0L, new UUID(0, 0L),
                 "");
->>>>>>> ce6ad016
         factory.rp.authTokenCheckFailed(new WireCommands.AuthTokenCheckFailed(0, "SomeException"));
         AssertExtensions.assertThrows("",
                 () -> retVal.join(),
@@ -208,16 +161,9 @@
     @Test
     public void abortTransaction() {
         MockConnectionFactory factory = new MockConnectionFactory();
-<<<<<<< HEAD
-        SegmentHelper helper = new SegmentHelper(new MockHostControllerStore(), factory, AuthHelper.getDisabledAuthHelper());
-        
-        CompletableFuture<Controller.TxnStatus> retVal = helper.abortTransaction("", "", 0L, 
-                new UUID(0, 0L), "");
-=======
                 SegmentHelper helper = new SegmentHelper(factory, new MockHostControllerStore());
         CompletableFuture<Controller.TxnStatus> retVal = helper.abortTransaction("", "", 0L, new UUID(0, 0L),
                 "");
->>>>>>> ce6ad016
         factory.rp.authTokenCheckFailed(new WireCommands.AuthTokenCheckFailed(0, "SomeException"));
         AssertExtensions.assertThrows("",
                 () -> retVal.join(),
@@ -229,15 +175,9 @@
     @Test
     public void updatePolicy() {
         MockConnectionFactory factory = new MockConnectionFactory();
-<<<<<<< HEAD
-        SegmentHelper helper = new SegmentHelper(new MockHostControllerStore(), factory, AuthHelper.getDisabledAuthHelper());
-        
-        CompletableFuture<Void> retVal = helper.updatePolicy("", "", ScalingPolicy.fixed(1), 0L, "", System.nanoTime());
-=======
                 SegmentHelper helper = new SegmentHelper(factory, new MockHostControllerStore());
         CompletableFuture<Void> retVal = helper.updatePolicy("", "", ScalingPolicy.fixed(1), 0L,
                 "", System.nanoTime());
->>>>>>> ce6ad016
         factory.rp.authTokenCheckFailed(new WireCommands.AuthTokenCheckFailed(0, "SomeException"));
         AssertExtensions.assertThrows("",
                 () -> retVal.join(),
@@ -249,14 +189,9 @@
     @Test
     public void getSegmentInfo() {
         MockConnectionFactory factory = new MockConnectionFactory();
-<<<<<<< HEAD
-        SegmentHelper helper = new SegmentHelper(new MockHostControllerStore(), factory, AuthHelper.getDisabledAuthHelper());
-        CompletableFuture<WireCommands.StreamSegmentInfo> retVal = helper.getSegmentInfo("", "", 0L, "");
-=======
                 SegmentHelper helper = new SegmentHelper(factory, new MockHostControllerStore());
         CompletableFuture<WireCommands.StreamSegmentInfo> retVal = helper.getSegmentInfo("", "", 0L,
                 "");
->>>>>>> ce6ad016
         factory.rp.authTokenCheckFailed(new WireCommands.AuthTokenCheckFailed(0, "SomeException"));
         AssertExtensions.assertThrows("",
                 () -> retVal.join(),
@@ -268,13 +203,8 @@
     @Test
     public void testCreateTableSegment() {
         MockConnectionFactory factory = new MockConnectionFactory();
-<<<<<<< HEAD
-        SegmentHelper helper = new SegmentHelper(new MockHostControllerStore(), factory, AuthHelper.getDisabledAuthHelper());
-        
-=======
-                SegmentHelper helper = new SegmentHelper(factory, new MockHostControllerStore());
-
->>>>>>> ce6ad016
+                SegmentHelper helper = new SegmentHelper(factory, new MockHostControllerStore());
+
         // On receiving SegmentAlreadyExists true should be returned.
         CompletableFuture<Boolean> result = helper.createTableSegment("", "", "", Long.MIN_VALUE);
         factory.rp.segmentAlreadyExists(new WireCommands.SegmentAlreadyExists(0, getQualifiedStreamSegmentName("", "", 0L), ""));
@@ -297,21 +227,11 @@
     @Test
     public void testDeleteTableSegment() {
         MockConnectionFactory factory = new MockConnectionFactory();
-<<<<<<< HEAD
-        SegmentHelper helper = new SegmentHelper(new MockHostControllerStore(), factory, AuthHelper.getDisabledAuthHelper());
-
-        // On receiving NoSuchSegment true should be returned.
-        CompletableFuture<Boolean> result = helper.deleteTableSegment("", "", true, "", System.nanoTime());
-        factory.rp.noSuchSegment(new WireCommands.NoSuchSegment(0, getQualifiedStreamSegmentName("", "", 0L), "", 0L));
-        AssertExtensions.assertFutureThrows("", result, e -> Exceptions.unwrap(e) instanceof WireCommandFailedException
-                && ((WireCommandFailedException) Exceptions.unwrap(e)).getReason().equals(WireCommandFailedException.Reason.SegmentDoesNotExist));
-=======
                 SegmentHelper helper = new SegmentHelper(factory, new MockHostControllerStore());
         // On receiving NoSuchSegment true should be returned.
         CompletableFuture<Boolean> result = helper.deleteTableSegment("", "", true, "", System.nanoTime());
         factory.rp.noSuchSegment(new WireCommands.NoSuchSegment(0, getQualifiedStreamSegmentName("", "", 0L), "", -1L));
         assertTrue(result.join());
->>>>>>> ce6ad016
 
         // On receiving SegmentDeleted true should be returned.
         result = helper.deleteTableSegment("", "", true, "", System.nanoTime());
@@ -330,22 +250,14 @@
         validateWrongHost(factory, futureSupplier);
         validateConnectionDropped(factory, futureSupplier);
         validateProcessingFailure(factory, futureSupplier);
-<<<<<<< HEAD
-=======
         validateProcessingFailureCFE(factory, futureSupplier);
 
->>>>>>> ce6ad016
     }
 
     @Test
     public void testUpdateTableEntries() {
         MockConnectionFactory factory = new MockConnectionFactory();
-<<<<<<< HEAD
-        SegmentHelper helper = new SegmentHelper(new MockHostControllerStore(), factory, AuthHelper.getDisabledAuthHelper());
-        
-=======
-                SegmentHelper helper = new SegmentHelper(factory, new MockHostControllerStore());
->>>>>>> ce6ad016
+                SegmentHelper helper = new SegmentHelper(factory, new MockHostControllerStore());
         List<TableEntry<byte[], byte[]>> entries = Arrays.asList(new TableEntryImpl<>(new TableKeyImpl<>("k".getBytes(), KeyVersion.NOT_EXISTS), "v".getBytes()),
                                                                  new TableEntryImpl<>(new TableKeyImpl<>("k1".getBytes(), null), "v".getBytes()),
                                                                  new TableEntryImpl<>(new TableKeyImpl<>("k2".getBytes(), new KeyVersionImpl(10L)),
@@ -386,22 +298,13 @@
     @Test
     public void testRemoveTableKeys() {
         MockConnectionFactory factory = new MockConnectionFactory();
-<<<<<<< HEAD
-        SegmentHelper helper = new SegmentHelper(new MockHostControllerStore(), factory, AuthHelper.getDisabledAuthHelper());
-        
-=======
-                SegmentHelper helper = new SegmentHelper(factory, new MockHostControllerStore());
->>>>>>> ce6ad016
+                SegmentHelper helper = new SegmentHelper(factory, new MockHostControllerStore());
         List<TableKey<byte[]>> keys = Arrays.asList(new TableKeyImpl<>("k".getBytes(), KeyVersion.NOT_EXISTS),
                                                     new TableKeyImpl<>("k1".getBytes(), KeyVersion.NOT_EXISTS));
 
         // On receiving TableKeysRemoved.
-<<<<<<< HEAD
-        CompletableFuture<Void> result = helper.removeTableKeys("", "", keys, "", System.nanoTime());
-=======
         CompletableFuture<Void> result = helper.removeTableKeys("", "", keys, "",
                                                                             System.nanoTime());
->>>>>>> ce6ad016
         factory.rp.tableKeysRemoved(new WireCommands.TableKeysRemoved(0, getQualifiedStreamSegmentName("", "", 0L) ));
         assertTrue(Futures.await(result));
 
@@ -429,22 +332,13 @@
     @Test
     public void testReadTable() {
         MockConnectionFactory factory = new MockConnectionFactory();
-<<<<<<< HEAD
-        SegmentHelper helper = new SegmentHelper(new MockHostControllerStore(), factory, AuthHelper.getDisabledAuthHelper());
-        
-        List<TableKey<byte[]>> keys = Arrays.asList(new TableKeyImpl<>("k".getBytes(), KeyVersion.NOT_EXISTS),
-                                                    new TableKeyImpl<>("k1".getBytes(), KeyVersion.NOT_EXISTS));
-=======
                 SegmentHelper helper = new SegmentHelper(factory, new MockHostControllerStore());
         List<TableKey<byte[]>> keys = Arrays.asList(new TableKeyImpl<>(key0, KeyVersion.NOT_EXISTS),
                                                     new TableKeyImpl<>(key1, KeyVersion.NOT_EXISTS));
 
         List<TableEntry<byte[], byte[]>> entries = Arrays.asList(new TableEntryImpl<>(new TableKeyImpl<>(key0, new KeyVersionImpl(10L)), value),
                                                                  new TableEntryImpl<>(new TableKeyImpl<>(key1, new KeyVersionImpl(10L)), value));
->>>>>>> ce6ad016
-
-        List<TableEntry<byte[], byte[]>> entries = Arrays.asList(new TableEntryImpl<>(new TableKeyImpl<>("k".getBytes(), new KeyVersionImpl(10L)), "v".getBytes()),
-                                                                 new TableEntryImpl<>(new TableKeyImpl<>("k1".getBytes(), new KeyVersionImpl(10L)), "v".getBytes()));
+
         // On receiving TableKeysRemoved.
         CompletableFuture<List<TableEntry<byte[], byte[]>>> result = helper.readTable("", "", keys, "", System.nanoTime());
         factory.rp.tableRead(new WireCommands.TableRead(0, getQualifiedStreamSegmentName("", "", 0L), getTableEntries(entries)));
@@ -475,11 +369,7 @@
     @Test
     public void testReadTableKeys() {
         MockConnectionFactory factory = new MockConnectionFactory();
-<<<<<<< HEAD
-        SegmentHelper helper = new SegmentHelper(new MockHostControllerStore(), factory, AuthHelper.getDisabledAuthHelper());
-=======
-                SegmentHelper helper = new SegmentHelper(factory, new MockHostControllerStore());
->>>>>>> ce6ad016
+                SegmentHelper helper = new SegmentHelper(factory, new MockHostControllerStore());
 
         final List<TableKey<byte[]>> keys1 = Arrays.asList(new TableKeyImpl<>(key0, new KeyVersionImpl(2L)),
                                                            new TableKeyImpl<>(key1, new KeyVersionImpl(10L)));
@@ -488,12 +378,8 @@
                                                            new TableKeyImpl<>(key3, new KeyVersionImpl(10L)));
 
         CompletableFuture<TableSegment.IteratorItem<TableKey<byte[]>>> result = helper.readTableKeys("", "", 3,
-<<<<<<< HEAD
-                                                                                                     IteratorState.EMPTY, "", System.nanoTime());
-=======
                                                                                                      IteratorState.EMPTY,
                                                                                                      "", System.nanoTime());
->>>>>>> ce6ad016
 
         assertFalse(result.isDone());
         factory.rp.tableKeysRead(getTableKeysRead(keys1, token1));
@@ -507,12 +393,8 @@
         assertArrayEquals(token1.array(), result.join().getState().toBytes().array());
 
         // fetch the next value
-<<<<<<< HEAD
-        result = helper.readTableKeys("", "", 3, IteratorState.fromBytes(token1), "", System.nanoTime());
-=======
         result = helper.readTableKeys("", "", 3, IteratorState.fromBytes(token1), "",
                                       System.nanoTime());
->>>>>>> ce6ad016
         assertFalse(result.isDone());
         factory.rp.tableKeysRead(getTableKeysRead(keys2, token2));
         assertTrue(Futures.await(result));
@@ -525,13 +407,8 @@
         assertArrayEquals(token2.array(), result.join().getState().toBytes().array());
 
         Supplier<CompletableFuture<?>> futureSupplier = () -> helper.readTableKeys("", "", 1,
-<<<<<<< HEAD
-                                                                                   new IteratorStateImpl(wrappedBuffer(new byte[0])), "", 
-                                                                                   System.nanoTime());
-=======
                                                                                    new IteratorStateImpl(wrappedBuffer(new byte[0])),
                                                                                    "", System.nanoTime());
->>>>>>> ce6ad016
         validateAuthTokenCheckFailed(factory, futureSupplier);
         validateWrongHost(factory, futureSupplier);
         validateConnectionDropped(factory, futureSupplier);
@@ -543,11 +420,7 @@
     @Test
     public void testReadTableEntries() {
         MockConnectionFactory factory = new MockConnectionFactory();
-<<<<<<< HEAD
-        SegmentHelper helper = new SegmentHelper(new MockHostControllerStore(), factory, AuthHelper.getDisabledAuthHelper());
-=======
-                SegmentHelper helper = new SegmentHelper(factory, new MockHostControllerStore());
->>>>>>> ce6ad016
+                SegmentHelper helper = new SegmentHelper(factory, new MockHostControllerStore());
         List<TableEntry<byte[], byte[]>> entries1 = Arrays.asList(new TableEntryImpl<>(new TableKeyImpl<>(key0,
                                                                                                           new KeyVersionImpl(10L)), value),
                                                                   new TableEntryImpl<>(new TableKeyImpl<>(key1, new KeyVersionImpl(10L)),
@@ -559,13 +432,8 @@
                                                                                                           new KeyVersionImpl(10L)), value));
 
         CompletableFuture<TableSegment.IteratorItem<TableEntry<byte[], byte[]>>> result = helper.readTableEntries("", "", 3,
-<<<<<<< HEAD
-                                                                                                                  null, "",
-                                                                                                                  System.nanoTime());
-=======
                                                                                                                   null,
                                                                                                                   "", System.nanoTime());
->>>>>>> ce6ad016
         assertFalse(result.isDone());
         factory.rp.tableEntriesRead(getTableEntriesRead(entries1, token1));
         assertTrue(Futures.await(result));
@@ -577,12 +445,8 @@
         assertEquals(10L, iterationResult.get(1).getKey().getVersion().getSegmentVersion());
         assertArrayEquals(token1.array(), result.join().getState().toBytes().array());
 
-<<<<<<< HEAD
-        result = helper.readTableEntries("", "", 3, IteratorState.fromBytes(token1), "", System.nanoTime());
-=======
         result = helper.readTableEntries("", "", 3, IteratorState.fromBytes(token1), "",
                                          System.nanoTime());
->>>>>>> ce6ad016
         assertFalse(result.isDone());
         factory.rp.tableEntriesRead(getTableEntriesRead(entries2, token2));
         assertTrue(Futures.await(result));
@@ -595,13 +459,8 @@
         assertArrayEquals(token2.array(), result.join().getState().toBytes().array());
 
         Supplier<CompletableFuture<?>> futureSupplier = () -> helper.readTableEntries("", "", 1,
-<<<<<<< HEAD
-                                                                                      new IteratorStateImpl(wrappedBuffer(new byte[0])), "",
-                                                                                      System.nanoTime());
-=======
                                                                                       new IteratorStateImpl(wrappedBuffer(new byte[0])),
                                                                                       "", System.nanoTime());
->>>>>>> ce6ad016
         validateAuthTokenCheckFailed(factory, futureSupplier);
         validateWrongHost(factory, futureSupplier);
         validateConnectionDropped(factory, futureSupplier);
@@ -642,7 +501,7 @@
 
     private void validateNoSuchSegment(MockConnectionFactory factory, Supplier<CompletableFuture<?>> futureSupplier) {
         CompletableFuture<?> future = futureSupplier.get();
-        factory.rp.noSuchSegment(new WireCommands.NoSuchSegment(0, "segment", "SomeException", 0L));
+        factory.rp.noSuchSegment(new WireCommands.NoSuchSegment(0, "segment", "SomeException", -1L));
         AssertExtensions.assertThrows("", future::join,
                                       t -> {
                                           Throwable ex = unwrap(t);
