--- conflicted
+++ resolved
@@ -390,28 +390,17 @@
     @Test
     public void testReadTable() {
         MockConnectionFactory factory = new MockConnectionFactory();
-<<<<<<< HEAD
-                SegmentHelper helper = new SegmentHelper(factory, new MockHostControllerStore());
-        List<TableKey<byte[]>> keys = Arrays.asList(new TableKeyImpl<>(key0, KeyVersion.NOT_EXISTS),
-                                                    new TableKeyImpl<>(key1, KeyVersion.NOT_EXISTS));
-=======
+        SegmentHelper helper = new SegmentHelper(factory, new MockHostControllerStore());
         List<TableKey<byte[]>> keysToBeRead = Arrays.asList(new TableKeyImpl<>(key0, KeyVersion.NO_VERSION),
                                                     new TableKeyImpl<>(key1, KeyVersion.NO_VERSION));
->>>>>>> 37d57b27
 
         List<TableEntry<byte[], byte[]>> reponseFromSegmentStore = Arrays.asList(new TableEntryImpl<>(new TableKeyImpl<>(key0,
                                                                                                               new KeyVersionImpl(10L)), value),
                                                                  new TableEntryImpl<>(new TableKeyImpl<>(key1, KeyVersion.NOT_EXISTS), value));
 
-<<<<<<< HEAD
-        // On receiving TableKeysRemoved.
-        CompletableFuture<List<TableEntry<byte[], byte[]>>> result = helper.readTable("", "", keys, "", System.nanoTime());
-        factory.rp.tableRead(new WireCommands.TableRead(0, getQualifiedStreamSegmentName("", "", 0L), getTableEntries(entries)));
-=======
-        CompletableFuture<List<TableEntry<byte[], byte[]>>> result = helper.readTable("", "", keysToBeRead, new MockHostControllerStore(),
-                                                                                      factory, "", System.nanoTime());
+        CompletableFuture<List<TableEntry<byte[], byte[]>>> result = helper.readTable("", "", keysToBeRead,
+                                                                                      "", System.nanoTime());
         factory.rp.tableRead(new WireCommands.TableRead(0, getQualifiedStreamSegmentName("", "", 0L), getTableEntries(reponseFromSegmentStore)));
->>>>>>> 37d57b27
         List<TableEntry<byte[], byte[]>> readResult = result.join();
         assertArrayEquals(key0, readResult.get(0).getKey().getKey());
         assertEquals(10L, readResult.get(0).getKey().getVersion().getSegmentVersion());
@@ -420,19 +409,8 @@
         assertEquals(KeyVersion.NOT_EXISTS, readResult.get(1).getKey().getVersion());
         assertArrayEquals(value, readResult.get(1).getValue());
 
-<<<<<<< HEAD
-        // On receiving TableKeyDoesNotExist.
-        result = helper.readTable("", "", keys, "", System.nanoTime());
-        factory.rp.tableKeyDoesNotExist(new WireCommands.TableKeyDoesNotExist(0, getQualifiedStreamSegmentName("", "", 0L), ""));
-        AssertExtensions.assertThrows("", result::join,
-                                      ex -> ex instanceof WireCommandFailedException &&
-                                              (((WireCommandFailedException) ex).getReason() == WireCommandFailedException.Reason.TableKeyDoesNotExist));
-
-        Supplier<CompletableFuture<?>> futureSupplier = () -> helper.readTable("", "", keys, "", System.nanoTime());
-=======
-        Supplier<CompletableFuture<?>> futureSupplier = () -> helper.readTable("", "", keysToBeRead, new MockHostControllerStore(),
-                                                                               factory, "", System.nanoTime());
->>>>>>> 37d57b27
+        Supplier<CompletableFuture<?>> futureSupplier = () -> helper.readTable("", "", keysToBeRead, 
+                                                                               "", System.nanoTime());
         validateAuthTokenCheckFailed(factory, futureSupplier);
         validateWrongHost(factory, futureSupplier);
         validateConnectionDropped(factory, futureSupplier);
