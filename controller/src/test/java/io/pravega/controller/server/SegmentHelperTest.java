/**
 * Copyright (c) 2017 Dell Inc., or its subsidiaries. All Rights Reserved.
 *
 * Licensed under the Apache License, Version 2.0 (the "License");
 * you may not use this file except in compliance with the License.
 * You may obtain a copy of the License at
 *
 *     http://www.apache.org/licenses/LICENSE-2.0
 */
package io.pravega.controller.server;

import io.pravega.client.netty.impl.ClientConnection;
import io.pravega.client.netty.impl.ConnectionFactory;
import io.pravega.client.stream.ScalingPolicy;
import io.pravega.common.auth.AuthenticationException;
import io.pravega.common.cluster.Host;
import io.pravega.controller.store.host.HostControllerStore;
import io.pravega.controller.stream.api.grpc.v1.Controller;
import io.pravega.shared.protocol.netty.Append;
import io.pravega.shared.protocol.netty.ConnectionFailedException;
import io.pravega.shared.protocol.netty.PravegaNodeUri;
import io.pravega.shared.protocol.netty.ReplyProcessor;
import io.pravega.shared.protocol.netty.WireCommand;
import io.pravega.shared.protocol.netty.WireCommands;
import io.pravega.test.common.AssertExtensions;
import java.util.List;
import java.util.Map;
import java.util.Set;
import java.util.UUID;
import java.util.concurrent.CompletableFuture;
import java.util.concurrent.ScheduledExecutorService;
import lombok.Getter;
import org.junit.After;
import org.junit.Before;
import org.junit.Test;

public class SegmentHelperTest {

    private SegmentHelper helper;

    @Before
    public void setUp() throws Exception {
        helper = new SegmentHelper();
    }

    @After
    public void tearDown() throws Exception {
    }

    @Test
    public void getSegmentUri() {
        helper.getSegmentUri("", "", 0, new MockHostControllerStore());
    }

    @Test
    public void createSegment() {
        MockConnectionFactory factory = new MockConnectionFactory();
        CompletableFuture<Boolean> retVal = helper.createSegment("", "",
                0, ScalingPolicy.fixed(2), new MockHostControllerStore(), factory, "");
        factory.rp.authTokenCheckFailed(new WireCommands.AuthTokenCheckFailed(0));
        AssertExtensions.assertThrows("",
                () -> retVal.join(),
                ex -> ex instanceof WireCommandFailedException
                 && ex.getCause() instanceof AuthenticationException
                );
    }

    @Test
    public void truncateSegment() {
        MockConnectionFactory factory = new MockConnectionFactory();
        CompletableFuture<Boolean> retVal = helper.truncateSegment("", "", 0L, 0L,
                new MockHostControllerStore(), factory, "");
        factory.rp.authTokenCheckFailed(new WireCommands.AuthTokenCheckFailed(0));
        AssertExtensions.assertThrows("",
                () -> retVal.join(),
                ex -> ex instanceof WireCommandFailedException
                        && ex.getCause() instanceof AuthenticationException
        );
    }


    @Test
    public void deleteSegment() {
        MockConnectionFactory factory = new MockConnectionFactory();
        CompletableFuture<Boolean> retVal = helper.deleteSegment("", "", 0L, new MockHostControllerStore(),
                factory, "");
        factory.rp.authTokenCheckFailed(new WireCommands.AuthTokenCheckFailed(0));
        AssertExtensions.assertThrows("",
                () -> retVal.join(),
                ex -> ex instanceof WireCommandFailedException
                        && ex.getCause() instanceof AuthenticationException
        );
    }

    @Test
    public void sealSegment() {
        MockConnectionFactory factory = new MockConnectionFactory();
        CompletableFuture<Boolean> retVal = helper.sealSegment("", "", 0L,
                new MockHostControllerStore(), factory, "");
        factory.rp.authTokenCheckFailed(new WireCommands.AuthTokenCheckFailed(0));
        AssertExtensions.assertThrows("",
                () -> retVal.join(),
                ex -> ex instanceof WireCommandFailedException
                        && ex.getCause() instanceof AuthenticationException
        );
    }

    @Test
    public void createTransaction() {
        MockConnectionFactory factory = new MockConnectionFactory();
        CompletableFuture<UUID> retVal = helper.createTransaction("", "", 0L, UUID.randomUUID(),
                new MockHostControllerStore(), factory, "");
        factory.rp.authTokenCheckFailed(new WireCommands.AuthTokenCheckFailed(0));
        AssertExtensions.assertThrows("",
                () -> retVal.join(),
                ex -> ex instanceof WireCommandFailedException
                        && ex.getCause() instanceof AuthenticationException
        );
    }

    @Test
    public void commitTransaction() {
        MockConnectionFactory factory = new MockConnectionFactory();
        CompletableFuture<Controller.TxnStatus> retVal = helper.commitTransaction("", "", 0L, 0L, UUID.randomUUID(),
                new MockHostControllerStore(), factory, "");
        factory.rp.authTokenCheckFailed(new WireCommands.AuthTokenCheckFailed(0));
        AssertExtensions.assertThrows("",
                () -> retVal.join(),
                ex -> ex instanceof WireCommandFailedException
                        && ex.getCause() instanceof AuthenticationException
        );
    }

    @Test
    public void abortTransaction() {
        MockConnectionFactory factory = new MockConnectionFactory();
        CompletableFuture<Controller.TxnStatus> retVal = helper.abortTransaction("", "", 0L, UUID.randomUUID(),
                new MockHostControllerStore(), factory, "");
        factory.rp.authTokenCheckFailed(new WireCommands.AuthTokenCheckFailed(0));
        AssertExtensions.assertThrows("",
                () -> retVal.join(),
                ex -> ex instanceof WireCommandFailedException
                        && ex.getCause() instanceof AuthenticationException
        );
    }

    @Test
    public void updatePolicy() {
        MockConnectionFactory factory = new MockConnectionFactory();
        CompletableFuture<Void> retVal = helper.updatePolicy("", "", ScalingPolicy.fixed(1), 0L,
                new MockHostControllerStore(), factory, "");
        factory.rp.authTokenCheckFailed(new WireCommands.AuthTokenCheckFailed(0));
        AssertExtensions.assertThrows("",
                () -> retVal.join(),
                ex -> ex instanceof WireCommandFailedException
                        && ex.getCause() instanceof AuthenticationException
        );
    }

    @Test
    public void getSegmentInfo() {
        MockConnectionFactory factory = new MockConnectionFactory();
        CompletableFuture<WireCommands.StreamSegmentInfo> retVal = helper.getSegmentInfo("", "", 0L,
                new MockHostControllerStore(), factory, "");
        factory.rp.authTokenCheckFailed(new WireCommands.AuthTokenCheckFailed(0));
        AssertExtensions.assertThrows("",
                () -> retVal.join(),
                ex -> ex instanceof WireCommandFailedException
                        && ex.getCause() instanceof AuthenticationException
        );
    }

    private static class MockHostControllerStore implements HostControllerStore {

        @Override
        public Map<Host, Set<Integer>> getHostContainersMap() {
            return null;
        }

        @Override
        public void updateHostContainersMap(Map<Host, Set<Integer>> newMapping) {

        }

        @Override
        public int getContainerCount() {
            return 0;
        }

        @Override
<<<<<<< HEAD
        public Host getHostForSegment(String scope, String stream, long segmentNumber) {
=======
        public Host getHostForSegment(String scope, String stream, long segmentId) {
>>>>>>> 06317c92
            return new Host("localhost", 1000, "");
        }
    }

    private class MockConnectionFactory implements ConnectionFactory {
        @Getter
        private ReplyProcessor rp;

        @Override
        public CompletableFuture<ClientConnection> establishConnection(PravegaNodeUri endpoint, ReplyProcessor rp) {
            this.rp = rp;
            ClientConnection connection = new MockConnection(rp);
            return CompletableFuture.completedFuture(connection);
        }

        @Override
        public ScheduledExecutorService getInternalExecutor() {
            return null;
        }

        @Override
        public void close() {

        }
    }

    private class MockConnection implements ClientConnection {
        @Getter
        private final ReplyProcessor rp;

        public MockConnection(ReplyProcessor rp) {
            this.rp = rp;
        }

        @Override
        public void send(WireCommand cmd) throws ConnectionFailedException {

        }

        @Override
        public void send(Append append) throws ConnectionFailedException {

        }

        @Override
        public void sendAsync(WireCommand cmd) throws ConnectionFailedException {

        }

        @Override
        public void sendAsync(List<Append> appends, CompletedCallback callback) {

        }

        @Override
        public void close() {

        }
    }
}<|MERGE_RESOLUTION|>--- conflicted
+++ resolved
@@ -188,11 +188,7 @@
         }
 
         @Override
-<<<<<<< HEAD
-        public Host getHostForSegment(String scope, String stream, long segmentNumber) {
-=======
         public Host getHostForSegment(String scope, String stream, long segmentId) {
->>>>>>> 06317c92
             return new Host("localhost", 1000, "");
         }
     }
