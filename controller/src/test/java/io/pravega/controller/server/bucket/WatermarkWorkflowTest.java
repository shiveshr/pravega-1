--- conflicted
+++ resolved
@@ -270,10 +270,7 @@
         SynchronizerClientFactory clientFactory = spy(SynchronizerClientFactory.class);
         String markStreamName = NameUtils.getMarkStreamForStream(streamName);
 
-<<<<<<< HEAD
-=======
         @Cleanup
->>>>>>> 6470c10c
         MockRevisionedStreamClient revisionedClient = new MockRevisionedStreamClient();
         doAnswer(x -> revisionedClient).when(clientFactory).createRevisionedStreamClient(anyString(), any(), any());
         doNothing().when(clientFactory).close();
@@ -291,10 +288,7 @@
         AssertExtensions.assertThrows("constructor should throw", 
                 () -> new PeriodicWatermarking.WatermarkClient(stream, clientFactory), e -> e instanceof RuntimeException && s.equals(e.getMessage()));
         
-<<<<<<< HEAD
-=======
         @Cleanup
->>>>>>> 6470c10c
         PeriodicWatermarking periodicWatermarking = new PeriodicWatermarking(streamMetadataStore, bucketStore, sp -> clientFactory, executor);
         streamMetadataStore.createScope(scope).join();
         streamMetadataStore.createStream(scope, streamName, StreamConfiguration.builder().scalingPolicy(ScalingPolicy.fixed(2)).timestampAggregationTimeout(10000L).build(),
@@ -334,10 +328,7 @@
             });
         }).when(clientFactory).createRevisionedStreamClient(anyString(), any(), any());
 
-<<<<<<< HEAD
-=======
         @Cleanup
->>>>>>> 6470c10c
         PeriodicWatermarking periodicWatermarking = new PeriodicWatermarking(streamMetadataStore, bucketStore, sp -> clientFactory, executor);
 
         String streamName = "stream";
@@ -501,12 +492,8 @@
             return revisionedStreamClientMap.compute(name, (s, rsc) -> new MockRevisionedStreamClient(() -> 
                     streamMetadataStore.getActiveSegments(scope, name, null, executor).join().get(0).segmentId()));
         }).when(clientFactory).createRevisionedStreamClient(anyString(), any(), any());
-<<<<<<< HEAD
-        
-=======
 
         @Cleanup
->>>>>>> 6470c10c
         PeriodicWatermarking periodicWatermarking = new PeriodicWatermarking(streamMetadataStore, bucketStore, sp -> clientFactory, executor);
 
         streamMetadataStore.createScope(scope).join();
@@ -583,10 +570,7 @@
 
         StreamMetadataStore streamMetadataStoreSpied = spy(this.streamMetadataStore);
         BucketStore bucketStoreSpied = spy(this.bucketStore);
-<<<<<<< HEAD
-=======
         @Cleanup
->>>>>>> 6470c10c
         PeriodicWatermarking periodicWatermarking = new PeriodicWatermarking(streamMetadataStoreSpied, bucketStoreSpied, sp -> clientFactory, executor);
 
         String streamName = "stream";
