--- conflicted
+++ resolved
@@ -32,15 +32,11 @@
 import io.pravega.controller.server.eventProcessor.requesthandlers.kvtable.DeleteTableTask;
 import io.pravega.controller.server.eventProcessor.requesthandlers.kvtable.TableRequestHandler;
 import io.pravega.controller.server.rpc.auth.GrpcAuthHelper;
-<<<<<<< HEAD
-=======
-import io.pravega.controller.server.rpc.grpc.v1.ControllerServiceImpl;
 import io.pravega.controller.store.InMemoryScope;
 import io.pravega.controller.store.kvtable.AbstractKVTableMetadataStore;
 import io.pravega.controller.store.kvtable.InMemoryKVTMetadataStore;
 import io.pravega.controller.store.kvtable.KVTableMetadataStore;
 import io.pravega.controller.store.kvtable.KVTableStoreFactory;
->>>>>>> ca0cbdd6
 import io.pravega.controller.store.stream.BucketStore;
 import io.pravega.controller.store.stream.StreamMetadataStore;
 import io.pravega.controller.store.stream.StreamStoreFactory;
@@ -52,10 +48,8 @@
 import io.pravega.controller.task.KeyValueTable.TableMetadataTasks;
 import io.pravega.controller.task.Stream.StreamMetadataTasks;
 import io.pravega.controller.task.Stream.StreamTransactionMetadataTasks;
-<<<<<<< HEAD
+
 import org.junit.After;
-=======
->>>>>>> ca0cbdd6
 
 import java.util.Collections;
 import java.util.Map;
@@ -77,22 +71,15 @@
     private StreamTransactionMetadataTasks streamTransactionMetadataTasks;
     private StreamMetadataStore streamStore;
     private SegmentHelper segmentHelper;
-<<<<<<< HEAD
-    
-    @Override
-    public ControllerService getControllerService() {
-        executorService = ExecutorServiceHelpers.newScheduledThreadPool(20, "testpool");
-=======
-    private RequestTracker requestTracker;
 
     private KVTableMetadataStore kvtStore;
     private TableMetadataTasks kvtMetadataTasks;
     private TableRequestHandler tableRequestHandler;
     
     @Override
-    public void setup() throws Exception {
-        executorService = ExecutorServiceHelpers.newScheduledThreadPool(30, "testpool");
->>>>>>> ca0cbdd6
+    public ControllerService getControllerService() {
+        executorService = ExecutorServiceHelpers.newScheduledThreadPool(20, "testpool");
+    
         taskMetadataStore = TaskStoreFactoryForTests.createInMemoryStore(executorService);
         streamStore = StreamStoreFactory.createInMemoryStore(executorService);
         BucketStore bucketStore = StreamStoreFactory.createInMemoryBucketStore();
@@ -131,14 +118,8 @@
 
         Cluster mockCluster = mock(Cluster.class);
         when(mockCluster.getClusterMembers()).thenReturn(Collections.singleton(new Host("localhost", 9090, null)));
-<<<<<<< HEAD
-        return new ControllerService(streamStore, StreamStoreFactory.createInMemoryBucketStore(), streamMetadataTasks, streamTransactionMetadataTasks,
+        return new ControllerService(kvtStore, kvtMetadataTasks, streamStore, StreamStoreFactory.createInMemoryBucketStore(), streamMetadataTasks, streamTransactionMetadataTasks,
                 SegmentHelperMock.getSegmentHelperMock(), executorService, mockCluster);
-=======
-        controllerService = new ControllerServiceImpl(
-                new ControllerService(kvtStore, kvtMetadataTasks, streamStore, StreamStoreFactory.createInMemoryBucketStore(), streamMetadataTasks, streamTransactionMetadataTasks,
-                                      SegmentHelperMock.getSegmentHelperMock(), executorService, mockCluster), GrpcAuthHelper.getDisabledAuthHelper(), requestTracker, true, 2);
->>>>>>> ca0cbdd6
     }
 
     @After
