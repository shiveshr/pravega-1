/**
 * Copyright (c) 2017 Dell Inc., or its subsidiaries. All Rights Reserved.
 *
 * Licensed under the Apache License, Version 2.0 (the "License");
 * you may not use this file except in compliance with the License.
 * You may obtain a copy of the License at
 *
 *     http://www.apache.org/licenses/LICENSE-2.0
 */
package io.pravega.controller.timeout;

<<<<<<< HEAD
=======
import io.pravega.client.ClientConfig;
import io.pravega.client.netty.impl.ConnectionFactory;
import io.pravega.client.netty.impl.ConnectionFactoryImpl;
>>>>>>> 2b3afc8f
import io.pravega.client.stream.ScalingPolicy;
import io.pravega.client.stream.StreamConfiguration;
import io.pravega.client.stream.impl.ModelHelper;
import io.pravega.common.Exceptions;
import io.pravega.common.concurrent.ExecutorServiceHelpers;
import io.pravega.common.tracing.RequestTracker;
import io.pravega.controller.mocks.EventStreamWriterMock;
import io.pravega.controller.server.ControllerService;
import io.pravega.controller.server.SegmentHelper;
import io.pravega.controller.store.client.StoreClient;
import io.pravega.controller.store.client.StoreClientFactory;
import io.pravega.controller.store.host.HostControllerStore;
import io.pravega.controller.store.host.HostStoreFactory;
import io.pravega.controller.store.host.impl.HostMonitorConfigImpl;
import io.pravega.controller.store.stream.BucketStore;
import io.pravega.controller.store.stream.StoreException;
import io.pravega.controller.store.stream.StreamMetadataStore;
import io.pravega.controller.store.stream.StreamStoreFactory;
import io.pravega.controller.store.stream.TxnStatus;
import io.pravega.controller.store.stream.Version;
import io.pravega.controller.store.stream.VersionedTransactionData;
import io.pravega.controller.store.stream.State;
import io.pravega.controller.store.task.TaskMetadataStore;
import io.pravega.controller.store.task.TaskStoreFactory;
import io.pravega.controller.stream.api.grpc.v1.Controller;
import io.pravega.controller.stream.api.grpc.v1.Controller.PingTxnStatus;
import io.pravega.controller.stream.api.grpc.v1.Controller.TxnId;
import io.pravega.controller.stream.api.grpc.v1.Controller.TxnState;
import io.pravega.controller.task.Stream.StreamMetadataTasks;
import io.pravega.controller.task.Stream.StreamTransactionMetadataTasks;
import io.pravega.controller.util.Config;
import io.pravega.test.common.AssertExtensions;
import io.pravega.test.common.TestingServerStarter;
import java.util.Optional;
import java.util.UUID;
import java.util.concurrent.CompletableFuture;
import java.util.concurrent.Executors;
import java.util.concurrent.LinkedBlockingQueue;
import java.util.concurrent.ScheduledExecutorService;
import java.util.concurrent.TimeUnit;
import lombok.Cleanup;
import lombok.extern.slf4j.Slf4j;
import org.apache.curator.framework.CuratorFramework;
import org.apache.curator.framework.CuratorFrameworkFactory;
import org.apache.curator.retry.RetryOneTime;
import org.apache.curator.test.TestingServer;
import org.junit.After;
import org.junit.Assert;
import org.junit.Before;
import org.junit.Test;

/**
 * Test class for TimeoutService.
 */
@Slf4j
public abstract class TimeoutServiceTest {

    private final static String SCOPE = "SCOPE";
    private final static String STREAM = "STREAM";

    private final static long LEASE = 2000;
    private final static int RETRY_DELAY = 1000;

<<<<<<< HEAD
    protected ScheduledExecutorService executor;
    protected CuratorFramework client;
    protected SegmentHelper segmentHelper;

    private StreamMetadataStore streamStore;
    private TimerWheelTimeoutService timeoutService;
    private ControllerService controllerService;
    private TestingServer zkTestServer;
=======
    private StreamMetadataStore streamStore;
    private TimerWheelTimeoutService timeoutService;
    private ControllerService controllerService;
    private ScheduledExecutorService executor;
    private TestingServer zkTestServer;
    private CuratorFramework client;
>>>>>>> 2b3afc8f
    private StreamMetadataTasks streamMetadataTasks;
    private StreamTransactionMetadataTasks streamTransactionMetadataTasks;
    private StoreClient storeClient;
    private RequestTracker requestTracker = new RequestTracker(true);
<<<<<<< HEAD

    @Before
    public void setUp() throws Exception {
=======
    private ConnectionFactory connectionFactory;

    @Before
    public void setUp() throws Exception {

>>>>>>> 2b3afc8f
        final String hostId = "host";

        // Instantiate test ZK service.
        zkTestServer = new TestingServerStarter().start();
        String connectionString = zkTestServer.getConnectString();

        // Initialize the executor service.
        executor = Executors.newScheduledThreadPool(5);
        // Initialize ZK client.
        client = CuratorFrameworkFactory.newClient(connectionString, new RetryOneTime(2000));
        client.start();

        // Create STREAM store, host store, and task metadata store.
        storeClient = StoreClientFactory.createZKStoreClient(client);
        segmentHelper = getSegmentHelper();
        streamStore = getStore();
        HostControllerStore hostStore = HostStoreFactory.createInMemoryStore(HostMonitorConfigImpl.dummyConfig());
        TaskMetadataStore taskMetadataStore = TaskStoreFactory.createStore(storeClient, executor);

<<<<<<< HEAD
        streamMetadataTasks = new StreamMetadataTasks(streamStore, StreamStoreFactory.createInMemoryBucketStore(), taskMetadataStore,
                segmentHelper, executor, hostId, requestTracker);
        streamTransactionMetadataTasks = new StreamTransactionMetadataTasks(streamStore,
                segmentHelper,
                executor, hostId, TimeoutServiceConfig.defaultConfig(),
                new LinkedBlockingQueue<>(5));
=======
        connectionFactory = new ConnectionFactoryImpl(ClientConfig.builder().build());
        streamMetadataTasks = new StreamMetadataTasks(streamStore, StreamStoreFactory.createInMemoryBucketStore(), hostStore, taskMetadataStore,
                new SegmentHelper(), executor, hostId, connectionFactory, AuthHelper.getDisabledAuthHelper(), requestTracker);
        streamTransactionMetadataTasks = new StreamTransactionMetadataTasks(streamStore, hostStore,
                SegmentHelperMock.getSegmentHelperMock(), executor, hostId, TimeoutServiceConfig.defaultConfig(),
                new LinkedBlockingQueue<>(5), connectionFactory, AuthHelper.getDisabledAuthHelper());
>>>>>>> 2b3afc8f
                streamTransactionMetadataTasks.initializeStreamWriters("commitStream", new EventStreamWriterMock<>(),
                "abortStream", new EventStreamWriterMock<>());

        // Create TimeoutService
        timeoutService = (TimerWheelTimeoutService) streamTransactionMetadataTasks.getTimeoutService();

        controllerService = new ControllerService(streamStore, hostStore, streamMetadataTasks,
                streamTransactionMetadataTasks, segmentHelper, executor, null);

        // Create scope and stream
        streamStore.createScope(SCOPE).join();

        StreamConfiguration streamConfiguration = StreamConfiguration.builder()
                .scalingPolicy(ScalingPolicy.fixed(1)).build();

        streamStore.createStream(SCOPE, STREAM, streamConfiguration, System.currentTimeMillis(), null, executor)
                   .thenCompose(x -> streamStore.setState(SCOPE, STREAM, State.ACTIVE, null, executor)).join();
    }

    abstract SegmentHelper getSegmentHelper();

    abstract StreamMetadataStore getStore();

    @After
    public void tearDown() throws Exception {
        streamMetadataTasks.close();
        streamTransactionMetadataTasks.close();
        streamStore.close();
        ExecutorServiceHelpers.shutdown(executor);
        client.close();
        storeClient.close();
        zkTestServer.close();
        connectionFactory.close();
    }

    @Test(timeout = 10000)
    public void testTimeout() throws InterruptedException {
        UUID txnId = streamStore.generateTransactionId(SCOPE, STREAM, null, executor).join();
        VersionedTransactionData txData = streamStore.createTransaction(SCOPE, STREAM, txnId, LEASE, 10 * LEASE,
                null, executor).join();

        long begin = System.currentTimeMillis();
        timeoutService.addTxn(SCOPE, STREAM, txData.getId(), txData.getVersion(), LEASE,
                txData.getMaxExecutionExpiryTime());

        Optional<Throwable> result = timeoutService.getTaskCompletionQueue().poll((long) (1.3 * LEASE), TimeUnit.MILLISECONDS);
        long end = System.currentTimeMillis();
        Assert.assertNotNull(result);

        log.info("Delay until timeout = " + (end - begin));
        Assert.assertTrue((end - begin) >= LEASE);

        TxnStatus status = streamStore.transactionStatus(SCOPE, STREAM, txData.getId(), null, executor).join();
        Assert.assertEquals(TxnStatus.ABORTING, status);

    }

    @Test(timeout = 10000)
    public void testControllerTimeout() throws InterruptedException {
        long begin = System.currentTimeMillis();
        TxnId txnId = controllerService.createTransaction(SCOPE, STREAM, LEASE)
                .thenApply(x -> ModelHelper.decode(x.getKey()))
                .join();

        Optional<Throwable> result = timeoutService.getTaskCompletionQueue().poll((long) (1.3 * LEASE), TimeUnit.MILLISECONDS);
        long end = System.currentTimeMillis();
        Assert.assertNotNull(result);

        log.info("Delay until timeout = " + (end - begin));
        Assert.assertTrue((end - begin) >= LEASE);

        TxnState txnState = controllerService.checkTransactionStatus(SCOPE, STREAM, txnId).join();
        Assert.assertEquals(TxnState.State.ABORTING, txnState.getState());
    }

    @Test(timeout = 10000)
    public void testPingSuccess() throws InterruptedException {
        UUID txnId = streamStore.generateTransactionId(SCOPE, STREAM, null, executor).join();
        VersionedTransactionData txData = streamStore.createTransaction(SCOPE, STREAM, txnId, LEASE, 10 * LEASE,
                null, executor).join();

        timeoutService.addTxn(SCOPE, STREAM, txData.getId(), txData.getVersion(), LEASE,
                txData.getMaxExecutionExpiryTime());

        Optional<Throwable> result = timeoutService.getTaskCompletionQueue().poll((long) (0.75 * LEASE), TimeUnit.MILLISECONDS);
        Assert.assertNull(result);

        TxnStatus status = streamStore.transactionStatus(SCOPE, STREAM, txData.getId(), null, executor).join();
        Assert.assertEquals(TxnStatus.OPEN, status);

        PingTxnStatus pingStatus = timeoutService.pingTxn(SCOPE, STREAM, txData.getId(), txData.getVersion(), LEASE);
        Assert.assertEquals(PingTxnStatus.Status.OK, pingStatus.getStatus());

        result = timeoutService.getTaskCompletionQueue().poll((long) (0.5 * LEASE), TimeUnit.MILLISECONDS);
        Assert.assertNull(result);

        status = streamStore.transactionStatus(SCOPE, STREAM, txData.getId(), null, executor).join();
        Assert.assertEquals(TxnStatus.OPEN, status);

        result = timeoutService.getTaskCompletionQueue().poll((long) (0.8 * LEASE), TimeUnit.MILLISECONDS);
        Assert.assertNotNull(result);

        status = streamStore.transactionStatus(SCOPE, STREAM, txData.getId(), null, executor).join();
        Assert.assertEquals(TxnStatus.ABORTING, status);
    }

    @Test(timeout = 10000)
    public void testControllerPingSuccess() throws InterruptedException {
        TxnId txnId = controllerService.createTransaction(SCOPE, STREAM, LEASE)
                .thenApply(x -> ModelHelper.decode(x.getKey()))
                .join();

        Optional<Throwable> result = timeoutService.getTaskCompletionQueue().poll((long) (0.75 * LEASE), TimeUnit.MILLISECONDS);
        Assert.assertNull(result);

        TxnState txnState = controllerService.checkTransactionStatus(SCOPE, STREAM, txnId).join();
        Assert.assertEquals(TxnState.State.OPEN, txnState.getState());

        PingTxnStatus pingStatus = controllerService.pingTransaction(SCOPE, STREAM, txnId, LEASE).join();
        Assert.assertEquals(PingTxnStatus.Status.OK, pingStatus.getStatus());

        result = timeoutService.getTaskCompletionQueue().poll((long) (0.5 * LEASE), TimeUnit.MILLISECONDS);
        Assert.assertNull(result);

        txnState = controllerService.checkTransactionStatus(SCOPE, STREAM, txnId).join();
        Assert.assertEquals(TxnState.State.OPEN, txnState.getState());

        result = timeoutService.getTaskCompletionQueue().poll((long) (0.8 * LEASE), TimeUnit.MILLISECONDS);
        Assert.assertNotNull(result);

        txnState = controllerService.checkTransactionStatus(SCOPE, STREAM, txnId).join();
        Assert.assertEquals(TxnState.State.ABORTING, txnState.getState());
    }

    @Test(timeout = 30000)
    public void testPingOwnershipTransfer() throws Exception {
        StreamMetadataStore streamStore2 = getStore();
        HostControllerStore hostStore = HostStoreFactory.createInMemoryStore(HostMonitorConfigImpl.dummyConfig());
        BucketStore bucketStore = StreamStoreFactory.createInMemoryBucketStore();
        TaskMetadataStore taskMetadataStore = TaskStoreFactory.createStore(storeClient, executor);
<<<<<<< HEAD

=======
        @Cleanup
        ConnectionFactoryImpl connectionFactory = new ConnectionFactoryImpl(ClientConfig.builder().build());
>>>>>>> 2b3afc8f
        @Cleanup
        StreamMetadataTasks streamMetadataTasks2 = new StreamMetadataTasks(streamStore2, bucketStore, taskMetadataStore,
                segmentHelper, executor, "2", requestTracker);
        @Cleanup
        StreamTransactionMetadataTasks streamTransactionMetadataTasks2 = new StreamTransactionMetadataTasks(streamStore2, 
                segmentHelper, executor, "2", 
                TimeoutServiceConfig.defaultConfig(), new LinkedBlockingQueue<>(5));
        streamTransactionMetadataTasks2.initializeStreamWriters("commitStream", new EventStreamWriterMock<>(),
                "abortStream", new EventStreamWriterMock<>());

        // Create TimeoutService
        TimerWheelTimeoutService timeoutService2 = (TimerWheelTimeoutService) streamTransactionMetadataTasks2.getTimeoutService();

        ControllerService controllerService2 = new ControllerService(streamStore2, hostStore, streamMetadataTasks2,
                streamTransactionMetadataTasks2, segmentHelper, executor, null);

        TxnId txnId = controllerService.createTransaction(SCOPE, STREAM, LEASE)
                .thenApply(x -> ModelHelper.decode(x.getKey()))
                .join();

        VersionedTransactionData txnData = streamStore.getTransactionData(SCOPE, STREAM, ModelHelper.encode(txnId), null, executor).join();
        Assert.assertEquals(txnData.getVersion(), getVersion(0));

        Optional<Throwable> result = timeoutService.getTaskCompletionQueue().poll((long) (0.75 * LEASE), TimeUnit.MILLISECONDS);
        Assert.assertNull(result);

        TxnState txnState = controllerService.checkTransactionStatus(SCOPE, STREAM, txnId).join();
        Assert.assertEquals(TxnState.State.OPEN, txnState.getState());

        // increasing lease -> total effective lease = 3 * LEASE
        PingTxnStatus pingStatus = controllerService2.pingTransaction(SCOPE, STREAM, txnId, 2 * LEASE).join();
        Assert.assertEquals(PingTxnStatus.Status.OK, pingStatus.getStatus());

        txnData = streamStore.getTransactionData(SCOPE, STREAM, ModelHelper.encode(txnId), null, executor).join();
        Assert.assertEquals(txnData.getVersion(), getVersion(1));

        // timeoutService1 should believe that LEASE has expired and should get non empty completion tasks
        result = timeoutService.getTaskCompletionQueue().poll((long) (1.3 * LEASE + RETRY_DELAY), TimeUnit.MILLISECONDS);
        Assert.assertNotNull(result);

        // the txn may have been attempted to be aborted by timeoutService1 but would have failed. So txn to remain open
        txnState = controllerService.checkTransactionStatus(SCOPE, STREAM, txnId).join();
        Assert.assertEquals(TxnState.State.OPEN, txnState.getState());

        // timeoutService2 should continue to wait on lease expiry and should get empty completion tasks
        result = timeoutService2.getTaskCompletionQueue().poll(0L, TimeUnit.MILLISECONDS);
        Assert.assertNull(result);

        result = timeoutService2.getTaskCompletionQueue().poll(2 * LEASE + RETRY_DELAY, TimeUnit.MILLISECONDS);
        Assert.assertNotNull(result);

        // now txn should have moved to aborting because timeoutservice2 has initiated abort
        txnState = controllerService.checkTransactionStatus(SCOPE, STREAM, txnId).join();
        Assert.assertEquals(TxnState.State.ABORTING, txnState.getState());
    }

    abstract Version getVersion(int i);

    @Test(timeout = 10000)
    public void testPingLeaseTooLarge() {
        UUID txnId = streamStore.generateTransactionId(SCOPE, STREAM, null, executor).join();
        VersionedTransactionData txData = streamStore.createTransaction(SCOPE, STREAM, txnId, LEASE, 10 * LEASE,
                null, executor).join();

        timeoutService.addTxn(SCOPE, STREAM, txData.getId(), txData.getVersion(), LEASE,
                txData.getMaxExecutionExpiryTime());

        Version version = txData.getVersion();
        PingTxnStatus pingStatus = timeoutService.pingTxn(SCOPE, STREAM, txData.getId(), version, Config.MAX_LEASE_VALUE + 1);
        Assert.assertEquals(PingTxnStatus.Status.LEASE_TOO_LARGE, pingStatus.getStatus());

        pingStatus = timeoutService.pingTxn(SCOPE, STREAM, txData.getId(), version, 10 * LEASE + 1);
        Assert.assertEquals(PingTxnStatus.Status.MAX_EXECUTION_TIME_EXCEEDED, pingStatus.getStatus());
    }

    @Test(timeout = 10000)
    public void testControllerPingLeaseTooLarge() {
        int lease = 10;
        TxnId txnId = controllerService.createTransaction(SCOPE, STREAM, lease)
                .thenApply(x -> ModelHelper.decode(x.getKey()))
                .join();

        PingTxnStatus pingStatus = controllerService.pingTransaction(SCOPE, STREAM, txnId, Config.MAX_LEASE_VALUE + 1).join();
        Assert.assertEquals(PingTxnStatus.Status.LEASE_TOO_LARGE, pingStatus.getStatus());

        pingStatus = controllerService.pingTransaction(SCOPE, STREAM, txnId, 1000 * lease + 1).join();
        Assert.assertEquals(PingTxnStatus.Status.MAX_EXECUTION_TIME_EXCEEDED, pingStatus.getStatus());

        UUID txnId1 = streamStore.generateTransactionId(SCOPE, STREAM, null, executor).join();
        VersionedTransactionData txData = streamStore.createTransaction(SCOPE, STREAM, txnId1, LEASE,
                2 * LEASE, null, executor).join();

        txnId = ModelHelper.decode(txData.getId());

        pingStatus = controllerService.pingTransaction(SCOPE, STREAM, txnId, Config.MAX_LEASE_VALUE + 1).join();
        Assert.assertEquals(PingTxnStatus.Status.LEASE_TOO_LARGE, pingStatus.getStatus());

        pingStatus = controllerService.pingTransaction(SCOPE, STREAM, txnId, 3 * LEASE).join();
        Assert.assertEquals(PingTxnStatus.Status.MAX_EXECUTION_TIME_EXCEEDED, pingStatus.getStatus());
    }

    @Test(timeout = 10000)
    public void testControllerCreateTxnLeaseTooLarge() {
        checkError(controllerService.createTransaction(SCOPE, STREAM, Config.MAX_LEASE_VALUE + 1),
                IllegalArgumentException.class);
    }

    @Test(timeout = 10000)
    public void testPingFailureMaxExecutionTimeExceeded() throws InterruptedException {
        UUID txnId = streamStore.generateTransactionId(SCOPE, STREAM, null, executor).join();
        VersionedTransactionData txData = streamStore.createTransaction(SCOPE, STREAM, txnId, LEASE,
                2 * LEASE, null, executor).join();

        timeoutService.addTxn(SCOPE, STREAM, txData.getId(), txData.getVersion(), LEASE,
                txData.getMaxExecutionExpiryTime());

        TxnStatus status = streamStore.transactionStatus(SCOPE, STREAM, txData.getId(), null, executor).join();
        Assert.assertEquals(TxnStatus.OPEN, status);

        // 3 * LEASE > 2 * LEASE
        PingTxnStatus pingStatus = timeoutService.pingTxn(SCOPE, STREAM, txData.getId(), txData.getVersion(), 3 * LEASE);
        Assert.assertEquals(PingTxnStatus.Status.MAX_EXECUTION_TIME_EXCEEDED, pingStatus.getStatus());

        status = streamStore.transactionStatus(SCOPE, STREAM, txData.getId(), null, executor).join();
        Assert.assertEquals(TxnStatus.OPEN, status);
    }

    @Test(timeout = 10000)
    public void testControllerPingFailureMaxExecutionTimeExceeded() throws InterruptedException {
        int lease = 10;
        TxnId txnId = controllerService.createTransaction(SCOPE, STREAM, lease)
                .thenApply(x -> ModelHelper.decode(x.getKey()))
                .join();

        TxnState txnState = controllerService.checkTransactionStatus(SCOPE, STREAM, txnId).join();
        Assert.assertEquals(TxnState.State.OPEN, txnState.getState());

        PingTxnStatus pingStatus = controllerService.pingTransaction(SCOPE, STREAM, txnId, 1000 * lease).join();
        Assert.assertEquals(PingTxnStatus.Status.MAX_EXECUTION_TIME_EXCEEDED, pingStatus.getStatus());

        txnState = controllerService.checkTransactionStatus(SCOPE, STREAM, txnId).join();
        Assert.assertEquals(TxnState.State.OPEN, txnState.getState());
    }

    @Test(timeout = 10000)
    public void testPingFailureDisconnected() throws InterruptedException {
        UUID txnId = streamStore.generateTransactionId(SCOPE, STREAM, null, executor).join();
        VersionedTransactionData txData = streamStore.createTransaction(SCOPE, STREAM, txnId, LEASE,
                10 * LEASE, null, executor).join();

        timeoutService.addTxn(SCOPE, STREAM, txData.getId(), txData.getVersion(), LEASE,
                txData.getMaxExecutionExpiryTime());

        Optional<Throwable> result = timeoutService.getTaskCompletionQueue().poll((long) (0.75 * LEASE), TimeUnit.MILLISECONDS);
        Assert.assertNull(result);

        TxnStatus status = streamStore.transactionStatus(SCOPE, STREAM, txData.getId(), null, executor).join();
        Assert.assertEquals(TxnStatus.OPEN, status);

        // Stop timeoutService, and then try pinging the transaction.
        timeoutService.stopAsync();

        PingTxnStatus pingStatus = timeoutService.pingTxn(SCOPE, STREAM, txData.getId(), txData.getVersion(), LEASE);
        Assert.assertEquals(PingTxnStatus.Status.DISCONNECTED, pingStatus.getStatus());

        result = timeoutService.getTaskCompletionQueue().poll((long) (0.5 * LEASE), TimeUnit.MILLISECONDS);
        Assert.assertNull(result);

        // Check that the transaction status is still open, since timeoutService has been stopped.
        status = streamStore.transactionStatus(SCOPE, STREAM, txData.getId(), null, executor).join();
        Assert.assertEquals(TxnStatus.OPEN, status);
    }

    @Test(timeout = 10000)
    public void testControllerPingFailureDisconnected() throws InterruptedException {

        TxnId txnId = controllerService.createTransaction(SCOPE, STREAM, LEASE)
                .thenApply(x -> ModelHelper.decode(x.getKey()))
                .join();

        Optional<Throwable> result = timeoutService.getTaskCompletionQueue().poll((long) (0.75 * LEASE), TimeUnit.MILLISECONDS);
        Assert.assertNull(result);

        TxnState status = controllerService.checkTransactionStatus(SCOPE, STREAM, txnId).join();
        Assert.assertEquals(TxnState.State.OPEN, status.getState());

        // Stop timeoutService, and then try pinging the transaction.
        timeoutService.stopAsync();

        PingTxnStatus pingStatus = controllerService.pingTransaction(SCOPE, STREAM, txnId, LEASE).join();
        Assert.assertEquals(PingTxnStatus.Status.DISCONNECTED, pingStatus.getStatus());

        result = timeoutService.getTaskCompletionQueue().poll((long) (0.5 * LEASE), TimeUnit.MILLISECONDS);
        Assert.assertNull(result);

        // Check that the transaction status is still open, since timeoutService has been stopped.
        status = controllerService.checkTransactionStatus(SCOPE, STREAM, txnId).join();
        Assert.assertEquals(TxnState.State.OPEN, status.getState());
    }

    @Test(timeout = 10000)
    public void testTimeoutTaskFailureInvalidVersion() throws InterruptedException {
        UUID txnId = streamStore.generateTransactionId(SCOPE, STREAM, null, executor).join();
        VersionedTransactionData txData = streamStore.createTransaction(SCOPE, STREAM, txnId, LEASE,
                10 * LEASE, null, executor).join();

        // Submit transaction to TimeoutService with incorrect tx version identifier.
        timeoutService.addTxn(SCOPE, STREAM, txData.getId(), getNextVersion(txData.getVersion()), LEASE,
                txData.getMaxExecutionExpiryTime());

        Optional<Throwable> result = timeoutService.getTaskCompletionQueue().poll((long) (1.25 * LEASE + RETRY_DELAY), TimeUnit.MILLISECONDS);
        Assert.assertNotNull(result);
        Assert.assertTrue(result.isPresent());
        Assert.assertEquals(StoreException.WriteConflictException.class, result.get().getClass());

        TxnStatus status = streamStore.transactionStatus(SCOPE, STREAM, txData.getId(), null, executor).join();
        Assert.assertEquals(TxnStatus.OPEN, status);

    }

    abstract Version getNextVersion(Version version);

    @Test(timeout = 5000)
    public void testCloseUnknownTxn() {
        UUID txId = streamStore.generateTransactionId(SCOPE, STREAM, null, executor).join();
        VersionedTransactionData txData = streamStore.createTransaction(SCOPE, STREAM, txId, LEASE,
                10 * LEASE, null, executor).join();
        TxnId txnId = convert(txData.getId());

        Controller.TxnState state = controllerService.checkTransactionStatus(SCOPE, STREAM, txnId).join();
        Assert.assertEquals(TxnState.State.OPEN, state.getState());

        Controller.TxnStatus.Status status = controllerService.abortTransaction(SCOPE, STREAM, txnId).join().getStatus();
        Assert.assertEquals(Controller.TxnStatus.Status.SUCCESS, status);
    }

    @Test(timeout = 10000)
    public void testUnknownTxnPingSuccess() throws InterruptedException {
        UUID txnId = streamStore.generateTransactionId(SCOPE, STREAM, null, executor).join();
        VersionedTransactionData txData = streamStore.createTransaction(SCOPE, STREAM, txnId, LEASE, 10 * LEASE,
                null, executor).join();

        TxnId tx = TxnId.newBuilder()
                .setHighBits(txnId.getMostSignificantBits())
                .setLowBits(txnId.getLeastSignificantBits())
                .build();

        controllerService.pingTransaction(SCOPE, STREAM, tx, LEASE);

        TxnStatus status = streamStore.transactionStatus(SCOPE, STREAM, txData.getId(), null, executor).join();
        Assert.assertEquals(TxnStatus.OPEN, status);
    }

    private TxnId convert(UUID uuid) {
        return TxnId.newBuilder()
                .setHighBits(uuid.getMostSignificantBits())
                .setLowBits(uuid.getLeastSignificantBits())
                .build();
    }

    private <T> void checkError(CompletableFuture<T> future, Class<? extends Throwable> expectedException) {
        AssertExtensions.assertFutureThrows("Failed future", future, e -> Exceptions.unwrap(e).getClass().equals(expectedException));
    }
}<|MERGE_RESOLUTION|>--- conflicted
+++ resolved
@@ -9,12 +9,9 @@
  */
 package io.pravega.controller.timeout;
 
-<<<<<<< HEAD
-=======
 import io.pravega.client.ClientConfig;
 import io.pravega.client.netty.impl.ConnectionFactory;
 import io.pravega.client.netty.impl.ConnectionFactoryImpl;
->>>>>>> 2b3afc8f
 import io.pravega.client.stream.ScalingPolicy;
 import io.pravega.client.stream.StreamConfiguration;
 import io.pravega.client.stream.impl.ModelHelper;
@@ -78,7 +75,6 @@
     private final static long LEASE = 2000;
     private final static int RETRY_DELAY = 1000;
 
-<<<<<<< HEAD
     protected ScheduledExecutorService executor;
     protected CuratorFramework client;
     protected SegmentHelper segmentHelper;
@@ -87,29 +83,16 @@
     private TimerWheelTimeoutService timeoutService;
     private ControllerService controllerService;
     private TestingServer zkTestServer;
-=======
-    private StreamMetadataStore streamStore;
-    private TimerWheelTimeoutService timeoutService;
-    private ControllerService controllerService;
-    private ScheduledExecutorService executor;
-    private TestingServer zkTestServer;
-    private CuratorFramework client;
->>>>>>> 2b3afc8f
     private StreamMetadataTasks streamMetadataTasks;
     private StreamTransactionMetadataTasks streamTransactionMetadataTasks;
     private StoreClient storeClient;
     private RequestTracker requestTracker = new RequestTracker(true);
-<<<<<<< HEAD
+
+    private ConnectionFactory connectionFactory;
 
     @Before
     public void setUp() throws Exception {
-=======
-    private ConnectionFactory connectionFactory;
-
-    @Before
-    public void setUp() throws Exception {
-
->>>>>>> 2b3afc8f
+
         final String hostId = "host";
 
         // Instantiate test ZK service.
@@ -129,22 +112,14 @@
         HostControllerStore hostStore = HostStoreFactory.createInMemoryStore(HostMonitorConfigImpl.dummyConfig());
         TaskMetadataStore taskMetadataStore = TaskStoreFactory.createStore(storeClient, executor);
 
-<<<<<<< HEAD
+        connectionFactory = new ConnectionFactoryImpl(ClientConfig.builder().build());
         streamMetadataTasks = new StreamMetadataTasks(streamStore, StreamStoreFactory.createInMemoryBucketStore(), taskMetadataStore,
                 segmentHelper, executor, hostId, requestTracker);
         streamTransactionMetadataTasks = new StreamTransactionMetadataTasks(streamStore,
                 segmentHelper,
                 executor, hostId, TimeoutServiceConfig.defaultConfig(),
                 new LinkedBlockingQueue<>(5));
-=======
-        connectionFactory = new ConnectionFactoryImpl(ClientConfig.builder().build());
-        streamMetadataTasks = new StreamMetadataTasks(streamStore, StreamStoreFactory.createInMemoryBucketStore(), hostStore, taskMetadataStore,
-                new SegmentHelper(), executor, hostId, connectionFactory, AuthHelper.getDisabledAuthHelper(), requestTracker);
-        streamTransactionMetadataTasks = new StreamTransactionMetadataTasks(streamStore, hostStore,
-                SegmentHelperMock.getSegmentHelperMock(), executor, hostId, TimeoutServiceConfig.defaultConfig(),
-                new LinkedBlockingQueue<>(5), connectionFactory, AuthHelper.getDisabledAuthHelper());
->>>>>>> 2b3afc8f
-                streamTransactionMetadataTasks.initializeStreamWriters("commitStream", new EventStreamWriterMock<>(),
+        streamTransactionMetadataTasks.initializeStreamWriters("commitStream", new EventStreamWriterMock<>(),
                 "abortStream", new EventStreamWriterMock<>());
 
         // Create TimeoutService
@@ -284,12 +259,6 @@
         HostControllerStore hostStore = HostStoreFactory.createInMemoryStore(HostMonitorConfigImpl.dummyConfig());
         BucketStore bucketStore = StreamStoreFactory.createInMemoryBucketStore();
         TaskMetadataStore taskMetadataStore = TaskStoreFactory.createStore(storeClient, executor);
-<<<<<<< HEAD
-
-=======
-        @Cleanup
-        ConnectionFactoryImpl connectionFactory = new ConnectionFactoryImpl(ClientConfig.builder().build());
->>>>>>> 2b3afc8f
         @Cleanup
         StreamMetadataTasks streamMetadataTasks2 = new StreamMetadataTasks(streamStore2, bucketStore, taskMetadataStore,
                 segmentHelper, executor, "2", requestTracker);
