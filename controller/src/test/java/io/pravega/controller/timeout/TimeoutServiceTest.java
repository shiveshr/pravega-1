/**
 * Copyright (c) 2017 Dell Inc., or its subsidiaries. All Rights Reserved.
 *
 * Licensed under the Apache License, Version 2.0 (the "License");
 * you may not use this file except in compliance with the License.
 * You may obtain a copy of the License at
 *
 *     http://www.apache.org/licenses/LICENSE-2.0
 */
package io.pravega.controller.timeout;

import io.pravega.client.ClientConfig;
import io.pravega.client.netty.impl.ConnectionFactory;
import io.pravega.client.netty.impl.ConnectionFactoryImpl;
import io.pravega.client.stream.ScalingPolicy;
import io.pravega.client.stream.StreamConfiguration;
import io.pravega.client.stream.impl.ModelHelper;
import io.pravega.common.Exceptions;
import io.pravega.common.concurrent.ExecutorServiceHelpers;
import io.pravega.common.tracing.RequestTracker;
import io.pravega.controller.mocks.EventStreamWriterMock;
import io.pravega.controller.mocks.SegmentHelperMock;
import io.pravega.controller.server.ControllerService;
import io.pravega.controller.server.SegmentHelper;
import io.pravega.controller.server.rpc.auth.AuthHelper;
import io.pravega.controller.store.client.StoreClient;
import io.pravega.controller.store.client.StoreClientFactory;
import io.pravega.controller.store.host.HostControllerStore;
import io.pravega.controller.store.host.HostStoreFactory;
import io.pravega.controller.store.host.impl.HostMonitorConfigImpl;
import io.pravega.controller.store.stream.BucketStore;
import io.pravega.controller.store.stream.StoreException;
import io.pravega.controller.store.stream.StreamMetadataStore;
import io.pravega.controller.store.stream.StreamStoreFactory;
import io.pravega.controller.store.stream.TxnStatus;
import io.pravega.controller.store.stream.Version;
import io.pravega.controller.store.stream.VersionedTransactionData;
import io.pravega.controller.store.stream.State;
import io.pravega.controller.store.task.TaskMetadataStore;
import io.pravega.controller.store.task.TaskStoreFactory;
import io.pravega.controller.stream.api.grpc.v1.Controller;
import io.pravega.controller.stream.api.grpc.v1.Controller.PingTxnStatus;
import io.pravega.controller.stream.api.grpc.v1.Controller.TxnId;
import io.pravega.controller.stream.api.grpc.v1.Controller.TxnState;
import io.pravega.controller.task.Stream.StreamMetadataTasks;
import io.pravega.controller.task.Stream.StreamTransactionMetadataTasks;
import io.pravega.controller.util.Config;
import io.pravega.test.common.AssertExtensions;
import io.pravega.test.common.TestingServerStarter;
import java.util.Optional;
import java.util.UUID;
import java.util.concurrent.CompletableFuture;
import java.util.concurrent.LinkedBlockingQueue;
import java.util.concurrent.ScheduledExecutorService;
import java.util.concurrent.TimeUnit;
import lombok.Cleanup;
import lombok.extern.slf4j.Slf4j;
import org.apache.curator.framework.CuratorFramework;
import org.apache.curator.framework.CuratorFrameworkFactory;
import org.apache.curator.retry.RetryOneTime;
import org.apache.curator.test.TestingServer;
import org.junit.After;
import org.junit.Assert;
import org.junit.Before;
import org.junit.Test;

/**
 * Test class for TimeoutService.
 */
@Slf4j
public class TimeoutServiceTest {

    private final static String SCOPE = "SCOPE";
    private final static String STREAM = "STREAM";

    private final static long LEASE = 2000;
    private final static int RETRY_DELAY = 1000;

    private StreamMetadataStore streamStore;
    private TimerWheelTimeoutService timeoutService;
    private ControllerService controllerService;
    private ScheduledExecutorService executor;
    private TestingServer zkTestServer;
    private CuratorFramework client;
    private StreamMetadataTasks streamMetadataTasks;
    private StreamTransactionMetadataTasks streamTransactionMetadataTasks;
    private StoreClient storeClient;
    private RequestTracker requestTracker = new RequestTracker(true);
    private ConnectionFactory connectionFactory;

    @Before
    public void setUp() throws Exception {

        final String hostId = "host";

        // Instantiate test ZK service.
        zkTestServer = new TestingServerStarter().start();
        String connectionString = zkTestServer.getConnectString();

        // Initialize the executor service.
        this.executor = ExecutorServiceHelpers.newScheduledThreadPool(4, "testtaskpool");

        // Initialize ZK client.
        client = CuratorFrameworkFactory.newClient(connectionString, new RetryOneTime(2000));
        client.start();

        // Create STREAM store, host store, and task metadata store.
        storeClient = StoreClientFactory.createZKStoreClient(client);
        streamStore = StreamStoreFactory.createZKStore(client, executor);
        HostControllerStore hostStore = HostStoreFactory.createInMemoryStore(HostMonitorConfigImpl.dummyConfig());
        TaskMetadataStore taskMetadataStore = TaskStoreFactory.createStore(storeClient, executor);

<<<<<<< HEAD
        ConnectionFactoryImpl connectionFactory = new ConnectionFactoryImpl(ClientConfig.builder().build());
        streamMetadataTasks = new StreamMetadataTasks(streamStore, StreamStoreFactory.createInMemoryBucketStore(), taskMetadataStore,
                new SegmentHelper(connectionFactory, hostStore), executor, hostId, AuthHelper.getDisabledAuthHelper(), requestTracker);
        streamTransactionMetadataTasks = new StreamTransactionMetadataTasks(streamStore, 
=======
        connectionFactory = new ConnectionFactoryImpl(ClientConfig.builder().build());
        streamMetadataTasks = new StreamMetadataTasks(streamStore, StreamStoreFactory.createInMemoryBucketStore(), hostStore, taskMetadataStore,
                new SegmentHelper(), executor, hostId, connectionFactory, AuthHelper.getDisabledAuthHelper(), requestTracker);
        streamTransactionMetadataTasks = new StreamTransactionMetadataTasks(streamStore, hostStore,
>>>>>>> 13d59af2
                SegmentHelperMock.getSegmentHelperMock(), executor, hostId, TimeoutServiceConfig.defaultConfig(),
                new LinkedBlockingQueue<>(5), AuthHelper.getDisabledAuthHelper());
                streamTransactionMetadataTasks.initializeStreamWriters("commitStream", new EventStreamWriterMock<>(),
                "abortStream", new EventStreamWriterMock<>());

        // Create TimeoutService
        timeoutService = (TimerWheelTimeoutService) streamTransactionMetadataTasks.getTimeoutService();

        controllerService = new ControllerService(streamStore, streamMetadataTasks,
                streamTransactionMetadataTasks, new SegmentHelper(connectionFactory, hostStore), executor, null);

        // Create scope and stream
        streamStore.createScope(SCOPE).join();

        StreamConfiguration streamConfiguration = StreamConfiguration.builder()
                .scalingPolicy(ScalingPolicy.fixed(1)).build();

        streamStore.createStream(SCOPE, STREAM, streamConfiguration, System.currentTimeMillis(), null, executor)
                   .thenCompose(x -> streamStore.setState(SCOPE, STREAM, State.ACTIVE, null, executor)).join();
    }

    @After
    public void tearDown() throws Exception {
        streamMetadataTasks.close();
        streamTransactionMetadataTasks.close();
        ExecutorServiceHelpers.shutdown(executor);
        client.close();
        storeClient.close();
        zkTestServer.close();
        connectionFactory.close();
    }

    @Test(timeout = 10000)
    public void testTimeout() throws InterruptedException {
        UUID txnId = streamStore.generateTransactionId(SCOPE, STREAM, null, executor).join();
        VersionedTransactionData txData = streamStore.createTransaction(SCOPE, STREAM, txnId, LEASE, 10 * LEASE,
                null, executor).join();

        long begin = System.currentTimeMillis();
        timeoutService.addTxn(SCOPE, STREAM, txData.getId(), txData.getVersion(), LEASE,
                txData.getMaxExecutionExpiryTime());

        Optional<Throwable> result = timeoutService.getTaskCompletionQueue().poll((long) (1.3 * LEASE), TimeUnit.MILLISECONDS);
        long end = System.currentTimeMillis();
        Assert.assertNotNull(result);

        log.info("Delay until timeout = " + (end - begin));
        Assert.assertTrue((end - begin) >= LEASE);

        TxnStatus status = streamStore.transactionStatus(SCOPE, STREAM, txData.getId(), null, executor).join();
        Assert.assertEquals(TxnStatus.ABORTING, status);

    }

    @Test(timeout = 10000)
    public void testControllerTimeout() throws InterruptedException {
        long begin = System.currentTimeMillis();
        TxnId txnId = controllerService.createTransaction(SCOPE, STREAM, LEASE)
                .thenApply(x -> ModelHelper.decode(x.getKey()))
                .join();

        Optional<Throwable> result = timeoutService.getTaskCompletionQueue().poll((long) (1.3 * LEASE), TimeUnit.MILLISECONDS);
        long end = System.currentTimeMillis();
        Assert.assertNotNull(result);

        log.info("Delay until timeout = " + (end - begin));
        Assert.assertTrue((end - begin) >= LEASE);

        TxnState txnState = controllerService.checkTransactionStatus(SCOPE, STREAM, txnId).join();
        Assert.assertEquals(TxnState.State.ABORTING, txnState.getState());
    }

    @Test(timeout = 10000)
    public void testPingSuccess() throws InterruptedException {
        UUID txnId = streamStore.generateTransactionId(SCOPE, STREAM, null, executor).join();
        VersionedTransactionData txData = streamStore.createTransaction(SCOPE, STREAM, txnId, LEASE, 10 * LEASE,
                null, executor).join();

        timeoutService.addTxn(SCOPE, STREAM, txData.getId(), txData.getVersion(), LEASE,
                txData.getMaxExecutionExpiryTime());

        Optional<Throwable> result = timeoutService.getTaskCompletionQueue().poll((long) (0.75 * LEASE), TimeUnit.MILLISECONDS);
        Assert.assertNull(result);

        TxnStatus status = streamStore.transactionStatus(SCOPE, STREAM, txData.getId(), null, executor).join();
        Assert.assertEquals(TxnStatus.OPEN, status);

        PingTxnStatus pingStatus = timeoutService.pingTxn(SCOPE, STREAM, txData.getId(), txData.getVersion(), LEASE);
        Assert.assertEquals(PingTxnStatus.Status.OK, pingStatus.getStatus());

        result = timeoutService.getTaskCompletionQueue().poll((long) (0.5 * LEASE), TimeUnit.MILLISECONDS);
        Assert.assertNull(result);

        status = streamStore.transactionStatus(SCOPE, STREAM, txData.getId(), null, executor).join();
        Assert.assertEquals(TxnStatus.OPEN, status);

        result = timeoutService.getTaskCompletionQueue().poll((long) (0.8 * LEASE), TimeUnit.MILLISECONDS);
        Assert.assertNotNull(result);

        status = streamStore.transactionStatus(SCOPE, STREAM, txData.getId(), null, executor).join();
        Assert.assertEquals(TxnStatus.ABORTING, status);
    }

    @Test(timeout = 10000)
    public void testControllerPingSuccess() throws InterruptedException {
        TxnId txnId = controllerService.createTransaction(SCOPE, STREAM, LEASE)
                .thenApply(x -> ModelHelper.decode(x.getKey()))
                .join();

        Optional<Throwable> result = timeoutService.getTaskCompletionQueue().poll((long) (0.75 * LEASE), TimeUnit.MILLISECONDS);
        Assert.assertNull(result);

        TxnState txnState = controllerService.checkTransactionStatus(SCOPE, STREAM, txnId).join();
        Assert.assertEquals(TxnState.State.OPEN, txnState.getState());

        PingTxnStatus pingStatus = controllerService.pingTransaction(SCOPE, STREAM, txnId, LEASE).join();
        Assert.assertEquals(PingTxnStatus.Status.OK, pingStatus.getStatus());

        result = timeoutService.getTaskCompletionQueue().poll((long) (0.5 * LEASE), TimeUnit.MILLISECONDS);
        Assert.assertNull(result);

        txnState = controllerService.checkTransactionStatus(SCOPE, STREAM, txnId).join();
        Assert.assertEquals(TxnState.State.OPEN, txnState.getState());

        result = timeoutService.getTaskCompletionQueue().poll((long) (0.8 * LEASE), TimeUnit.MILLISECONDS);
        Assert.assertNotNull(result);

        txnState = controllerService.checkTransactionStatus(SCOPE, STREAM, txnId).join();
        Assert.assertEquals(TxnState.State.ABORTING, txnState.getState());
    }

    @Test(timeout = 30000)
    public void testPingOwnershipTransfer() throws Exception {
        StreamMetadataStore streamStore2 = StreamStoreFactory.createZKStore(client, executor);
        HostControllerStore hostStore = HostStoreFactory.createInMemoryStore(HostMonitorConfigImpl.dummyConfig());
        BucketStore bucketStore = StreamStoreFactory.createInMemoryBucketStore();
        TaskMetadataStore taskMetadataStore = TaskStoreFactory.createStore(storeClient, executor);
        @Cleanup
        ConnectionFactoryImpl connectionFactory = new ConnectionFactoryImpl(ClientConfig.builder().build());
        @Cleanup
        StreamMetadataTasks streamMetadataTasks2 = new StreamMetadataTasks(streamStore2, bucketStore, taskMetadataStore,
                new SegmentHelper(connectionFactory, hostStore), executor, "2", AuthHelper.getDisabledAuthHelper(), requestTracker);
        @Cleanup
        StreamTransactionMetadataTasks streamTransactionMetadataTasks2 = new StreamTransactionMetadataTasks(streamStore2, 
                SegmentHelperMock.getSegmentHelperMock(), executor, "2", TimeoutServiceConfig.defaultConfig(),
                new LinkedBlockingQueue<>(5), AuthHelper.getDisabledAuthHelper());
        streamTransactionMetadataTasks2.initializeStreamWriters("commitStream", new EventStreamWriterMock<>(),
                "abortStream", new EventStreamWriterMock<>());

        // Create TimeoutService
        TimerWheelTimeoutService timeoutService2 = (TimerWheelTimeoutService) streamTransactionMetadataTasks2.getTimeoutService();

        ControllerService controllerService2 = new ControllerService(streamStore2, streamMetadataTasks2,
                streamTransactionMetadataTasks2, new SegmentHelper(connectionFactory, hostStore), executor, null);

        TxnId txnId = controllerService.createTransaction(SCOPE, STREAM, LEASE)
                .thenApply(x -> ModelHelper.decode(x.getKey()))
                .join();

        VersionedTransactionData txnData = streamStore.getTransactionData(SCOPE, STREAM, ModelHelper.encode(txnId), null, executor).join();
        Assert.assertEquals(txnData.getVersion().asIntVersion().getIntValue(), 0);

        Optional<Throwable> result = timeoutService.getTaskCompletionQueue().poll((long) (0.75 * LEASE), TimeUnit.MILLISECONDS);
        Assert.assertNull(result);

        TxnState txnState = controllerService.checkTransactionStatus(SCOPE, STREAM, txnId).join();
        Assert.assertEquals(TxnState.State.OPEN, txnState.getState());

        // increasing lease -> total effective lease = 3 * LEASE
        PingTxnStatus pingStatus = controllerService2.pingTransaction(SCOPE, STREAM, txnId, 2 * LEASE).join();
        Assert.assertEquals(PingTxnStatus.Status.OK, pingStatus.getStatus());

        txnData = streamStore.getTransactionData(SCOPE, STREAM, ModelHelper.encode(txnId), null, executor).join();
        Assert.assertEquals(txnData.getVersion().asIntVersion().getIntValue(), 1);

        // timeoutService1 should believe that LEASE has expired and should get non empty completion tasks
        result = timeoutService.getTaskCompletionQueue().poll((long) (1.3 * LEASE + RETRY_DELAY), TimeUnit.MILLISECONDS);
        Assert.assertNotNull(result);

        // the txn may have been attempted to be aborted by timeoutService1 but would have failed. So txn to remain open
        txnState = controllerService.checkTransactionStatus(SCOPE, STREAM, txnId).join();
        Assert.assertEquals(TxnState.State.OPEN, txnState.getState());

        // timeoutService2 should continue to wait on lease expiry and should get empty completion tasks
        result = timeoutService2.getTaskCompletionQueue().poll(0L, TimeUnit.MILLISECONDS);
        Assert.assertNull(result);

        result = timeoutService2.getTaskCompletionQueue().poll(2 * LEASE + RETRY_DELAY, TimeUnit.MILLISECONDS);
        Assert.assertNotNull(result);

        // now txn should have moved to aborting because timeoutservice2 has initiated abort
        txnState = controllerService.checkTransactionStatus(SCOPE, STREAM, txnId).join();
        Assert.assertEquals(TxnState.State.ABORTING, txnState.getState());
    }

    @Test(timeout = 10000)
    public void testPingLeaseTooLarge() {
        UUID txnId = streamStore.generateTransactionId(SCOPE, STREAM, null, executor).join();
        VersionedTransactionData txData = streamStore.createTransaction(SCOPE, STREAM, txnId, LEASE, 10 * LEASE,
                null, executor).join();

        timeoutService.addTxn(SCOPE, STREAM, txData.getId(), txData.getVersion(), LEASE,
                txData.getMaxExecutionExpiryTime());

        Version version = txData.getVersion();
        PingTxnStatus pingStatus = timeoutService.pingTxn(SCOPE, STREAM, txData.getId(), version, Config.MAX_LEASE_VALUE + 1);
        Assert.assertEquals(PingTxnStatus.Status.LEASE_TOO_LARGE, pingStatus.getStatus());

        pingStatus = timeoutService.pingTxn(SCOPE, STREAM, txData.getId(), version, 10 * LEASE + 1);
        Assert.assertEquals(PingTxnStatus.Status.MAX_EXECUTION_TIME_EXCEEDED, pingStatus.getStatus());
    }

    @Test(timeout = 10000)
    public void testControllerPingLeaseTooLarge() {
        int lease = 10;
        TxnId txnId = controllerService.createTransaction(SCOPE, STREAM, lease)
                .thenApply(x -> ModelHelper.decode(x.getKey()))
                .join();

        PingTxnStatus pingStatus = controllerService.pingTransaction(SCOPE, STREAM, txnId, Config.MAX_LEASE_VALUE + 1).join();
        Assert.assertEquals(PingTxnStatus.Status.LEASE_TOO_LARGE, pingStatus.getStatus());

        pingStatus = controllerService.pingTransaction(SCOPE, STREAM, txnId, 1000 * lease + 1).join();
        Assert.assertEquals(PingTxnStatus.Status.MAX_EXECUTION_TIME_EXCEEDED, pingStatus.getStatus());

        UUID txnId1 = streamStore.generateTransactionId(SCOPE, STREAM, null, executor).join();
        VersionedTransactionData txData = streamStore.createTransaction(SCOPE, STREAM, txnId1, LEASE,
                2 * LEASE, null, executor).join();

        txnId = ModelHelper.decode(txData.getId());

        pingStatus = controllerService.pingTransaction(SCOPE, STREAM, txnId, Config.MAX_LEASE_VALUE + 1).join();
        Assert.assertEquals(PingTxnStatus.Status.LEASE_TOO_LARGE, pingStatus.getStatus());

        pingStatus = controllerService.pingTransaction(SCOPE, STREAM, txnId, 3 * LEASE).join();
        Assert.assertEquals(PingTxnStatus.Status.MAX_EXECUTION_TIME_EXCEEDED, pingStatus.getStatus());
    }

    @Test(timeout = 10000)
    public void testControllerCreateTxnLeaseTooLarge() {
        checkError(controllerService.createTransaction(SCOPE, STREAM, Config.MAX_LEASE_VALUE + 1),
                IllegalArgumentException.class);
    }

    @Test(timeout = 10000)
    public void testPingFailureMaxExecutionTimeExceeded() throws InterruptedException {
        UUID txnId = streamStore.generateTransactionId(SCOPE, STREAM, null, executor).join();
        VersionedTransactionData txData = streamStore.createTransaction(SCOPE, STREAM, txnId, LEASE,
                2 * LEASE, null, executor).join();

        timeoutService.addTxn(SCOPE, STREAM, txData.getId(), txData.getVersion(), LEASE,
                txData.getMaxExecutionExpiryTime());

        TxnStatus status = streamStore.transactionStatus(SCOPE, STREAM, txData.getId(), null, executor).join();
        Assert.assertEquals(TxnStatus.OPEN, status);

        // 3 * LEASE > 2 * LEASE
        PingTxnStatus pingStatus = timeoutService.pingTxn(SCOPE, STREAM, txData.getId(), txData.getVersion(), 3 * LEASE);
        Assert.assertEquals(PingTxnStatus.Status.MAX_EXECUTION_TIME_EXCEEDED, pingStatus.getStatus());

        status = streamStore.transactionStatus(SCOPE, STREAM, txData.getId(), null, executor).join();
        Assert.assertEquals(TxnStatus.OPEN, status);
    }

    @Test(timeout = 10000)
    public void testControllerPingFailureMaxExecutionTimeExceeded() throws InterruptedException {
        int lease = 10;
        TxnId txnId = controllerService.createTransaction(SCOPE, STREAM, lease)
                .thenApply(x -> ModelHelper.decode(x.getKey()))
                .join();

        TxnState txnState = controllerService.checkTransactionStatus(SCOPE, STREAM, txnId).join();
        Assert.assertEquals(TxnState.State.OPEN, txnState.getState());

        PingTxnStatus pingStatus = controllerService.pingTransaction(SCOPE, STREAM, txnId, 1000 * lease).join();
        Assert.assertEquals(PingTxnStatus.Status.MAX_EXECUTION_TIME_EXCEEDED, pingStatus.getStatus());

        txnState = controllerService.checkTransactionStatus(SCOPE, STREAM, txnId).join();
        Assert.assertEquals(TxnState.State.OPEN, txnState.getState());
    }

    @Test(timeout = 10000)
    public void testPingFailureDisconnected() throws InterruptedException {
        UUID txnId = streamStore.generateTransactionId(SCOPE, STREAM, null, executor).join();
        VersionedTransactionData txData = streamStore.createTransaction(SCOPE, STREAM, txnId, LEASE,
                10 * LEASE, null, executor).join();

        timeoutService.addTxn(SCOPE, STREAM, txData.getId(), txData.getVersion(), LEASE,
                txData.getMaxExecutionExpiryTime());

        Optional<Throwable> result = timeoutService.getTaskCompletionQueue().poll((long) (0.75 * LEASE), TimeUnit.MILLISECONDS);
        Assert.assertNull(result);

        TxnStatus status = streamStore.transactionStatus(SCOPE, STREAM, txData.getId(), null, executor).join();
        Assert.assertEquals(TxnStatus.OPEN, status);

        // Stop timeoutService, and then try pinging the transaction.
        timeoutService.stopAsync();

        PingTxnStatus pingStatus = timeoutService.pingTxn(SCOPE, STREAM, txData.getId(), txData.getVersion(), LEASE);
        Assert.assertEquals(PingTxnStatus.Status.DISCONNECTED, pingStatus.getStatus());

        result = timeoutService.getTaskCompletionQueue().poll((long) (0.5 * LEASE), TimeUnit.MILLISECONDS);
        Assert.assertNull(result);

        // Check that the transaction status is still open, since timeoutService has been stopped.
        status = streamStore.transactionStatus(SCOPE, STREAM, txData.getId(), null, executor).join();
        Assert.assertEquals(TxnStatus.OPEN, status);
    }

    @Test(timeout = 10000)
    public void testControllerPingFailureDisconnected() throws InterruptedException {

        TxnId txnId = controllerService.createTransaction(SCOPE, STREAM, LEASE)
                .thenApply(x -> ModelHelper.decode(x.getKey()))
                .join();

        Optional<Throwable> result = timeoutService.getTaskCompletionQueue().poll((long) (0.75 * LEASE), TimeUnit.MILLISECONDS);
        Assert.assertNull(result);

        TxnState status = controllerService.checkTransactionStatus(SCOPE, STREAM, txnId).join();
        Assert.assertEquals(TxnState.State.OPEN, status.getState());

        // Stop timeoutService, and then try pinging the transaction.
        timeoutService.stopAsync();

        PingTxnStatus pingStatus = controllerService.pingTransaction(SCOPE, STREAM, txnId, LEASE).join();
        Assert.assertEquals(PingTxnStatus.Status.DISCONNECTED, pingStatus.getStatus());

        result = timeoutService.getTaskCompletionQueue().poll((long) (0.5 * LEASE), TimeUnit.MILLISECONDS);
        Assert.assertNull(result);

        // Check that the transaction status is still open, since timeoutService has been stopped.
        status = controllerService.checkTransactionStatus(SCOPE, STREAM, txnId).join();
        Assert.assertEquals(TxnState.State.OPEN, status.getState());
    }

    @Test(timeout = 10000)
    public void testTimeoutTaskFailureInvalidVersion() throws InterruptedException {
        UUID txnId = streamStore.generateTransactionId(SCOPE, STREAM, null, executor).join();
        VersionedTransactionData txData = streamStore.createTransaction(SCOPE, STREAM, txnId, LEASE,
                10 * LEASE, null, executor).join();

        // Submit transaction to TimeoutService with incorrect tx version identifier.
        timeoutService.addTxn(SCOPE, STREAM, txData.getId(), Version.IntVersion.builder().intValue(txData.getVersion().asIntVersion().getIntValue() + 1).build(), LEASE,
                txData.getMaxExecutionExpiryTime());

        Optional<Throwable> result = timeoutService.getTaskCompletionQueue().poll((long) (1.25 * LEASE + RETRY_DELAY), TimeUnit.MILLISECONDS);
        Assert.assertNotNull(result);
        Assert.assertTrue(result.isPresent());
        Assert.assertEquals(StoreException.WriteConflictException.class, result.get().getClass());

        TxnStatus status = streamStore.transactionStatus(SCOPE, STREAM, txData.getId(), null, executor).join();
        Assert.assertEquals(TxnStatus.OPEN, status);

    }

    @Test(timeout = 5000)
    public void testCloseUnknownTxn() {
        UUID txId = streamStore.generateTransactionId(SCOPE, STREAM, null, executor).join();
        VersionedTransactionData txData = streamStore.createTransaction(SCOPE, STREAM, txId, LEASE,
                10 * LEASE, null, executor).join();
        TxnId txnId = convert(txData.getId());

        Controller.TxnState state = controllerService.checkTransactionStatus(SCOPE, STREAM, txnId).join();
        Assert.assertEquals(TxnState.State.OPEN, state.getState());

        Controller.TxnStatus.Status status = controllerService.abortTransaction(SCOPE, STREAM, txnId).join().getStatus();
        Assert.assertEquals(Controller.TxnStatus.Status.SUCCESS, status);
    }

    @Test(timeout = 10000)
    public void testUnknownTxnPingSuccess() throws InterruptedException {
        UUID txnId = streamStore.generateTransactionId(SCOPE, STREAM, null, executor).join();
        VersionedTransactionData txData = streamStore.createTransaction(SCOPE, STREAM, txnId, LEASE, 10 * LEASE,
                null, executor).join();

        TxnId tx = TxnId.newBuilder()
                .setHighBits(txnId.getMostSignificantBits())
                .setLowBits(txnId.getLeastSignificantBits())
                .build();

        controllerService.pingTransaction(SCOPE, STREAM, tx, LEASE);

        TxnStatus status = streamStore.transactionStatus(SCOPE, STREAM, txData.getId(), null, executor).join();
        Assert.assertEquals(TxnStatus.OPEN, status);
    }

    private TxnId convert(UUID uuid) {
        return TxnId.newBuilder()
                .setHighBits(uuid.getMostSignificantBits())
                .setLowBits(uuid.getLeastSignificantBits())
                .build();
    }

    private <T> void checkError(CompletableFuture<T> future, Class<? extends Throwable> expectedException) {
        AssertExtensions.assertFutureThrows("Failed future", future, e -> Exceptions.unwrap(e).getClass().equals(expectedException));
    }
}<|MERGE_RESOLUTION|>--- conflicted
+++ resolved
@@ -110,17 +110,10 @@
         HostControllerStore hostStore = HostStoreFactory.createInMemoryStore(HostMonitorConfigImpl.dummyConfig());
         TaskMetadataStore taskMetadataStore = TaskStoreFactory.createStore(storeClient, executor);
 
-<<<<<<< HEAD
-        ConnectionFactoryImpl connectionFactory = new ConnectionFactoryImpl(ClientConfig.builder().build());
+        connectionFactory = new ConnectionFactoryImpl(ClientConfig.builder().build());
         streamMetadataTasks = new StreamMetadataTasks(streamStore, StreamStoreFactory.createInMemoryBucketStore(), taskMetadataStore,
                 new SegmentHelper(connectionFactory, hostStore), executor, hostId, AuthHelper.getDisabledAuthHelper(), requestTracker);
         streamTransactionMetadataTasks = new StreamTransactionMetadataTasks(streamStore, 
-=======
-        connectionFactory = new ConnectionFactoryImpl(ClientConfig.builder().build());
-        streamMetadataTasks = new StreamMetadataTasks(streamStore, StreamStoreFactory.createInMemoryBucketStore(), hostStore, taskMetadataStore,
-                new SegmentHelper(), executor, hostId, connectionFactory, AuthHelper.getDisabledAuthHelper(), requestTracker);
-        streamTransactionMetadataTasks = new StreamTransactionMetadataTasks(streamStore, hostStore,
->>>>>>> 13d59af2
                 SegmentHelperMock.getSegmentHelperMock(), executor, hostId, TimeoutServiceConfig.defaultConfig(),
                 new LinkedBlockingQueue<>(5), AuthHelper.getDisabledAuthHelper());
                 streamTransactionMetadataTasks.initializeStreamWriters("commitStream", new EventStreamWriterMock<>(),
