--- conflicted
+++ resolved
@@ -33,11 +33,8 @@
 import io.pravega.shared.NameUtils;
 import io.pravega.test.common.AssertExtensions;
 import io.pravega.test.common.TestingServerStarter;
-<<<<<<< HEAD
 import lombok.Synchronized;
-=======
 import org.apache.commons.lang3.tuple.Pair;
->>>>>>> 2df3a492
 import org.apache.curator.framework.CuratorFramework;
 import org.apache.curator.framework.CuratorFrameworkFactory;
 import org.apache.curator.retry.RetryOneTime;
@@ -48,11 +45,8 @@
 import java.util.AbstractMap.SimpleEntry;
 import java.util.Arrays;
 import java.util.Base64;
-<<<<<<< HEAD
 import java.util.HashMap;
-=======
 import java.util.Collections;
->>>>>>> 2df3a492
 import java.util.List;
 import java.util.Map;
 import java.util.Optional;
@@ -461,11 +455,7 @@
 
         Supplier<CompletableFuture<?>> rgTableCheckSupplier =
                 () -> scope.getReaderGroupsInScopeTableName()
-<<<<<<< HEAD
-                        .thenCompose(tableName -> storeHelper.addNewEntry(tableName, rgName, PravegaTablesStoreHelper.UUID_TO_BYTES_FUNCTION, rgId));
-=======
                            .thenCompose(tableName -> storeHelper.getKeysPaginated(tableName, token, 10));
->>>>>>> 2df3a492
         AssertExtensions.assertFutureThrows("RG Table should not exist", rgTableCheckSupplier.get(),
                 e -> Exceptions.unwrap(e) instanceof StoreException.DataNotFoundException);
 
