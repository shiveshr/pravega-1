/**
 * Copyright (c) 2017 Dell Inc., or its subsidiaries. All Rights Reserved.
 *
 * Licensed under the Apache License, Version 2.0 (the "License");
 * you may not use this file except in compliance with the License.
 * You may obtain a copy of the License at
 *
 *     http://www.apache.org/licenses/LICENSE-2.0
 */
package io.pravega.controller.store.stream;

import com.google.common.collect.Lists;
import io.pravega.client.stream.ScalingPolicy;
import io.pravega.client.stream.StreamConfiguration;
import io.pravega.common.Exceptions;
import io.pravega.common.concurrent.ExecutorServiceHelpers;
import io.pravega.common.concurrent.Futures;
import io.pravega.controller.mocks.SegmentHelperMock;
import io.pravega.controller.server.SegmentHelper;
<<<<<<< HEAD
=======
import io.pravega.controller.server.rpc.auth.AuthHelper;
>>>>>>> d58e983d
import io.pravega.controller.store.stream.records.EpochTransitionRecord;
import io.pravega.controller.store.stream.records.StateRecord;
import io.pravega.controller.store.stream.records.StreamConfigurationRecord;
import io.pravega.shared.segment.StreamSegmentNameUtils;
import io.pravega.test.common.TestingServerStarter;
import org.apache.curator.framework.CuratorFramework;
import org.apache.curator.framework.CuratorFrameworkFactory;
import org.apache.curator.retry.RetryOneTime;
import org.apache.curator.test.TestingServer;
import org.junit.After;
import org.junit.Before;
import org.junit.Test;

import java.util.AbstractMap;
import java.util.ArrayList;
import java.util.Arrays;
import java.util.List;
import java.util.Map;
import java.util.concurrent.ExecutionException;
import java.util.concurrent.Executors;
import java.util.concurrent.ScheduledExecutorService;
import java.util.function.BiFunction;
import java.util.stream.Collectors;

import static org.junit.Assert.assertEquals;
import static org.junit.Assert.assertTrue;
import static org.mockito.Mockito.spy;

public class StreamTest {
    private TestingServer zkTestServer;
    private CuratorFramework cli;

    private final ScheduledExecutorService executor = Executors.newScheduledThreadPool(10);

    @Before
    public void setUp() throws Exception {
        zkTestServer = new TestingServerStarter().start();
        cli = CuratorFrameworkFactory.newClient(zkTestServer.getConnectString(), new RetryOneTime(2000));
        cli.start();
    }

    @After
    public void tearDown() throws Exception {
        cli.close();
        zkTestServer.close();
        ExecutorServiceHelpers.shutdown(executor);
    }

    @Test(timeout = 10000)
    public void testPravegaTablesCreateStream() throws ExecutionException, InterruptedException {
        PravegaTablesStoreHelper storeHelper = new PravegaTablesStoreHelper(
<<<<<<< HEAD
                SegmentHelperMock.getSegmentHelperMockForTables(executor), executor);
=======
                SegmentHelperMock.getSegmentHelperMockForTables(executor), AuthHelper.getDisabledAuthHelper(), executor);
>>>>>>> d58e983d
        PravegaTableScope scope = new PravegaTableScope("test", storeHelper);
        scope.createScope().join();
        scope.addStreamToScope("test").join();
        
        PravegaTablesStream stream = new PravegaTablesStream("test", "test",
                storeHelper, () -> 0, 
                scope::getStreamsInScopeTableName, executor);
        testStream(stream);
    }
    
    @Test(timeout = 10000)
    public void testZkCreateStream() throws ExecutionException, InterruptedException {
        ZKStoreHelper zkStoreHelper = new ZKStoreHelper(cli, executor);
        ZKStream zkStream = new ZKStream("test", "test", zkStoreHelper);
        testStream(zkStream);
    }

    @Test(timeout = 10000)
    public void testInMemoryCreateStream() throws ExecutionException, InterruptedException {
        InMemoryStream stream = new InMemoryStream("test", "test");
        testStream(stream);
    }

    private void testStream(PersistentStreamBase stream) throws InterruptedException, ExecutionException {
        long creationTime1 = System.currentTimeMillis();
        long creationTime2 = creationTime1 + 1;
        final ScalingPolicy policy1 = ScalingPolicy.fixed(5);
        final ScalingPolicy policy2 = ScalingPolicy.fixed(6);
        final int startingSegmentNumber = 0;
        final StreamConfiguration streamConfig1 = StreamConfiguration.builder().scalingPolicy(policy1).build();
        final StreamConfiguration streamConfig2 = StreamConfiguration.builder().scalingPolicy(policy2).build();

        CreateStreamResponse response = stream.checkStreamExists(streamConfig1, creationTime1, startingSegmentNumber).get();
        assertEquals(CreateStreamResponse.CreateStatus.NEW, response.getStatus());
        stream.createStreamMetadata().join();
        stream.storeCreationTimeIfAbsent(creationTime1).get();

        response = stream.checkStreamExists(streamConfig1, creationTime1, startingSegmentNumber).get();
        assertEquals(CreateStreamResponse.CreateStatus.NEW, response.getStatus());
        response = stream.checkStreamExists(streamConfig2, creationTime1, startingSegmentNumber).get();
        assertEquals(CreateStreamResponse.CreateStatus.NEW, response.getStatus());
        response = stream.checkStreamExists(streamConfig2, creationTime2, startingSegmentNumber).get();
        assertEquals(CreateStreamResponse.CreateStatus.NEW, response.getStatus());

        stream.createConfigurationIfAbsent(StreamConfigurationRecord.complete("test", "test", streamConfig1)).get();

        response = stream.checkStreamExists(streamConfig1, creationTime1, startingSegmentNumber).get();
        assertEquals(CreateStreamResponse.CreateStatus.NEW, response.getStatus());
        response = stream.checkStreamExists(streamConfig2, creationTime1, startingSegmentNumber).get();
        assertEquals(CreateStreamResponse.CreateStatus.NEW, response.getStatus());
        response = stream.checkStreamExists(streamConfig2, creationTime2, startingSegmentNumber).get();
        assertEquals(CreateStreamResponse.CreateStatus.EXISTS_CREATING, response.getStatus());

        stream.createStateIfAbsent(StateRecord.builder().state(State.UNKNOWN).build()).get();

        response = stream.checkStreamExists(streamConfig1, creationTime1, startingSegmentNumber).get();
        assertEquals(CreateStreamResponse.CreateStatus.NEW, response.getStatus());
        response = stream.checkStreamExists(streamConfig2, creationTime1, startingSegmentNumber).get();
        assertEquals(CreateStreamResponse.CreateStatus.NEW, response.getStatus());
        response = stream.checkStreamExists(streamConfig2, creationTime2, startingSegmentNumber).get();
        assertEquals(CreateStreamResponse.CreateStatus.EXISTS_CREATING, response.getStatus());

        stream.updateState(State.CREATING).get();

        response = stream.checkStreamExists(streamConfig1, creationTime1, startingSegmentNumber).get();
        assertEquals(CreateStreamResponse.CreateStatus.NEW, response.getStatus());
        response = stream.checkStreamExists(streamConfig2, creationTime1, startingSegmentNumber).get();
        assertEquals(CreateStreamResponse.CreateStatus.NEW, response.getStatus());
        response = stream.checkStreamExists(streamConfig2, creationTime2, startingSegmentNumber).get();
        assertEquals(CreateStreamResponse.CreateStatus.EXISTS_CREATING, response.getStatus());

        stream.updateState(State.ACTIVE).get();

        response = stream.checkStreamExists(streamConfig1, creationTime1, startingSegmentNumber).get();
        assertEquals(CreateStreamResponse.CreateStatus.EXISTS_ACTIVE, response.getStatus());
        response = stream.checkStreamExists(streamConfig2, creationTime1, startingSegmentNumber).get();
        assertEquals(CreateStreamResponse.CreateStatus.EXISTS_ACTIVE, response.getStatus());
        response = stream.checkStreamExists(streamConfig2, creationTime2, startingSegmentNumber).get();
        assertEquals(CreateStreamResponse.CreateStatus.EXISTS_ACTIVE, response.getStatus());

        stream.updateState(State.SEALING).get();

        response = stream.checkStreamExists(streamConfig1, creationTime1, startingSegmentNumber).get();
        assertEquals(CreateStreamResponse.CreateStatus.EXISTS_ACTIVE, response.getStatus());
        response = stream.checkStreamExists(streamConfig2, creationTime1, startingSegmentNumber).get();
        assertEquals(CreateStreamResponse.CreateStatus.EXISTS_ACTIVE, response.getStatus());
        response = stream.checkStreamExists(streamConfig2, creationTime2, startingSegmentNumber).get();
        assertEquals(CreateStreamResponse.CreateStatus.EXISTS_ACTIVE, response.getStatus());
    }

    @Test(timeout = 10000)
    public void testConcurrentGetSuccessorScaleZk() throws Exception {
        try (final StreamMetadataStore store = new ZKStreamMetadataStore(cli, executor)) {
            ZKStoreHelper zkStoreHelper = new ZKStoreHelper(cli, executor);
            testConcurrentGetSuccessorScale(store, (x, y) -> new ZKStream(x, y, zkStoreHelper));
        }
    }

    @Test(timeout = 10000)
    public void testConcurrentGetSuccessorScalePravegaTables() throws Exception {
        SegmentHelper segmentHelper = SegmentHelperMock.getSegmentHelperMockForTables(executor);
<<<<<<< HEAD
        try (final StreamMetadataStore store = new PravegaTablesStreamMetadataStore(
                segmentHelper, cli, executor)) {

            testConcurrentGetSuccessorScale(store, (x, y) -> {
                PravegaTablesStoreHelper storeHelper = new PravegaTablesStoreHelper(segmentHelper, executor);
=======
        AuthHelper authHelper = AuthHelper.getDisabledAuthHelper();
        try (final StreamMetadataStore store = new PravegaTablesStreamMetadataStore(
                segmentHelper, cli, executor, authHelper)) {

            testConcurrentGetSuccessorScale(store, (x, y) -> {
                PravegaTablesStoreHelper storeHelper = new PravegaTablesStoreHelper(segmentHelper, authHelper, executor);
>>>>>>> d58e983d
                PravegaTableScope scope = new PravegaTableScope(x, storeHelper);
                Futures.exceptionallyExpecting(scope.createScope(), e -> Exceptions.unwrap(e) instanceof StoreException.DataExistsException, null).join();
                scope.addStreamToScope(y).join();
                return new PravegaTablesStream(x, y, storeHelper, () -> 0, scope::getStreamsInScopeTableName, executor);
            });
        }
    }
    
    private void testConcurrentGetSuccessorScale(StreamMetadataStore store, BiFunction<String, String, Stream> createStream) throws Exception {
        final ScalingPolicy policy = ScalingPolicy.fixed(1);

        final String streamName = "test";
        String scopeName = "test";
        store.createScope(scopeName).get();
        
        StreamConfiguration streamConfig = StreamConfiguration.builder()
                                                              .scalingPolicy(policy)
                                                              .build();

        store.createStream(scopeName, streamName, streamConfig, System.currentTimeMillis(), null, executor).get();
        store.setState(scopeName, streamName, State.ACTIVE, null, executor).get();

        Stream zkStream = spy(createStream.apply("test", "test"));

        List<Map.Entry<Double, Double>> newRanges;

        newRanges = Arrays.asList(new AbstractMap.SimpleEntry<>(0.0, 0.5), new AbstractMap.SimpleEntry<>(0.5, 1.0));

        long scale = System.currentTimeMillis();
        ArrayList<Long> sealedSegments = Lists.newArrayList(0L);
        long one = StreamSegmentNameUtils.computeSegmentId(1, 1);
        long two = StreamSegmentNameUtils.computeSegmentId(2, 1);
        VersionedMetadata<EpochTransitionRecord> response = zkStream.submitScale(sealedSegments, newRanges, scale, null).join();
        Map<Long, Map.Entry<Double, Double>> newSegments = response.getObject().getNewSegmentsWithRange();
        VersionedMetadata<State> state = zkStream.getVersionedState().join();
        state = zkStream.updateVersionedState(state, State.SCALING).join();
        zkStream.startScale(false, response, state).join();
        zkStream.scaleCreateNewEpoch(response).get();
        // history table has a partial record at this point.
        // now we could have sealed the segments so get successors could be called.

        Map<Long, List<Long>> successors = zkStream.getSuccessorsWithPredecessors(0).get()
                                                   .entrySet().stream().collect(Collectors.toMap(x -> x.getKey().segmentId(), x -> x.getValue()));

        assertTrue(successors.containsKey(one) && successors.containsKey(two));

        // reset mock so that we can resume scale operation

        zkStream.scaleOldSegmentsSealed(sealedSegments.stream().collect(Collectors.toMap(x -> x, x -> 0L)), response).get();
        zkStream.completeScale(response).join();

        successors = zkStream.getSuccessorsWithPredecessors(0).get()
                             .entrySet().stream().collect(Collectors.toMap(x -> x.getKey().segmentId(), x -> x.getValue()));

        assertTrue(successors.containsKey(one) && successors.containsKey(two));
    }
}<|MERGE_RESOLUTION|>--- conflicted
+++ resolved
@@ -17,10 +17,7 @@
 import io.pravega.common.concurrent.Futures;
 import io.pravega.controller.mocks.SegmentHelperMock;
 import io.pravega.controller.server.SegmentHelper;
-<<<<<<< HEAD
-=======
 import io.pravega.controller.server.rpc.auth.AuthHelper;
->>>>>>> d58e983d
 import io.pravega.controller.store.stream.records.EpochTransitionRecord;
 import io.pravega.controller.store.stream.records.StateRecord;
 import io.pravega.controller.store.stream.records.StreamConfigurationRecord;
@@ -72,11 +69,7 @@
     @Test(timeout = 10000)
     public void testPravegaTablesCreateStream() throws ExecutionException, InterruptedException {
         PravegaTablesStoreHelper storeHelper = new PravegaTablesStoreHelper(
-<<<<<<< HEAD
-                SegmentHelperMock.getSegmentHelperMockForTables(executor), executor);
-=======
                 SegmentHelperMock.getSegmentHelperMockForTables(executor), AuthHelper.getDisabledAuthHelper(), executor);
->>>>>>> d58e983d
         PravegaTableScope scope = new PravegaTableScope("test", storeHelper);
         scope.createScope().join();
         scope.addStreamToScope("test").join();
@@ -178,20 +171,12 @@
     @Test(timeout = 10000)
     public void testConcurrentGetSuccessorScalePravegaTables() throws Exception {
         SegmentHelper segmentHelper = SegmentHelperMock.getSegmentHelperMockForTables(executor);
-<<<<<<< HEAD
-        try (final StreamMetadataStore store = new PravegaTablesStreamMetadataStore(
-                segmentHelper, cli, executor)) {
-
-            testConcurrentGetSuccessorScale(store, (x, y) -> {
-                PravegaTablesStoreHelper storeHelper = new PravegaTablesStoreHelper(segmentHelper, executor);
-=======
         AuthHelper authHelper = AuthHelper.getDisabledAuthHelper();
         try (final StreamMetadataStore store = new PravegaTablesStreamMetadataStore(
                 segmentHelper, cli, executor, authHelper)) {
 
             testConcurrentGetSuccessorScale(store, (x, y) -> {
                 PravegaTablesStoreHelper storeHelper = new PravegaTablesStoreHelper(segmentHelper, authHelper, executor);
->>>>>>> d58e983d
                 PravegaTableScope scope = new PravegaTableScope(x, storeHelper);
                 Futures.exceptionallyExpecting(scope.createScope(), e -> Exceptions.unwrap(e) instanceof StoreException.DataExistsException, null).join();
                 scope.addStreamToScope(y).join();
