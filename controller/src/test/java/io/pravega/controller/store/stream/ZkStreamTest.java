/**
 * Copyright (c) 2017 Dell Inc., or its subsidiaries. All Rights Reserved.
 *
 * Licensed under the Apache License, Version 2.0 (the "License");
 * you may not use this file except in compliance with the License.
 * You may obtain a copy of the License at
 *
 *     http://www.apache.org/licenses/LICENSE-2.0
 */
package io.pravega.controller.store.stream;

import io.pravega.common.Exceptions;
import io.pravega.common.concurrent.ExecutorServiceHelpers;
import io.pravega.common.concurrent.Futures;
<<<<<<< HEAD
=======
import io.pravega.common.util.BitConverter;
>>>>>>> 4f8181f3
import io.pravega.controller.store.stream.records.ActiveTxnRecord;
import io.pravega.controller.store.stream.records.EpochTransitionRecord;
import io.pravega.controller.store.stream.records.StreamSegmentRecord;
import io.pravega.test.common.AssertExtensions;
import io.pravega.test.common.TestingServerStarter;
import io.pravega.controller.stream.api.grpc.v1.Controller.CreateScopeStatus;
import io.pravega.controller.stream.api.grpc.v1.Controller.DeleteScopeStatus;
import io.pravega.client.stream.ScalingPolicy;
import io.pravega.client.stream.StreamConfiguration;
import com.google.common.collect.Lists;
import org.apache.curator.framework.CuratorFramework;
import org.apache.curator.framework.CuratorFrameworkFactory;
import org.apache.curator.retry.RetryOneTime;
import org.apache.curator.test.TestingServer;
import org.junit.After;
import org.junit.Assert;
import org.junit.Before;
import org.junit.Test;
import org.mockito.Mockito;

import java.util.AbstractMap;
import java.util.ArrayList;
import java.util.Arrays;
import java.util.Collections;
import java.util.List;
import java.util.Map;
import java.util.Optional;
import java.util.UUID;
import java.util.concurrent.CompletableFuture;
import java.util.concurrent.ExecutionException;
import java.util.concurrent.Executors;
import java.util.concurrent.ScheduledExecutorService;
import java.util.function.Predicate;
import java.util.stream.Collectors;

import static io.pravega.shared.segment.StreamSegmentNameUtils.*;
import static org.junit.Assert.assertEquals;
import static org.junit.Assert.assertFalse;
import static org.junit.Assert.assertNotEquals;
import static org.junit.Assert.assertTrue;
import static org.mockito.ArgumentMatchers.any;
import static org.mockito.ArgumentMatchers.eq;
import static org.mockito.Mockito.doReturn;
import static org.mockito.Mockito.spy;
import static org.mockito.Mockito.reset;

public class ZkStreamTest {
    private static final String SCOPE = "scope";
    private TestingServer zkTestServer;
    private CuratorFramework cli;
    private StreamMetadataStore storePartialMock;

    private final ScheduledExecutorService executor = Executors.newScheduledThreadPool(10);

    @Before
    public void startZookeeper() throws Exception {
        zkTestServer = new TestingServerStarter().start();
        cli = CuratorFrameworkFactory.newClient(zkTestServer.getConnectString(), new RetryOneTime(2000));
        cli.start();

        storePartialMock = Mockito.spy(new ZKStreamMetadataStore(cli, executor));
    }

    @After
    public void stopZookeeper() throws Exception {
        cli.close();
        zkTestServer.close();
        ExecutorServiceHelpers.shutdown(executor);
    }

    @Test
    public void testZkConnectionLoss() throws Exception {
        final ScalingPolicy policy = ScalingPolicy.fixed(5);

        final String streamName = "testfail";

        final StreamConfiguration streamConfig = StreamConfiguration.builder().scalingPolicy(policy).build();

        zkTestServer.stop();

        try {
            storePartialMock.createStream(SCOPE, streamName, streamConfig, System.currentTimeMillis(), null, executor).get();
        } catch (ExecutionException e) {
            assert e.getCause() instanceof StoreException.StoreConnectionException;
        }
        zkTestServer.start();
    }

    @Test
    public void testCreateStreamState() throws Exception {
        final ScalingPolicy policy = ScalingPolicy.fixed(5);

        final StreamMetadataStore store = new ZKStreamMetadataStore(cli, executor);
        final String streamName = "testfail";

        StreamConfiguration streamConfig = StreamConfiguration.builder()
                .scalingPolicy(policy)
                .build();

        store.createScope(SCOPE).get();
        store.createStream(SCOPE, streamName, streamConfig, System.currentTimeMillis(), null, executor).get();

        try {
            store.getConfiguration(SCOPE, streamName, null, executor).get();
        } catch (Exception e) {
            assert e.getCause() != null && e.getCause() instanceof IllegalStateException;
        }
        store.deleteScope(SCOPE);
    }

    @Test
    public void testZkCreateScope() throws Exception {

        // create new scope test
        final StreamMetadataStore store = new ZKStreamMetadataStore(cli, executor);
        final String scopeName = "Scope1";
        CompletableFuture<CreateScopeStatus> createScopeStatus = store.createScope(scopeName);

        // createScope returns null on success, and exception on failure
        assertEquals("Create new scope :", CreateScopeStatus.Status.SUCCESS, createScopeStatus.get().getStatus());

        // create duplicate scope test
        createScopeStatus = store.createScope(scopeName);
        assertEquals("Create new scope :", CreateScopeStatus.Status.SCOPE_EXISTS, createScopeStatus.get().getStatus());

        //listStreams test
        final String streamName1 = "Stream1";
        final String streamName2 = "Stream2";
        final ScalingPolicy policy = ScalingPolicy.fixed(5);
        StreamConfiguration streamConfig = StreamConfiguration.builder().scalingPolicy(policy).build();

        StreamConfiguration streamConfig2 = StreamConfiguration.builder().scalingPolicy(policy).build();

        store.createStream(scopeName, streamName1, streamConfig, System.currentTimeMillis(), null, executor).get();
        store.setState(scopeName, streamName1, State.ACTIVE, null, executor).get();
        store.createStream(scopeName, streamName2, streamConfig2, System.currentTimeMillis(), null, executor).get();
        store.setState(scopeName, streamName2, State.ACTIVE, null, executor).get();

        Map<String, StreamConfiguration> listOfStreams = store.listStreamsInScope(scopeName).get();
        assertEquals("Size of list", 2, listOfStreams.size());
        assertTrue("Name of stream at index zero", listOfStreams.containsKey("Stream1"));
        assertTrue("Name of stream at index one", listOfStreams.containsKey("Stream2"));
    }

    @Test
    public void testZkDeleteScope() throws Exception {
        // create new scope
        final StreamMetadataStore store = new ZKStreamMetadataStore(cli, executor);
        final String scopeName = "Scope1";
        store.createScope(scopeName).get();

        // Delete empty scope Scope1
        CompletableFuture<DeleteScopeStatus> deleteScopeStatus = store.deleteScope(scopeName);
        assertEquals("Delete Empty Scope", DeleteScopeStatus.Status.SUCCESS, deleteScopeStatus.get().getStatus());

        // Delete non-existent scope Scope2
        CompletableFuture<DeleteScopeStatus> deleteScopeStatus2 = store.deleteScope("Scope2");
        assertEquals("Delete non-existent Scope", DeleteScopeStatus.Status.SCOPE_NOT_FOUND, deleteScopeStatus2.get().getStatus());

        // Delete non-empty scope Scope3
        store.createScope("Scope3").get();
        final ScalingPolicy policy = ScalingPolicy.fixed(5);
        final StreamConfiguration streamConfig =
                StreamConfiguration.builder().scalingPolicy(policy).build();

        store.createStream("Scope3", "Stream3", streamConfig, System.currentTimeMillis(), null, executor).get();
        store.setState("Scope3", "Stream3", State.ACTIVE, null, executor).get();

        CompletableFuture<DeleteScopeStatus> deleteScopeStatus3 = store.deleteScope("Scope3");
        assertEquals("Delete non-empty Scope", DeleteScopeStatus.Status.SCOPE_NOT_EMPTY,
                deleteScopeStatus3.get().getStatus());
    }

    @Test
    public void testGetScope() throws Exception {
        final StreamMetadataStore store = new ZKStreamMetadataStore(cli, executor);
        final String scope1 = "Scope1";
        final String scope2 = "Scope2";
        String scopeName;

        // get existent scope
        store.createScope(scope1).get();
        scopeName = store.getScopeConfiguration(scope1).get();
        assertEquals("Get existent scope", scope1, scopeName);

        // get non-existent scope
        try {
            store.getScopeConfiguration(scope2).get();
        } catch (ExecutionException e) {
            assertTrue("Get non existent scope", e.getCause() instanceof StoreException.DataNotFoundException);
        }
    }

    @Test
    public void testZkListScope() throws Exception {
        // list scope test
        final StreamMetadataStore store = new ZKStreamMetadataStore(cli, executor);
        store.createScope("Scope1").get();
        store.createScope("Scope2").get();
        store.createScope("Scope3").get();

        List<String> listScopes = store.listScopes().get();
        assertEquals("List Scopes ", 3, listScopes.size());

        store.deleteScope("Scope3").get();
        listScopes = store.listScopes().get();
        assertEquals("List Scopes ", 2, listScopes.size());
    }

    @Test
    public void testZkStream() throws Exception {
        double keyChunk = 1.0 / 5;
        final ScalingPolicy policy = ScalingPolicy.fixed(5);

        final StreamMetadataStore store = new ZKStreamMetadataStore(cli, executor);
        final String streamName = "test";
        store.createScope(SCOPE).get();

        StreamConfiguration streamConfig = StreamConfiguration.builder()
                .scalingPolicy(policy)
                .build();

        store.createStream(SCOPE, streamName, streamConfig, System.currentTimeMillis(), null, executor).get();
        store.setState(SCOPE, streamName, State.ACTIVE, null, executor).get();
        OperationContext context = store.createContext(SCOPE, streamName);

        List<StreamSegmentRecord> segments = store.getActiveSegments(SCOPE, streamName, context, executor).get();
        assertEquals(segments.size(), 5);
        assertTrue(segments.stream().allMatch(x -> Lists.newArrayList(0L, 1L, 2L, 3L, 4L).contains(x.segmentId())));

        long start = segments.get(0).getCreationTime();

        assertEquals(store.getConfiguration(SCOPE, streamName, context, executor).get(), streamConfig);

        List<Map.Entry<Double, Double>> newRanges;

        // existing range 0 = 0 - .2, 1 = .2 - .4, 2 = .4 - .6, 3 = .6 - .8, 4 = .8 - 1.0

        // 3, 4 -> 5 = .6 - 1.0
        newRanges = Collections.singletonList(
                new AbstractMap.SimpleEntry<>(3 * keyChunk, 1.0));

        long scale1 = start + 10000;
        ArrayList<Long> sealedSegments = Lists.newArrayList(3L, 4L);
        long five = computeSegmentId(5, 1);
        VersionedMetadata<EpochTransitionRecord> versioned = store.submitScale(SCOPE, streamName, sealedSegments, newRanges, scale1, null, context, executor).get();
        VersionedMetadata<State> state = store.getVersionedState(SCOPE, streamName, null, executor).join();
        state = store.updateVersionedState(SCOPE, streamName, State.SCALING, state, null, executor).join();
        versioned = store.startScale(SCOPE, streamName, false, versioned, state, null, executor).join();
        store.scaleCreateNewEpochs(SCOPE, streamName, versioned, context, executor).get();
        store.scaleSegmentsSealed(SCOPE, streamName, sealedSegments.stream().collect(Collectors.toMap(x -> x, x -> 0L)), versioned,
                context, executor).get();
        store.completeScale(SCOPE, streamName, versioned, null, executor).join();
        store.setState(SCOPE, streamName, State.ACTIVE, null, executor).join();
        segments = store.getActiveSegments(SCOPE, streamName, context, executor).get();
        assertEquals(segments.size(), 4);
        assertTrue(segments.stream().allMatch(x -> Lists.newArrayList(0L, 1L, 2L, five).contains(x.segmentId())));

        // 1 -> 6 = 0.2 -.3, 7 = .3 - .4
        // 2,5 -> 8 = .4 - 1.0
        newRanges = Arrays.asList(
                new AbstractMap.SimpleEntry<>(keyChunk, 0.3),
                new AbstractMap.SimpleEntry<>(0.3, 2 * keyChunk),
                new AbstractMap.SimpleEntry<>(2 * keyChunk, 1.0));

        long scale2 = scale1 + 10000;
        ArrayList<Long> sealedSegments1 = Lists.newArrayList(1L, 2L, five);
        long six = computeSegmentId(6, 2);
        long seven = computeSegmentId(7, 2);
        long eight = computeSegmentId(8, 2);
        versioned = store.submitScale(SCOPE, streamName, sealedSegments1, newRanges, scale2, null, context, executor).get();
        EpochTransitionRecord response = versioned.getObject();
        state = store.getVersionedState(SCOPE, streamName, null, executor).join();
        state = store.updateVersionedState(SCOPE, streamName, State.SCALING, state, null, executor).join();
        versioned = store.startScale(SCOPE, streamName, false, versioned, state, null, executor).join();
        store.scaleCreateNewEpochs(SCOPE, streamName, versioned, context, executor).get();
        store.scaleSegmentsSealed(SCOPE, streamName, sealedSegments1.stream().collect(Collectors.toMap(x -> x, x -> 0L)), versioned,
                context, executor).get();
        store.completeScale(SCOPE, streamName, versioned, null, executor).join();
        store.setState(SCOPE, streamName, State.ACTIVE, null, executor).join();

        segments = store.getActiveSegments(SCOPE, streamName, context, executor).get();
        assertEquals(segments.size(), 4);
        assertTrue(segments.stream().allMatch(x -> Lists.newArrayList(0L, six, seven, eight).contains(x.segmentId())));

        // 7 -> 9 = .3 - .35, 10 = .35 - .6
        // 8 -> 10 = .35 - .6, 11 = .6 - 1.0
        newRanges = Arrays.asList(
                new AbstractMap.SimpleEntry<>(0.3, 0.35),
                new AbstractMap.SimpleEntry<>(0.35, 3 * keyChunk),
                new AbstractMap.SimpleEntry<>(3 * keyChunk, 1.0));

        long scale3 = scale2 + 10000;
        long nine = computeSegmentId(9, 3);
        long ten = computeSegmentId(10, 3);
        long eleven = computeSegmentId(11, 3);
        ArrayList<Long> sealedSegments2 = Lists.newArrayList(seven, eight);
        versioned = store.submitScale(SCOPE, streamName, sealedSegments2, newRanges, scale3, null, context, executor).get();
        response = versioned.getObject();
        state = store.getVersionedState(SCOPE, streamName, null, executor).join();
        state = store.updateVersionedState(SCOPE, streamName, State.SCALING, state, null, executor).join();
        store.startScale(SCOPE, streamName, false, versioned, state, null, executor).join();
        store.scaleCreateNewEpochs(SCOPE, streamName, versioned, context, executor).get();
        store.scaleSegmentsSealed(SCOPE, streamName, sealedSegments2.stream().collect(Collectors.toMap(x -> x, x -> 0L)), versioned,
                context, executor).get();
        store.completeScale(SCOPE, streamName, versioned, null, executor).join();
        store.setState(SCOPE, streamName, State.ACTIVE, null, executor).join();

        segments = store.getActiveSegments(SCOPE, streamName, context, executor).get();
        assertEquals(segments.size(), 5);
        assertTrue(segments.stream().allMatch(x -> Lists.newArrayList(0L, six, nine, ten, eleven).contains(x.segmentId())));

        Map<Long, List<Long>> successors = store.getSuccessors(SCOPE, streamName, 0L, context, executor).get()
                .entrySet().stream().collect(Collectors.toMap(x -> x.getKey().segmentId(), x -> x.getValue()));
        assertTrue(successors.isEmpty());
        successors = store.getSuccessors(SCOPE, streamName, 1L, context, executor).get()
                          .entrySet().stream().collect(Collectors.toMap(x -> x.getKey().segmentId(), x -> x.getValue()));
        assertTrue(successors.size() == 2 &&
                successors.containsKey(six) && successors.get(six).containsAll(Collections.singleton(1L)) &&
                successors.containsKey(seven) && successors.get(seven).containsAll(Collections.singleton(1L)));

        successors = store.getSuccessors(SCOPE, streamName, 2L, context, executor).get()
                          .entrySet().stream().collect(Collectors.toMap(x -> x.getKey().segmentId(), x -> x.getValue()));
        assertTrue(successors.size() == 1 &&
                successors.containsKey(eight) && successors.get(eight).containsAll(Lists.newArrayList(2L, five)));

        successors = store.getSuccessors(SCOPE, streamName, 3L, context, executor).get()
                          .entrySet().stream().collect(Collectors.toMap(x -> x.getKey().segmentId(), x -> x.getValue()));
        assertTrue(successors.size() == 1 &&
                successors.containsKey(five) && successors.get(five).containsAll(Lists.newArrayList(3L, 4L)));

        successors = store.getSuccessors(SCOPE, streamName, 4L, context, executor).get()
                          .entrySet().stream().collect(Collectors.toMap(x -> x.getKey().segmentId(), x -> x.getValue()));
        assertTrue(successors.size() == 1 &&
                successors.containsKey(five) && successors.get(five).containsAll(Lists.newArrayList(3L, 4L)));

        successors = store.getSuccessors(SCOPE, streamName, five, context, executor).get()
                          .entrySet().stream().collect(Collectors.toMap(x -> x.getKey().segmentId(), x -> x.getValue()));
        assertTrue(successors.size() == 1 &&
                successors.containsKey(eight) && successors.get(eight).containsAll(Lists.newArrayList(2L, five)));

        successors = store.getSuccessors(SCOPE, streamName, six, context, executor).get()
                          .entrySet().stream().collect(Collectors.toMap(x -> x.getKey().segmentId(), x -> x.getValue()));
        assertTrue(successors.isEmpty());
        successors = store.getSuccessors(SCOPE, streamName, seven, context, executor).get()
                          .entrySet().stream().collect(Collectors.toMap(x -> x.getKey().segmentId(), x -> x.getValue()));
        assertTrue(successors.size() == 2 &&
                successors.containsKey(nine) && successors.get(nine).containsAll(Collections.singleton(seven)) &&
                successors.containsKey(ten) && successors.get(ten).containsAll(Lists.newArrayList(seven, eight)));
        successors = store.getSuccessors(SCOPE, streamName, eight, context, executor).get()
                          .entrySet().stream().collect(Collectors.toMap(x -> x.getKey().segmentId(), x -> x.getValue()));
        assertTrue(successors.size() == 2 &&
                successors.containsKey(eleven) && successors.get(eleven).containsAll(Collections.singleton(eight)) &&
                successors.containsKey(ten) && successors.get(ten).containsAll(Lists.newArrayList(seven, eight)));
        successors = store.getSuccessors(SCOPE, streamName, nine, context, executor).get()
                          .entrySet().stream().collect(Collectors.toMap(x -> x.getKey().segmentId(), x -> x.getValue()));
        assertTrue(successors.isEmpty());
        successors = store.getSuccessors(SCOPE, streamName, ten, context, executor).get()
                          .entrySet().stream().collect(Collectors.toMap(x -> x.getKey().segmentId(), x -> x.getValue()));
        assertTrue(successors.isEmpty());
        successors = store.getSuccessors(SCOPE, streamName, eleven, context, executor).get()
                          .entrySet().stream().collect(Collectors.toMap(x -> x.getKey().segmentId(), x -> x.getValue()));
        assertTrue(successors.isEmpty());
        // start -1
        Map<Long, Long> historicalSegments = store.getSegmentsAtHead(SCOPE, streamName, context, executor).get()
                                                  .entrySet().stream().collect(Collectors.toMap(x -> x.getKey().segmentId(), x -> x.getValue()));
        assertEquals(historicalSegments.size(), 5);
        assertTrue(historicalSegments.keySet().containsAll(Lists.newArrayList(0L, 1L, 2L, 3L, 4L)));

        // start + 1
        List<Long> segmentsInEpoch = store.getSegmentsInEpoch(SCOPE, streamName, 0, context, executor).get()
                                             .stream().map(x -> x.segmentId()).collect(Collectors.toList());
        assertEquals(segmentsInEpoch.size(), 5);
        assertTrue(segmentsInEpoch.containsAll(Lists.newArrayList(0L, 1L, 2L, 3L, 4L)));

        // scale1
        segmentsInEpoch = store.getSegmentsInEpoch(SCOPE, streamName, 1, context, executor).get()
                               .stream().map(x -> x.segmentId()).collect(Collectors.toList());
        assertEquals(segmentsInEpoch.size(), 4);
        assertTrue(segmentsInEpoch.containsAll(Lists.newArrayList(0L, 1L, 2L, five)));

        // scale2
        segmentsInEpoch = store.getSegmentsInEpoch(SCOPE, streamName, 2, context, executor).get()
                               .stream().map(x -> x.segmentId()).collect(Collectors.toList());
        assertEquals(segmentsInEpoch.size(), 4);
        assertTrue(segmentsInEpoch.containsAll(Lists.newArrayList(0L, six, seven, eight)));

        // scale3
        segmentsInEpoch = store.getSegmentsInEpoch(SCOPE, streamName, 3, context, executor).get()
                               .stream().map(x -> x.segmentId()).collect(Collectors.toList());
        assertEquals(segmentsInEpoch.size(), 5);
        assertTrue(segmentsInEpoch.containsAll(Lists.newArrayList(0L, six, nine, ten, eleven)));

        assertFalse(store.isSealed(SCOPE, streamName, context, executor).get());
        assertNotEquals(0, store.getActiveSegments(SCOPE, streamName, context, executor).get().size());
        store.setSealed(SCOPE, streamName, context, executor).get();
        assertTrue(store.isSealed(SCOPE, streamName, context, executor).get());
        assertEquals(0, store.getActiveSegments(SCOPE, streamName, context, executor).get().size());

        //seal an already sealed stream.
        store.setSealed(SCOPE, streamName, context, executor).get();
        assertTrue(store.isSealed(SCOPE, streamName, context, executor).get());
        assertEquals(0, store.getActiveSegments(SCOPE, streamName, context, executor).get().size());

        //seal a non existing stream.
        AssertExtensions.assertFutureThrows("", store.setSealed(SCOPE, "nonExistentStream", null, executor), 
            e -> Exceptions.unwrap(e) instanceof StoreException.DataNotFoundException);

        store.markCold(SCOPE, streamName, 0L, System.currentTimeMillis() + 1000, null, executor).get();
        assertTrue(store.isCold(SCOPE, streamName, 0L, null, executor).get());
        Thread.sleep(1000);
        assertFalse(store.isCold(SCOPE, streamName, 0L, null, executor).get());

        store.markCold(SCOPE, streamName, 0L, System.currentTimeMillis() + 1000, null, executor).get();
        store.removeMarker(SCOPE, streamName, 0L, null, executor).get();

        assertFalse(store.isCold(SCOPE, streamName, 0L, null, executor).get());
    }

    @Test(timeout = 10000)
    public void testTransaction() throws Exception {
        final ScalingPolicy policy = ScalingPolicy.fixed(5);

        final StreamMetadataStore store = new ZKStreamMetadataStore(cli, executor);
        final String streamName = "testTx";
        store.createScope(SCOPE).get();
        final Predicate<Throwable> operationNotAllowedPredicate =
                ex -> Exceptions.unwrap(ex) instanceof StoreException.IllegalStateException;

        StreamConfiguration streamConfig = StreamConfiguration.builder()
                .scalingPolicy(policy)
                .build();

        store.createStream(SCOPE, streamName, streamConfig, System.currentTimeMillis(), null, executor).get();
        store.setState(SCOPE, streamName, State.ACTIVE, null, executor).get();

        OperationContext context = store.createContext(ZkStreamTest.SCOPE, streamName);

        UUID txnId1 = store.generateTransactionId(SCOPE, streamName, null, executor).join();
        VersionedTransactionData tx = store.createTransaction(SCOPE, streamName, txnId1, 10000, 600000,
                context, executor).get();
        Assert.assertEquals(txnId1, tx.getId());

        UUID txnId2 = store.generateTransactionId(SCOPE, streamName, null, executor).join();
        VersionedTransactionData tx2 = store.createTransaction(SCOPE, streamName, txnId2, 10000, 600000,
                context, executor).get();
        Assert.assertEquals(txnId2, tx2.getId());

        store.sealTransaction(SCOPE, streamName, tx.getId(), true, Optional.empty(),
                context, executor).get();
        assert store.transactionStatus(SCOPE, streamName, tx.getId(), context, executor)
                .get().equals(TxnStatus.COMMITTING);

        // Test to ensure that sealTransaction is idempotent.
        Assert.assertEquals(TxnStatus.COMMITTING, store.sealTransaction(SCOPE, streamName, tx.getId(), true,
                Optional.empty(), context, executor).join().getKey());

        // Test to ensure that COMMITTING_TXN transaction cannot be aborted.
        testAbortFailure(store, SCOPE, streamName, tx.getEpoch(), tx.getId(), context, operationNotAllowedPredicate);

        store.setState(SCOPE, streamName, State.COMMITTING_TXN, context, executor).join();
        CompletableFuture<TxnStatus> f1 = ((AbstractStreamMetadataStore) store).commitTransaction(SCOPE, streamName, tx.getId(), context, executor);
        store.setState(SCOPE, streamName, State.ACTIVE, context, executor).join();

        store.sealTransaction(SCOPE, streamName, tx2.getId(), false, Optional.empty(),
                context, executor).get();
        assert store.transactionStatus(SCOPE, streamName, tx2.getId(), context, executor)
                .get().equals(TxnStatus.ABORTING);

        // Test to ensure that sealTransaction is idempotent.
        Assert.assertEquals(TxnStatus.ABORTING, store.sealTransaction(SCOPE, streamName, tx2.getId(), false,
                Optional.empty(), context, executor).join().getKey());

        // Test to ensure that ABORTING transaction cannot be committed.
        testCommitFailure(store, SCOPE, streamName, tx2.getEpoch(), tx2.getId(), context, operationNotAllowedPredicate);

        CompletableFuture<TxnStatus> f2 = store.abortTransaction(SCOPE, streamName, tx2.getId(), context, executor);

        CompletableFuture.allOf(f1, f2).get();

        assert store.transactionStatus(SCOPE, streamName, tx.getId(), context, executor)
                .get().equals(TxnStatus.COMMITTED);
        assert store.transactionStatus(SCOPE, streamName, tx2.getId(), context, executor)
                .get().equals(TxnStatus.ABORTED);

        // Test to ensure that sealTransaction, to commit it, on committed transaction does not throw an error.
        Assert.assertEquals(TxnStatus.COMMITTED, store.sealTransaction(SCOPE, streamName, tx.getId(), true,
                Optional.empty(), context, executor).join().getKey());

        // Test to ensure that commitTransaction is idempotent.
        store.setState(SCOPE, streamName, State.COMMITTING_TXN, context, executor).join();
        Assert.assertEquals(TxnStatus.COMMITTED,
                ((AbstractStreamMetadataStore) store).commitTransaction(SCOPE, streamName, tx.getId(), context, executor).join());
        store.setState(SCOPE, streamName, State.ACTIVE, context, executor).join();

        // Test to ensure that sealTransaction, to abort it, and abortTransaction on committed transaction throws error.
        testAbortFailure(store, SCOPE, streamName, tx.getEpoch(), tx.getId(), context, operationNotAllowedPredicate);

        // Test to ensure that sealTransaction, to abort it, on aborted transaction does not throw an error.
        Assert.assertEquals(TxnStatus.ABORTED, store.sealTransaction(SCOPE, streamName, tx2.getId(), false,
                Optional.empty(), context, executor).join().getKey());

        // Test to ensure that abortTransaction is idempotent.
        Assert.assertEquals(TxnStatus.ABORTED,
                store.abortTransaction(SCOPE, streamName, tx2.getId(), context, executor).join());

        // Test to ensure that sealTransaction, to abort it, and abortTransaction on committed transaction throws error.
        testCommitFailure(store, SCOPE, streamName, tx2.getEpoch(), tx2.getId(), context, operationNotAllowedPredicate);

        store.setState(SCOPE, streamName, State.COMMITTING_TXN, context, executor).join();
        assert ((AbstractStreamMetadataStore) store).commitTransaction(ZkStreamTest.SCOPE, streamName, UUID.randomUUID(), null, executor)
                .handle((ok, ex) -> {
                    if (ex.getCause() instanceof StoreException.DataNotFoundException) {
                        return true;
                    } else {
                        throw new RuntimeException("assert failed");
                    }
                }).get();
        store.setState(SCOPE, streamName, State.ACTIVE, context, executor).join();

        assert store.abortTransaction(ZkStreamTest.SCOPE, streamName, UUID.randomUUID(), null, executor)
                .handle((ok, ex) -> {
                    if (ex.getCause() instanceof StoreException.DataNotFoundException) {
                        return true;
                    } else {
                        throw new RuntimeException("assert failed");
                    }
                }).get();

        assert store.transactionStatus(ZkStreamTest.SCOPE, streamName, UUID.randomUUID(), context, executor)
                .get().equals(TxnStatus.UNKNOWN);
    }

    @Test(timeout = 10000)
    public void testGetActiveTxn() throws Exception {
        ZKStoreHelper storeHelper = spy(new ZKStoreHelper(cli, executor));
        ZkOrderedStore orderer = new ZkOrderedStore("txn", storeHelper, executor);
        ZKStream stream = new ZKStream("scope", "stream", storeHelper, executor, orderer);
        final int startingSegmentNumber = 0;
        storeHelper.createZNodeIfNotExist("/store/scope").join();
        final ScalingPolicy policy1 = ScalingPolicy.fixed(2);
        final StreamConfiguration configuration1 = StreamConfiguration.builder().scalingPolicy(policy1).build();
        stream.create(configuration1, System.currentTimeMillis(), startingSegmentNumber).join();
        stream.updateState(State.ACTIVE).join();
        UUID txId = stream.generateNewTxnId(0, 0L).join();
        stream.createTransaction(txId, 1000L, 1000L).join();

        String activeTxPath = stream.getActiveTxPath(txId);
        // throw DataNotFoundException for txn path
        doReturn(Futures.failedFuture(StoreException.create(StoreException.Type.DATA_NOT_FOUND, "txn data not found")))
                .when(storeHelper).getData(eq(activeTxPath), any());

        Map<UUID, ActiveTxnRecord> result = stream.getActiveTxns().join();
        // verify that call succeeds and no active txns were found
        assertTrue(result.isEmpty());

        // throw generic exception for txn path
        doReturn(Futures.failedFuture(new RuntimeException())).when(storeHelper).getData(eq(activeTxPath), any());

        ZKStream stream2 = new ZKStream("scope", "stream", storeHelper, executor, orderer);
        // verify that the call fails
        AssertExtensions.assertFutureThrows("", stream2.getActiveTxns(), e -> Exceptions.unwrap(e) instanceof RuntimeException);

        reset(storeHelper);
<<<<<<< HEAD
        ZKStream stream3 = new ZKStream("scope", "stream", storeHelper, executor, orderer);
=======
        ZKStream stream3 = new ZKStream("scope", "stream", storeHelper);
>>>>>>> 4f8181f3
        result = stream3.getActiveTxns().join();
        assertEquals(1, result.size());
    }

    @Test(timeout = 10000)
    public void testStreamRecreation() {
        // We will first create stream. Verify that its metadata is present in the cache.  
        ZKStoreHelper storeHelper = new ZKStoreHelper(cli, executor);
        String scope = "scope";
        String stream1 = "streamToDelete";
        ZKStream stream = new ZKStream(scope, stream1, storeHelper);
        final int startingSegmentNumber = 0;
        storeHelper.createZNodeIfNotExist("/store/scope").join();
        final ScalingPolicy policy1 = ScalingPolicy.fixed(2);
        final StreamConfiguration configuration1 = StreamConfiguration.builder().scalingPolicy(policy1).build();
        stream.create(configuration1, System.currentTimeMillis(), startingSegmentNumber).join();
        stream.createStreamPositionNodeIfAbsent(0).join();
        stream.updateState(State.ACTIVE).join();
        Long creationTime = stream.getCreationTime().join();
        Integer position = stream.getStreamPosition().join();
        assertEquals(0, position.intValue());
        ZKStoreHelper.ZkCacheKey<Integer> key = new ZKStoreHelper.ZkCacheKey<>(stream.getCreationPath(), position.toString(), x -> BitConverter.readInt(x, 0));
        VersionedMetadata<?> cachedCreationTime = storeHelper.getCache().getCachedData(key).join();
        // verify that both timestamps are same
        assertEquals(creationTime, cachedCreationTime.getObject());
        // delete stream.
        stream.updateState(State.SEALING).join();
        stream.updateState(State.SEALED).join();
        stream.deleteStream().join();

        // refresh the stream object to indicate new request context
        stream.refresh();

        AssertExtensions.assertFutureThrows("should throw data not found for stream", stream.getEpochRecord(0), 
            e -> Exceptions.unwrap(e) instanceof StoreException.DataNotFoundException);
        
        // refresh the stream object to indicate new request context
        stream.refresh();

        // verify that metadata doesn't exist in the store.
        AssertExtensions.assertFutureThrows("Stream deleted", stream.getCreationTime(), e -> Exceptions.unwrap(e) instanceof StoreException.DataNotFoundException);
        
        // verify that cached entries still exist. 
        VersionedMetadata<?> cachedCreationTimeExists = storeHelper.getCache().getCachedData(key).join();
        assertEquals(cachedCreationTime.getObject(), cachedCreationTimeExists.getObject());
        
        // create stream again.
        stream.create(configuration1, System.currentTimeMillis(), startingSegmentNumber).join();
        stream.createStreamPositionNodeIfAbsent(1).join();
        stream.updateState(State.ACTIVE).join();

        Long creationTimeNew = stream.getCreationTime().join();
        Integer positionNew = stream.getStreamPosition().join();
        assertEquals(1, positionNew.intValue());

        ZKStoreHelper.ZkCacheKey<Integer> keyNew = new ZKStoreHelper.ZkCacheKey<>(stream.getCreationPath(), positionNew.toString(), x -> BitConverter.readInt(x, 0));
        VersionedMetadata<?> cachedCreationTimeNew = storeHelper.getCache().getCachedData(keyNew).join();
        // verify that both times are different
        assertNotEquals(creationTime, creationTimeNew);
        assertNotEquals(cachedCreationTime.getObject(), cachedCreationTimeNew.getObject());
    }
    
    private void testCommitFailure(StreamMetadataStore store, String scope, String stream, int epoch, UUID txnId,
                                   OperationContext context,
                                   Predicate<Throwable> checker) {
        AssertExtensions.assertSuppliedFutureThrows("Seal txn to commit it failure",
                () -> store.sealTransaction(scope, stream, txnId, true, Optional.empty(), context, executor),
                checker);

        AssertExtensions.assertSuppliedFutureThrows("Commit txn failure",
                () -> ((AbstractStreamMetadataStore) store).commitTransaction(scope, stream, txnId, context, executor),
                checker);
    }

    private void testAbortFailure(StreamMetadataStore store, String scope, String stream, int epoch, UUID txnId,
                                  OperationContext context,
                                  Predicate<Throwable> checker) {
        AssertExtensions.assertSuppliedFutureThrows("Seal txn to abort it failure",
                () -> store.sealTransaction(scope, stream, txnId, false, Optional.empty(), context, executor),
                checker);

        AssertExtensions.assertSuppliedFutureThrows("Abort txn failure",
                () -> store.abortTransaction(scope, stream, txnId, context, executor),
                checker);
    }
}<|MERGE_RESOLUTION|>--- conflicted
+++ resolved
@@ -12,10 +12,7 @@
 import io.pravega.common.Exceptions;
 import io.pravega.common.concurrent.ExecutorServiceHelpers;
 import io.pravega.common.concurrent.Futures;
-<<<<<<< HEAD
-=======
 import io.pravega.common.util.BitConverter;
->>>>>>> 4f8181f3
 import io.pravega.controller.store.stream.records.ActiveTxnRecord;
 import io.pravega.controller.store.stream.records.EpochTransitionRecord;
 import io.pravega.controller.store.stream.records.StreamSegmentRecord;
@@ -563,7 +560,7 @@
         UUID txId = stream.generateNewTxnId(0, 0L).join();
         stream.createTransaction(txId, 1000L, 1000L).join();
 
-        String activeTxPath = stream.getActiveTxPath(txId);
+        String activeTxPath = stream.getActiveTxPath(0, txId.toString());
         // throw DataNotFoundException for txn path
         doReturn(Futures.failedFuture(StoreException.create(StoreException.Type.DATA_NOT_FOUND, "txn data not found")))
                 .when(storeHelper).getData(eq(activeTxPath), any());
@@ -580,11 +577,7 @@
         AssertExtensions.assertFutureThrows("", stream2.getActiveTxns(), e -> Exceptions.unwrap(e) instanceof RuntimeException);
 
         reset(storeHelper);
-<<<<<<< HEAD
         ZKStream stream3 = new ZKStream("scope", "stream", storeHelper, executor, orderer);
-=======
-        ZKStream stream3 = new ZKStream("scope", "stream", storeHelper);
->>>>>>> 4f8181f3
         result = stream3.getActiveTxns().join();
         assertEquals(1, result.size());
     }
@@ -593,9 +586,11 @@
     public void testStreamRecreation() {
         // We will first create stream. Verify that its metadata is present in the cache.  
         ZKStoreHelper storeHelper = new ZKStoreHelper(cli, executor);
+        ZkOrderedStore orderer = new ZkOrderedStore("txn", storeHelper, executor);
+
         String scope = "scope";
         String stream1 = "streamToDelete";
-        ZKStream stream = new ZKStream(scope, stream1, storeHelper);
+        ZKStream stream = new ZKStream(scope, stream1, storeHelper, executor, orderer);
         final int startingSegmentNumber = 0;
         storeHelper.createZNodeIfNotExist("/store/scope").join();
         final ScalingPolicy policy1 = ScalingPolicy.fixed(2);
