--- conflicted
+++ resolved
@@ -246,17 +246,6 @@
         store.createStream(scope, stream3, configuration2, System.currentTimeMillis(), null, executor).get();
         store.setState(scope, stream3, State.ACTIVE, null, executor).get();
         
-<<<<<<< HEAD
-        Pair<List<String>, String> streamInScope = store.listStreamNamesInScope(scope, "", 2, executor).get();
-        assertEquals("List streams in scope", 2, streamInScope.getKey().size());
-        assertFalse(Strings.isNullOrEmpty(streamInScope.getValue()));
-
-        streamInScope = store.listStreamNamesInScope(scope, streamInScope.getValue(), 2, executor).get();
-        assertEquals("List streams in scope", 1, streamInScope.getKey().size());
-        assertFalse(Strings.isNullOrEmpty(streamInScope.getValue()));
-
-        streamInScope = store.listStreamNamesInScope(scope, streamInScope.getValue(), 2, executor).get();
-=======
         Pair<List<String>, String> streamInScope = store.listStream(scope, "", 2, executor).get();
         assertEquals("List streams in scope", 2, streamInScope.getKey().size());
         assertFalse(Strings.isNullOrEmpty(streamInScope.getValue()));
@@ -266,25 +255,16 @@
         assertFalse(Strings.isNullOrEmpty(streamInScope.getValue()));
 
         streamInScope = store.listStream(scope, streamInScope.getValue(), 2, executor).get();
->>>>>>> b4155031
         assertEquals("List streams in scope", 0, streamInScope.getKey().size());
         assertFalse(Strings.isNullOrEmpty(streamInScope.getValue()));
         
         store.deleteStream(scope, stream1, null, executor).join();
         
-<<<<<<< HEAD
-        streamInScope = store.listStreamNamesInScope(scope, "", 2, executor).get();
-        assertEquals("List streams in scope", 2, streamInScope.getKey().size());
-        assertFalse(Strings.isNullOrEmpty(streamInScope.getValue()));
-
-        streamInScope = store.listStreamNamesInScope(scope, streamInScope.getValue(), 2, executor).get();
-=======
         streamInScope = store.listStream(scope, "", 2, executor).get();
         assertEquals("List streams in scope", 2, streamInScope.getKey().size());
         assertFalse(Strings.isNullOrEmpty(streamInScope.getValue()));
 
         streamInScope = store.listStream(scope, streamInScope.getValue(), 2, executor).get();
->>>>>>> b4155031
         assertEquals("List streams in scope", 0, streamInScope.getKey().size());
         assertFalse(Strings.isNullOrEmpty(streamInScope.getValue()));
     }
