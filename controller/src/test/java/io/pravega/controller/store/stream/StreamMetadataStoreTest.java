/**
 * Copyright (c) 2017 Dell Inc., or its subsidiaries. All Rights Reserved.
 *
 * Licensed under the Apache License, Version 2.0 (the "License");
 * you may not use this file except in compliance with the License.
 * You may obtain a copy of the License at
 *
 *     http://www.apache.org/licenses/LICENSE-2.0
 */
package io.pravega.controller.store.stream;

import com.google.common.base.Strings;
import com.google.common.collect.Lists;
import io.pravega.client.stream.RetentionPolicy;
import io.pravega.client.stream.ScalingPolicy;
import io.pravega.client.stream.StreamConfiguration;
import io.pravega.common.Exceptions;
import io.pravega.common.concurrent.ExecutorServiceHelpers;
import io.pravega.common.concurrent.Futures;
import io.pravega.controller.store.stream.records.CommittingTransactionsRecord;
import io.pravega.controller.store.stream.records.EpochRecord;
import io.pravega.controller.store.stream.records.EpochTransitionRecord;
import io.pravega.controller.store.stream.records.RecordHelper;
import io.pravega.controller.store.stream.records.StreamConfigurationRecord;
import io.pravega.controller.store.stream.records.StreamCutRecord;
import io.pravega.controller.store.stream.records.StreamSegmentRecord;
import io.pravega.controller.store.stream.records.StreamTruncationRecord;
import io.pravega.controller.store.task.TxnResource;
import io.pravega.controller.stream.api.grpc.v1.Controller.DeleteScopeStatus;
import io.pravega.shared.segment.StreamSegmentNameUtils;
import io.pravega.test.common.AssertExtensions;
import org.apache.commons.lang3.tuple.Pair;
import org.junit.After;
import org.junit.Assert;
import org.junit.Before;
import org.junit.Rule;
import org.junit.Test;
import org.junit.rules.Timeout;

import java.time.Duration;
import java.util.AbstractMap;
import java.util.AbstractMap.SimpleEntry;
import java.util.ArrayList;
import java.util.Arrays;
import java.util.Collections;
import java.util.HashMap;
import java.util.List;
import java.util.Map;
import java.util.Optional;
import java.util.Random;
import java.util.Set;
import java.util.UUID;
import java.util.concurrent.CompletableFuture;
import java.util.concurrent.CompletionException;
import java.util.concurrent.ExecutionException;
import java.util.concurrent.Executors;
import java.util.concurrent.ScheduledExecutorService;
import java.util.concurrent.TimeUnit;
import java.util.stream.Collectors;

import static io.pravega.shared.segment.StreamSegmentNameUtils.computeSegmentId;
import static org.junit.Assert.assertEquals;
import static org.junit.Assert.assertFalse;
import static org.junit.Assert.assertNotEquals;
import static org.junit.Assert.assertNotNull;
import static org.junit.Assert.assertNull;
import static org.junit.Assert.assertTrue;
import static org.mockito.ArgumentMatchers.any;
import static org.mockito.Mockito.doAnswer;
import static org.mockito.Mockito.spy;

/**
 * Stream metadata test.
 */
public abstract class StreamMetadataStoreTest {

    //Ensure each test completes within 10 seconds.
    @Rule 
    public Timeout globalTimeout = new Timeout(30, TimeUnit.SECONDS);
    protected StreamMetadataStore store;
    protected BucketStore bucketStore;
    protected final ScheduledExecutorService executor = Executors.newScheduledThreadPool(10);
    protected final String scope = "scope";
    protected final String stream1 = "stream1";
    protected final String stream2 = "stream2";
    protected final ScalingPolicy policy1 = ScalingPolicy.fixed(2);
    protected final ScalingPolicy policy2 = ScalingPolicy.fixed(3);
    protected final StreamConfiguration configuration1 = StreamConfiguration.builder().scalingPolicy(policy1).build();
    protected final StreamConfiguration configuration2 = StreamConfiguration.builder().scalingPolicy(policy2).build();

    @Before
    public abstract void setupStore() throws Exception;

    @After
    public abstract void cleanupStore() throws Exception;

    @After
    public void tearDown() {
        ExecutorServiceHelpers.shutdown(executor);
    }

    @Test
    public void testStreamMetadataStore() throws InterruptedException, ExecutionException {

        // region createStream
        store.createScope(scope).get();

        long start = System.currentTimeMillis();
        store.createStream(scope, stream1, configuration1, start, null, executor).get();
        store.setState(scope, stream1, State.ACTIVE, null, executor).get();
        store.createStream(scope, stream2, configuration2, start, null, executor).get();
        store.setState(scope, stream2, State.ACTIVE, null, executor).get();

        assertEquals(configuration1, store.getConfiguration(scope, stream1, null, executor).get());
        // endregion

        // region checkSegments
        List<StreamSegmentRecord> segments = store.getActiveSegments(scope, stream1, null, executor).get();
        assertEquals(2, segments.size());

        Map<StreamSegmentRecord, Long> historicalSegments = store.getSegmentsAtHead(scope, stream1, null, executor).get();
        assertEquals(2, historicalSegments.size());

        segments = store.getActiveSegments(scope, stream2, null, executor).get();
        assertEquals(3, segments.size());

        historicalSegments = store.getSegmentsAtHead(scope, stream2, null, executor).get();
        assertEquals(3, historicalSegments.size());

        // endregion

        // region scaleSegments
        long scaleTs = System.currentTimeMillis();
        SimpleEntry<Double, Double> segment1 = new SimpleEntry<>(0.5, 0.75);
        SimpleEntry<Double, Double> segment2 = new SimpleEntry<>(0.75, 1.0);
        List<Long> sealedSegments = Collections.singletonList(1L);
        VersionedMetadata<EpochTransitionRecord> response = store.submitScale(scope, stream1, sealedSegments, Arrays.asList(segment1, segment2), scaleTs, null, null, executor).join();
        VersionedMetadata<State> state = store.getVersionedState(scope, stream1, null, executor).join();
        state = store.updateVersionedState(scope, stream1, State.SCALING, state, null, executor).get();
        response = store.startScale(scope, stream1, false, response, state, null, executor).join();
        store.scaleCreateNewEpochs(scope, stream1, response, null, executor).join();
        store.scaleSegmentsSealed(scope, stream1, sealedSegments.stream().collect(Collectors.toMap(x -> x, x -> 0L)), response,
                null, executor).join();
        store.completeScale(scope, stream1, response, null, executor).join();
        store.setState(scope, stream1, State.ACTIVE, null, executor).join();

        segments = store.getActiveSegments(scope, stream1, null, executor).get();
        assertEquals(3, segments.size());
        
        SimpleEntry<Double, Double> segment3 = new SimpleEntry<>(0.0, 0.5);
        SimpleEntry<Double, Double> segment4 = new SimpleEntry<>(0.5, 0.75);
        SimpleEntry<Double, Double> segment5 = new SimpleEntry<>(0.75, 1.0);
        sealedSegments = Arrays.asList(0L, 1L, 2L);
        long scaleTs2 = System.currentTimeMillis();
        response = store.submitScale(scope, stream2, sealedSegments, Arrays.asList(segment3, segment4, segment5), scaleTs2, null, null, executor).get();
        store.setState(scope, stream2, State.SCALING, null, executor).join();
        store.scaleCreateNewEpochs(scope, stream2, response, null, executor).get();
        store.scaleSegmentsSealed(scope, stream2, sealedSegments.stream().collect(Collectors.toMap(x -> x, x -> 0L)), response,
                null, executor).get();
        store.setState(scope, stream2, State.ACTIVE, null, executor).join();

        segments = store.getActiveSegments(scope, stream1, null, executor).get();
        assertEquals(3, segments.size());

        // endregion

        // region seal stream

        assertFalse(store.isSealed(scope, stream1, null, executor).get());
        assertNotEquals(0, store.getActiveSegments(scope, stream1, null, executor).get().size());
        store.setSealed(scope, stream1, null, executor).get();
        assertTrue(store.isSealed(scope, stream1, null, executor).get());
        assertEquals(0, store.getActiveSegments(scope, stream1, null, executor).get().size());

        //Sealing an already seal stream should return success.
        store.setSealed(scope, stream1, null, executor).get();
        assertTrue(store.isSealed(scope, stream1, null, executor).get());
        assertEquals(0, store.getActiveSegments(scope, stream1, null, executor).get().size());

        // seal a non-existent stream.
<<<<<<< HEAD
        AssertExtensions.assertFutureThrows("streamNonExistent", store.setSealed(scope, "streamNonExistent", null, executor),
                e -> Exceptions.unwrap(e) instanceof StoreException.DataNotFoundException);
=======
        AssertExtensions.assertFutureThrows("", store.setSealed(scope, "streamNonExistent", null, executor),
            e -> Exceptions.unwrap(e) instanceof StoreException.DataNotFoundException);
>>>>>>> d58e983d
        // endregion

        // region delete scope and stream
        assertEquals(DeleteScopeStatus.Status.SCOPE_NOT_EMPTY, store.deleteScope(scope).join().getStatus());

        // Deleting a stream should succeed.
        assertNull(store.deleteStream(scope, stream1, null, executor).join());

        // Delete a deleted stream, should fail with node not found error.
        AssertExtensions.assertFutureThrows("Should throw StoreException",
                store.deleteStream(scope, stream1, null, executor),
<<<<<<< HEAD
                (Throwable t) -> Exceptions.unwrap(t) instanceof StoreException.DataNotFoundException);
=======
                t -> Exceptions.unwrap(t) instanceof StoreException.DataNotFoundException);
>>>>>>> d58e983d

        // Delete other stream from the scope.
        assertNull(store.deleteStream(scope, stream2, null, executor).join());

        // Delete scope should succeed now.
        assertEquals(DeleteScopeStatus.Status.SUCCESS, store.deleteScope(scope).join().getStatus());

        // Deleting deleted scope should return Scope_Not_Found.
        assertEquals(DeleteScopeStatus.Status.SCOPE_NOT_FOUND, store.deleteScope(scope).join().getStatus());

        // Deleting non-existing stream should return null.
        AssertExtensions.assertFutureThrows("Should throw StoreException",
                store.deleteStream(scope, "nonExistent", null, executor),
                (Throwable t) -> t instanceof StoreException.DataNotFoundException);
        // endregion
    }

    @Test
    public void listStreamsInScope() throws Exception {
        // list stream in scope
        store.createScope("Scope").get();
        store.createStream("Scope", stream1, configuration1, System.currentTimeMillis(), null, executor).get();
        store.setState("Scope", stream1, State.ACTIVE, null, executor).get();
        store.createStream("Scope", stream2, configuration2, System.currentTimeMillis(), null, executor).get();
        store.setState("Scope", stream2, State.ACTIVE, null, executor).get();
        Map<String, StreamConfiguration> streamInScope = store.listStreamsInScope("Scope").get();
        assertEquals("List streams in scope", 2, streamInScope.size());
        assertTrue("List streams in scope", streamInScope.containsKey(stream1));
        assertTrue("List streams in scope", streamInScope.containsKey(stream2));

        // List streams in non-existent scope 'Scope1'
        try {
            store.listStreamsInScope("Scope1").join();
        } catch (StoreException se) {
            assertTrue("List streams in non-existent scope Scope1",
                    se instanceof StoreException.DataNotFoundException);
        } catch (CompletionException ce) {
            assertTrue("List streams in non-existent scope Scope1",
                    Exceptions.unwrap(ce) instanceof StoreException.DataNotFoundException);
        }
    }

    @Test
    public void listStreamsInScopePaginated() throws Exception {
        // list stream in scope
        String scope = "scopeList";
        store.createScope(scope).get();
        String stream1 = "stream1";
        String stream2 = "stream2";
        String stream3 = "stream3";

        store.createStream(scope, stream1, configuration1, System.currentTimeMillis(), null, executor).get();
        store.setState(scope, stream1, State.ACTIVE, null, executor).get();
        store.createStream(scope, stream2, configuration2, System.currentTimeMillis(), null, executor).get();
        store.setState(scope, stream2, State.ACTIVE, null, executor).get();
        store.createStream(scope, stream3, configuration2, System.currentTimeMillis(), null, executor).get();
        store.setState(scope, stream3, State.ACTIVE, null, executor).get();
        
        Pair<List<String>, String> streamInScope = store.listStream(scope, "", 2, executor).get();
        assertEquals("List streams in scope", 2, streamInScope.getKey().size());
        assertFalse(Strings.isNullOrEmpty(streamInScope.getValue()));

        streamInScope = store.listStream(scope, streamInScope.getValue(), 2, executor).get();
        assertEquals("List streams in scope", 1, streamInScope.getKey().size());
        assertFalse(Strings.isNullOrEmpty(streamInScope.getValue()));

        streamInScope = store.listStream(scope, streamInScope.getValue(), 2, executor).get();
        assertEquals("List streams in scope", 0, streamInScope.getKey().size());
        assertFalse(Strings.isNullOrEmpty(streamInScope.getValue()));
        
        store.deleteStream(scope, stream1, null, executor).join();
        
        streamInScope = store.listStream(scope, "", 2, executor).get();
        assertEquals("List streams in scope", 2, streamInScope.getKey().size());
        assertFalse(Strings.isNullOrEmpty(streamInScope.getValue()));

        streamInScope = store.listStream(scope, streamInScope.getValue(), 2, executor).get();
        assertEquals("List streams in scope", 0, streamInScope.getKey().size());
        assertFalse(Strings.isNullOrEmpty(streamInScope.getValue()));
    }

    @Test
    public void partialStreamsInScope() throws Exception {
        // list stream in scope
        store.createScope("Scope").get();
        store.createStream("Scope", stream1, configuration1, System.currentTimeMillis(), null, executor).get();
        store.setState("Scope", stream1, State.ACTIVE, null, executor).get();
        String partial = "partial";
        store.createStream("Scope", partial, configuration1, System.currentTimeMillis(), null, executor).get();

        // verify that when we do list stream in scope we get partial. 
        Map<String, StreamConfiguration> streamInScope = store.listStreamsInScope("Scope").get();
        assertEquals("List streams in scope", 2, streamInScope.size());
        assertTrue("List streams in scope", streamInScope.containsKey(partial));

        // now deliberately throw data not found exception for getConfiguration on partial. 
        PersistentStreamBase streamObj = (PersistentStreamBase) ((AbstractStreamMetadataStore) store).getStream("Scope", partial, null);
        PersistentStreamBase streamObjSpied = spy(streamObj);

        doAnswer(x -> {
            CompletableFuture<StreamConfiguration> result = new CompletableFuture<>();
            result.completeExceptionally(StoreException.create(StoreException.Type.DATA_NOT_FOUND, "configuration"));
            return result;
        }).when(streamObjSpied).getConfiguration();

        ((AbstractStreamMetadataStore) store).setStream(streamObjSpied);

        // verify that when we do list stream in scope we do not get partial. 
        streamInScope = store.listStreamsInScope("Scope").get();
        assertEquals("List streams in scope", 1, streamInScope.size());
        assertFalse("List streams in scope", streamInScope.containsKey(partial));
    }
    
    @Test
    public void listScopes() throws Exception {
        // list scopes test
        List<String> list = store.listScopes().get();
        assertEquals("List Scopes size", 0, list.size());

        store.createScope("Scope1").get();
        store.createScope("Scope2").get();
        store.createScope("Scope3").get();
        store.createScope("Scope4").get();

        list = store.listScopes().get();
        assertEquals("List Scopes size", 4, list.size());

        store.deleteScope("Scope1").get();
        store.deleteScope("Scope2").get();
        list = store.listScopes().get();
        assertEquals("List Scopes size", 2, list.size());
    }

    @Test
    public void getScopeTest() throws Exception {
        final String scope1 = "Scope1";
        final String scope2 = "Scope2";
        String scopeName;

        // get existent scope
        store.createScope(scope1).get();
        scopeName = store.getScopeConfiguration(scope1).get();
        assertEquals("Get existent scope", scope1, scopeName);

        // get non-existent scope
        AssertExtensions.assertFutureThrows("Should throw StoreException",
                store.getScopeConfiguration(scope2),
                (Throwable t) -> t instanceof StoreException.DataNotFoundException);
    }

    @Test
    public void txnHostIndexTest() {
        String host1 = "host1";
        String host2 = "host2";

        TxnResource txn1 = new TxnResource(scope, stream1, UUID.randomUUID());
        TxnResource txn2 = new TxnResource(scope, stream1, UUID.randomUUID());

        addTxnToHost(host1, txn1, new Version.IntVersion(0));
        Assert.assertEquals(1, store.listHostsOwningTxn().join().size());
        Optional<TxnResource> txn = store.getRandomTxnFromIndex(host1).join();
        Assert.assertTrue(txn.isPresent());
        Assert.assertEquals(txn1.getTxnId().toString(), txn.get().getTxnId().toString());

        // Adding a txn again should not fail.
        addTxnToHost(host1, txn1, new Version.IntVersion(0));
        addTxnToHost(host1, txn2, new Version.IntVersion(5));
        Assert.assertEquals(1, store.listHostsOwningTxn().join().size());

        // Fetching version of txn not existing in the index should return null.
        Assert.assertNull(store.getTxnVersionFromIndex(host1, new TxnResource(scope, stream1, UUID.randomUUID())).join());

        txn = store.getRandomTxnFromIndex(host1).join();
        Assert.assertTrue(txn.isPresent());
        UUID randomTxnId = txn.get().getTxnId();
        Assert.assertTrue(randomTxnId.equals(txn1.getTxnId()) || randomTxnId.equals(txn2.getTxnId()));
        Assert.assertEquals(scope, txn.get().getScope());
        Assert.assertEquals(stream1, txn.get().getStream());

        // Test remove txn from index.
        store.removeTxnFromIndex(host1, txn1, true).join();
        // Test remove is idempotent operation.
        store.removeTxnFromIndex(host1, txn1, true).join();
        // Test remove last txn from the index.
        store.removeTxnFromIndex(host1, txn2, false).join();
        Assert.assertEquals(1, store.listHostsOwningTxn().join().size());
        // Test remove is idempotent operation.
        store.removeTxnFromIndex(host1, txn2, true).join();
        Assert.assertTrue(store.listHostsOwningTxn().join().size() <= 1);
        // Test removal of txn that was never added.
        store.removeTxnFromIndex(host1, new TxnResource(scope, stream1, UUID.randomUUID()), true).join();

        // Test host removal.
        store.removeHostFromIndex(host1).join();
        Assert.assertEquals(0, store.listHostsOwningTxn().join().size());
        // Test host removal is idempotent.
        store.removeHostFromIndex(host1).join();
        Assert.assertEquals(0, store.listHostsOwningTxn().join().size());
        // Test removal of host that was never added.
        store.removeHostFromIndex(host2).join();
        Assert.assertEquals(0, store.listHostsOwningTxn().join().size());
    }

    private void addTxnToHost(String host, TxnResource txnResource, Version version) {
        store.addTxnToIndex(host, txnResource, version).join();
        Assert.assertEquals(version, store.getTxnVersionFromIndex(host, txnResource).join());
    }

    @Test
    public void scaleTest() throws Exception {
        final String scope = "ScopeScale";
        final String stream = "StreamScale";
        final ScalingPolicy policy = ScalingPolicy.fixed(2);
        final StreamConfiguration configuration = StreamConfiguration.builder().scalingPolicy(policy).build();

        long start = System.currentTimeMillis();
        store.createScope(scope).get();

        store.createStream(scope, stream, configuration, start, null, executor).get();
        store.setState(scope, stream, State.ACTIVE, null, executor).get();

        // region idempotent

        long scaleTs = System.currentTimeMillis();
        SimpleEntry<Double, Double> segment1 = new SimpleEntry<>(0.5, 0.75);
        SimpleEntry<Double, Double> segment2 = new SimpleEntry<>(0.75, 1.0);
        List<Long> scale1SealedSegments = Collections.singletonList(computeSegmentId(1, 0));

        // 1. submit scale
        VersionedMetadata<EpochTransitionRecord> empty = store.getEpochTransition(scope, stream, null, executor).join();
        
        VersionedMetadata<EpochTransitionRecord> response = store.submitScale(scope, stream, scale1SealedSegments,
                Arrays.asList(segment1, segment2), scaleTs, null, null, executor).join();
        Map<Long, Map.Entry<Double, Double>> scale1SegmentsCreated = response.getObject().getNewSegmentsWithRange();
        final int scale1ActiveEpoch = response.getObject().getActiveEpoch();
        assertEquals(0, scale1ActiveEpoch);
        
        // rerun start scale with old epoch transition. should throw write conflict
        AssertExtensions.assertSuppliedFutureThrows("", () -> store.submitScale(scope, stream, scale1SealedSegments,
                Arrays.asList(segment1, segment2), scaleTs, empty, null, executor),
                e -> Exceptions.unwrap(e) instanceof StoreException.WriteConflictException);

        // rerun start scale with null epoch transition, should be idempotent
        response = store.submitScale(scope, stream, scale1SealedSegments,
                Arrays.asList(segment1, segment2), scaleTs, null, null, executor).join();
        assertEquals(response.getObject().getNewSegmentsWithRange(), scale1SegmentsCreated);

        VersionedMetadata<State> state = store.getVersionedState(scope, stream, null, executor).join();
        state = store.updateVersionedState(scope, stream, State.SCALING, state, null, executor).get();
        response = store.startScale(scope, stream, false, response, state, null, executor).join();
        // 2. scale new segments created
        store.scaleCreateNewEpochs(scope, stream, response, null, executor).join();

        // rerun start scale and new segments created
        response = store.submitScale(scope, stream, scale1SealedSegments,
                Arrays.asList(segment1, segment2), scaleTs, null, null, executor).join();
        assertEquals(response.getObject().getNewSegmentsWithRange(), scale1SegmentsCreated);
        
        response = store.startScale(scope, stream, false, response, state, null, executor).join();
        store.scaleCreateNewEpochs(scope, stream, response, null, executor).join();

        // 3. scale segments sealed -- this will complete scale
        store.scaleSegmentsSealed(scope, stream, scale1SealedSegments.stream().collect(Collectors.toMap(x -> x, x -> 0L)), response,
                null, executor).join();
        store.completeScale(scope, stream, response, null, executor).join();
        store.setState(scope, stream, State.ACTIVE, null, executor).get();

        // rerun -- idempotent
        store.scaleCreateNewEpochs(scope, stream, response, null, executor).join();
        EpochRecord activeEpoch = store.getActiveEpoch(scope, stream, null, true, executor).join();
        assertEquals(1, activeEpoch.getEpoch());
        
        store.scaleSegmentsSealed(scope, stream, scale1SealedSegments.stream().collect(Collectors.toMap(x -> x, x -> 0L)), 
                response, null, executor).join();
        store.getActiveEpoch(scope, stream, null, true, executor).join();
        assertEquals(1, activeEpoch.getEpoch());

        // rerun submit scale -- should fail with precondition failure
        VersionedMetadata<EpochTransitionRecord> etr = store.getEpochTransition(scope, stream, null, executor).join();
        assertEquals(EpochTransitionRecord.EMPTY, empty.getObject());

        AssertExtensions.assertThrows("Submit scale with old data with old etr", () ->
                        store.submitScale(scope, stream, scale1SealedSegments,
                                Arrays.asList(segment1, segment2), scaleTs, empty, null, executor).join(),
                e -> Exceptions.unwrap(e) instanceof StoreException.WriteConflictException);

        AssertExtensions.assertThrows("Submit scale with old data with latest etr", () ->
                        store.submitScale(scope, stream, scale1SealedSegments,
                                Arrays.asList(segment1, segment2), scaleTs, etr, null, executor).join(),
                e -> Exceptions.unwrap(e) instanceof EpochTransitionOperationExceptions.PreConditionFailureException);

        AssertExtensions.assertThrows("Submit scale with null etr", () ->
                store.submitScale(scope, stream, scale1SealedSegments,
                        Arrays.asList(segment1, segment2), scaleTs, null, null, executor).join(),
                e -> Exceptions.unwrap(e) instanceof EpochTransitionOperationExceptions.PreConditionFailureException);
        // endregion

        // 2 different conflicting scale operations
        // region run concurrent conflicting scale
        SimpleEntry<Double, Double> segment3 = new SimpleEntry<>(0.0, 0.5);
        SimpleEntry<Double, Double> segment4 = new SimpleEntry<>(0.5, 0.75);
        SimpleEntry<Double, Double> segment5 = new SimpleEntry<>(0.75, 1.0);
        List<Long> scale2SealedSegments = Arrays.asList(computeSegmentId(0, 0), computeSegmentId(2, 1), computeSegmentId(3, 1));
        long scaleTs2 = System.currentTimeMillis();
        response = store.submitScale(scope, stream, scale2SealedSegments, Arrays.asList(segment3, segment4, segment5), scaleTs2, null, null, executor).get();
        Map<Long, Map.Entry<Double, Double>> scale2SegmentsCreated = response.getObject().getNewSegmentsWithRange();
        final int scale2ActiveEpoch = response.getObject().getActiveEpoch();
        store.setState(scope, stream, State.SCALING, null, executor).get();

        // rerun of scale 1 -- should fail with conflict
        AssertExtensions.assertThrows("Concurrent conflicting scale", () ->
                store.submitScale(scope, stream, scale1SealedSegments,
                        Arrays.asList(segment1, segment2), scaleTs, null, null, executor).join(),
                e -> Exceptions.unwrap(e) instanceof EpochTransitionOperationExceptions.ConflictException);

        store.scaleCreateNewEpochs(scope, stream, response, null, executor).get();

        store.scaleSegmentsSealed(scope, stream, scale1SealedSegments.stream().collect(Collectors.toMap(x -> x, x -> 0L)), response,
                null, executor).get();
        store.completeScale(scope, stream, response, null, executor).join();
        store.setState(scope, stream, State.ACTIVE, null, executor).get();
        // endregion

        // region concurrent submit scale requests
        // run two concurrent runScale operations such that after doing a getEpochTransition, we create a new epoch
        // transition node. We should get ScaleConflict in such a case.
        // mock createEpochTransition
        SimpleEntry<Double, Double> segment6 = new SimpleEntry<>(0.0, 1.0);
        List<Long> scale3SealedSegments = Arrays.asList(computeSegmentId(4, 2), computeSegmentId(5, 2), computeSegmentId(6, 2));
        long scaleTs3 = System.currentTimeMillis();

        @SuppressWarnings("unchecked")
        PersistentStreamBase streamObj = (PersistentStreamBase) ((AbstractStreamMetadataStore) store).getStream(scope, stream, null);
        PersistentStreamBase streamObjSpied = spy(streamObj);

        CompletableFuture<Void> latch = new CompletableFuture<>();
        CompletableFuture<Void> updateEpochTransitionCalled = new CompletableFuture<>();

        doAnswer(x -> CompletableFuture.runAsync(() -> {
            // wait until we create epoch transition outside of this method
            updateEpochTransitionCalled.complete(null);
            latch.join();
        }).thenCompose(v -> streamObj.updateEpochTransitionNode(x.getArgument(0)))).when(streamObjSpied).updateEpochTransitionNode(any());

        doAnswer(x -> streamObj.getEpochTransitionNode()).when(streamObjSpied).getEpochTransitionNode();

        ((AbstractStreamMetadataStore) store).setStream(streamObjSpied);

        // the following should be stuck at createEpochTransition
        CompletableFuture<VersionedMetadata<EpochTransitionRecord>> resp = store.submitScale(scope, stream, scale3SealedSegments, Arrays.asList(segment6), scaleTs3, null, null, executor);
        updateEpochTransitionCalled.join();
        VersionedMetadata<EpochTransitionRecord> epochRecord = streamObj.getEpochTransition().join();
        streamObj.updateEpochTransitionNode(new VersionedMetadata<>(EpochTransitionRecord.EMPTY, epochRecord.getVersion())).join();
        latch.complete(null);

        AssertExtensions.assertFutureThrows("", resp, e -> Exceptions.unwrap(e) instanceof StoreException.WriteConflictException);
        // endregion
    }

    @Test
    public void concurrentStartScaleTest() throws Exception {
        final String scope = "ScopeScale";
        final String stream = "StreamScale1";
        final ScalingPolicy policy = ScalingPolicy.fixed(2);
        final StreamConfiguration configuration = StreamConfiguration.builder().scalingPolicy(policy).build();

        long start = System.currentTimeMillis();
        store.createScope(scope).get();

        store.createStream(scope, stream, configuration, start, null, executor).get();
        store.setState(scope, stream, State.ACTIVE, null, executor).get();

        // region concurrent start scale
        // Test scenario where one request starts and completes as the other is waiting on StartScale.createEpochTransition
        SimpleEntry<Double, Double> segment2 = new SimpleEntry<>(0.0, 1.0);
        List<Long> segmentsToSeal = Arrays.asList(0L, 1L);
        long scaleTs = System.currentTimeMillis();

        @SuppressWarnings("unchecked")
        PersistentStreamBase streamObj = (PersistentStreamBase) ((AbstractStreamMetadataStore) store)
                .getStream(scope, stream, null);
        PersistentStreamBase streamObjSpied = spy(streamObj);

        CompletableFuture<Void> latch = new CompletableFuture<>();
        CompletableFuture<Void> updateEpochTransitionCalled = new CompletableFuture<>();

        doAnswer(x -> streamObj.getEpochTransitionNode()).when(streamObjSpied).getEpochTransitionNode();
        doAnswer(x -> streamObj.updateEpochTransitionNode(any())).when(streamObjSpied).updateEpochTransitionNode(any());

        doAnswer(x -> CompletableFuture.runAsync(() -> {
            VersionedMetadata<EpochTransitionRecord> argument = x.getArgument(0);

            EpochTransitionRecord record = argument.getObject();

            if (record.getSegmentsToSeal().containsAll(segmentsToSeal)) {
                // wait until we create epoch transition outside of this method
                updateEpochTransitionCalled.complete(null);
                latch.join();
            }
        }).thenCompose(v -> streamObj.updateEpochTransitionNode(x.getArgument(0))))
                .when(streamObjSpied).updateEpochTransitionNode(any());

        ((AbstractStreamMetadataStore) store).setStream(streamObjSpied);

        // the following should be stuck at createEpochTransition
        CompletableFuture<VersionedMetadata<EpochTransitionRecord>> response = store.submitScale(scope, stream, segmentsToSeal,
                Arrays.asList(segment2), scaleTs, null, null, executor);
        updateEpochTransitionCalled.join();

        // create new epochs corresponding to new scale as the previous scale waits to create epoch transition record
        SimpleEntry<Double, Double> segment2p = new SimpleEntry<>(0.0, 0.5);
        List<Long> segmentsToSeal2 = Arrays.asList(0L);
        long scaleTs2 = System.currentTimeMillis();

        streamObjSpied.getEpochRecord(0)
                .thenCompose(epochRecord -> {
                            EpochTransitionRecord record = RecordHelper.computeEpochTransition(epochRecord, segmentsToSeal2,
                                    Arrays.asList(segment2p), scaleTs2);
                            return streamObjSpied.getEpochTransition()
                                .thenCompose(existing -> streamObjSpied.updateEpochTransitionNode(new VersionedMetadata<>(record, existing.getVersion())))
                                    .thenApply(v -> new VersionedMetadata<>(record, v));
                        })
                .thenCompose(epochRecord -> store.getVersionedState(scope, stream, null, executor)
                        .thenCompose(state -> store.updateVersionedState(scope, stream, State.SCALING, state, null, executor)
                                .thenCompose(updatedState -> store.startScale(scope, stream, false, epochRecord, updatedState, null, executor))
                                .thenCompose(x -> store.scaleCreateNewEpochs(scope, stream, epochRecord, null, executor))
                                .thenCompose(x -> store.scaleSegmentsSealed(scope, stream,
                                        segmentsToSeal2.stream().collect(Collectors.toMap(r -> r, r -> 0L)), epochRecord, null, executor))
                                .thenCompose(x -> store.completeScale(scope, stream, epochRecord, null, executor))))
                .thenCompose(y -> store.setState(scope, stream, State.ACTIVE, null, executor))
                .join();

        latch.complete(null);

        // first scale should fail in attempting to update epoch transition record.
        AssertExtensions.assertSuppliedFutureThrows("WriteConflict in start scale", () -> response, e -> Exceptions.unwrap(e) instanceof StoreException.WriteConflictException);
        VersionedMetadata<EpochTransitionRecord> versioned = streamObj.getEpochTransition().join();
        EpochTransitionRecord epochTransitionRecord = versioned.getObject();
        assertEquals(EpochTransitionRecord.EMPTY, epochTransitionRecord);
        // now that start scale succeeded, we should set the state to scaling.
        VersionedMetadata<State> state = store.getVersionedState(scope, stream, null, executor).join();
        state = store.updateVersionedState(scope, stream, State.SCALING, state, null, executor).join();
        // now call first step of scaling -- createNewSegments. this should throw exception
        AssertExtensions.assertFutureThrows("epoch transition was supposed to be invalid",
                store.startScale(scope, stream, false, versioned, state, null, executor),
                e -> Exceptions.unwrap(e) instanceof IllegalStateException);
        // verify that state is reset to ACTIVE
        assertEquals(State.ACTIVE, store.getState(scope, stream, true, null, executor).join());
        // endregion
    }

    @Test
    public void updateTest() throws Exception {
        final String scope = "ScopeUpdate";
        final String stream = "StreamUpdate";
        final ScalingPolicy policy = ScalingPolicy.fixed(2);
        final StreamConfiguration configuration = StreamConfiguration.builder().scalingPolicy(policy).build();

        long start = System.currentTimeMillis();
        store.createScope(scope).get();

        store.createStream(scope, stream, configuration, start, null, executor).get();
        store.setState(scope, stream, State.ACTIVE, null, executor).get();

        final StreamConfiguration configuration2 = StreamConfiguration.builder().scalingPolicy(policy).build();

        StreamConfigurationRecord configProperty = store.getConfigurationRecord(scope, stream, null, executor).join().getObject();
        assertFalse(configProperty.isUpdating());
        // run update configuration multiple times
        assertTrue(Futures.await(store.startUpdateConfiguration(scope, stream, configuration2, null, executor)));
        store.setState(scope, stream, State.UPDATING, null, executor).join();
        configProperty = store.getConfigurationRecord(scope, stream, null, executor).join().getObject();

        assertTrue(configProperty.isUpdating());

        final StreamConfiguration configuration3 = StreamConfiguration.builder().scalingPolicy(policy).build();

        assertFalse(Futures.await(store.startUpdateConfiguration(scope, stream, configuration3, null, executor)));

        VersionedMetadata<StreamConfigurationRecord> existing = store.getConfigurationRecord(scope, stream, null, executor).join();
        assertTrue(Futures.await(store.completeUpdateConfiguration(scope, stream, existing, null, executor)));

        configProperty = store.getConfigurationRecord(scope, stream, null, executor).join().getObject();
        assertEquals(configuration2, configProperty.getStreamConfiguration());

        assertTrue(Futures.await(store.startUpdateConfiguration(scope, stream, configuration3, null, executor)));
        existing = store.getConfigurationRecord(scope, stream, null, executor).join();
        assertTrue(Futures.await(store.completeUpdateConfiguration(scope, stream, existing, null, executor)));
        store.setState(scope, stream, State.ACTIVE, null, executor).join();
    }

    @Test
    public void deleteTest() throws Exception {
        final String scope = "ScopeDelete";
        final String stream = "StreamDelete";
        final ScalingPolicy policy = ScalingPolicy.fixed(2);
        final StreamConfiguration configuration = StreamConfiguration.builder().scalingPolicy(policy).build();

        long start = System.currentTimeMillis();
        store.createScope(scope).get();

        store.createStream(scope, stream, configuration, start, null, executor).get();
        store.setState(scope, stream, State.ACTIVE, null, executor).get();
        assertTrue(store.checkStreamExists(scope, stream).join());

        store.deleteStream(scope, stream, null, executor).get();
        assertFalse(store.checkStreamExists(scope, stream).join());
        DeleteScopeStatus status = store.deleteScope(scope).join();
        assertEquals(status.getStatus(), DeleteScopeStatus.Status.SUCCESS);
    }

    @Test
    public void scaleWithTxTest() throws Exception {
        final String scope = "ScopeScaleWithTx";
        final String stream = "StreamScaleWithTx";
        final ScalingPolicy policy = ScalingPolicy.fixed(2);
        final StreamConfiguration configuration = StreamConfiguration.builder().scalingPolicy(policy).build();

        long start = System.currentTimeMillis();
        store.createScope(scope).get();

        store.createStream(scope, stream, configuration, start, null, executor).get();
        store.setState(scope, stream, State.ACTIVE, null, executor).get();

        long scaleTs = System.currentTimeMillis();
        SimpleEntry<Double, Double> segment2 = new SimpleEntry<>(0.5, 0.75);
        SimpleEntry<Double, Double> segment3 = new SimpleEntry<>(0.75, 1.0);
        List<Long> scale1SealedSegments = Collections.singletonList(1L);

        // region Txn created before scale and during scale
        // scale with transaction test
        // first txn created before-scale
        UUID txnId = store.generateTransactionId(scope, stream, null, executor).join();
        VersionedTransactionData tx01 = store.createTransaction(scope, stream, txnId,
                100, 100, null, executor).get();
        assertEquals(0, tx01.getEpoch());
        VersionedMetadata<EpochTransitionRecord> versioned = store.submitScale(scope, stream, scale1SealedSegments,
                Arrays.asList(segment2, segment3), scaleTs, null, null, executor).join();
        EpochTransitionRecord response = versioned.getObject();
        Map<Long, Map.Entry<Double, Double>> scale1SegmentsCreated = response.getNewSegmentsWithRange();
        final int epoch = response.getActiveEpoch();
        assertEquals(0, epoch);
        assertNotNull(scale1SegmentsCreated);
        VersionedMetadata<State> state = store.getVersionedState(scope, stream, null, executor).join();
        state = store.updateVersionedState(scope, stream, State.SCALING, state, null, executor).join();
        versioned = store.startScale(scope, stream, false, versioned, state, null, executor).join();
        // second txn created after new segments are created in segment table but not yet in history table
        // assert that txn is created on old epoch
        store.scaleCreateNewEpochs(scope, stream, versioned, null, executor).join();
        txnId = store.generateTransactionId(scope, stream, null, executor).join();
        VersionedTransactionData tx02 = store.createTransaction(scope, stream, txnId,
                100, 100, null, executor).get();
        assertEquals(0, tx02.getEpoch());
        assertEquals(0, (int) (tx02.getId().getMostSignificantBits() >> 32));

        // third transaction created after new epoch created
        txnId = store.generateTransactionId(scope, stream, null, executor).join();

        store.sealTransaction(scope, stream, tx02.getId(), true, Optional.of(tx02.getVersion()), null, executor).get();
        store.sealTransaction(scope, stream, tx01.getId(), true, Optional.of(tx01.getVersion()), null, executor).get();

        store.scaleSegmentsSealed(scope, stream, scale1SealedSegments.stream().collect(Collectors.toMap(x -> x, x -> 0L)), versioned,
                null, executor).join();
        store.completeScale(scope, stream, versioned, null, executor).join();
        VersionedTransactionData tx03 = store.createTransaction(scope, stream, txnId,
                100, 100, null, executor).get();
        assertEquals(0, tx03.getEpoch());
        assertEquals(0, (int) (tx03.getId().getMostSignificantBits() >> 32));

        store.setState(scope, stream, State.ACTIVE, null, executor).join();

        // ensure that we can commit transactions on old epoch and roll over.
        EpochRecord activeEpoch = store.getActiveEpoch(scope, stream, null, true, executor).join();

        // submit another scale request without starting the scale
        List<Long> scale2SealedSegments = Collections.singletonList(0L);
        long scaleTs2 = System.currentTimeMillis();
        SimpleEntry<Double, Double> segment4 = new SimpleEntry<>(0.0, 0.25);
        SimpleEntry<Double, Double> segment5 = new SimpleEntry<>(0.25, 0.5);

        VersionedMetadata<EpochTransitionRecord> versioned2 = store.submitScale(scope, stream, scale2SealedSegments,
                Arrays.asList(segment4, segment5), scaleTs2, null, null, executor).join();
        EpochTransitionRecord response2 = versioned2.getObject();
        assertEquals(activeEpoch.getEpoch(), response2.getActiveEpoch());

        VersionedMetadata<CommittingTransactionsRecord> record = store.startCommitTransactions(scope, stream, tx01.getEpoch(), null, executor).join();
        store.setState(scope, stream, State.COMMITTING_TXN, null, executor).join();
        record = store.startRollingTxn(scope, stream, activeEpoch.getEpoch(), record, null, executor).join();
        store.rollingTxnCreateDuplicateEpochs(scope, stream, Collections.emptyMap(), System.currentTimeMillis(), record, null, executor).join();
        store.completeRollingTxn(scope, stream, Collections.emptyMap(), record, null, executor).join();
        store.completeCommitTransactions(scope, stream, record, null, executor).join();
        store.setState(scope, stream, State.ACTIVE, null, executor).join();
        activeEpoch = store.getActiveEpoch(scope, stream, null, true, executor).join();
        assertEquals(3, activeEpoch.getEpoch());
        assertEquals(1, activeEpoch.getReferenceEpoch());
        assertEquals(3, activeEpoch.getSegments().size());
        List<StreamSegmentRecord> txnDuplicate = store.getSegmentsInEpoch(scope, stream, 2, null, executor).join();
        assertEquals(2, txnDuplicate.size());
        List<StreamSegmentRecord> activeEpochDuplicate = store.getSegmentsInEpoch(scope, stream, 3, null, executor).join();
        assertEquals(3, activeEpochDuplicate.size());
        EpochRecord txnCommittedEpoch = store.getEpoch(scope, stream, 2, null, executor).join();
        assertEquals(0, txnCommittedEpoch.getReferenceEpoch());
        assertEquals(store.transactionStatus(scope, stream, tx01.getId(), null, executor).join(), TxnStatus.COMMITTED);
        assertEquals(store.transactionStatus(scope, stream, tx02.getId(), null, executor).join(), TxnStatus.COMMITTED);
        assertEquals(store.transactionStatus(scope, stream, tx03.getId(), null, executor).join(), TxnStatus.OPEN);
        store.sealTransaction(scope, stream, tx03.getId(), true, Optional.of(tx03.getVersion()), null, executor).get();
        // endregion

        // region verify migrate request for manual scale

        // now start manual scale against previously submitted scale request that was on old epoch from before rolling txn.
        // verify that it gets migrated to latest duplicate epoch
        state = store.getVersionedState(scope, stream, null, executor).join();
        state = store.updateVersionedState(scope, stream, State.SCALING, state, null, executor).join();
        versioned2 = store.submitScale(scope, stream, scale2SealedSegments,
                Arrays.asList(segment4, segment5), scaleTs2, null, null, executor).join();
        versioned2 = store.startScale(scope, stream, true, versioned2, state, null, executor).join();
        store.scaleCreateNewEpochs(scope, stream, versioned2, null, executor).join();

        txnId = store.generateTransactionId(scope, stream, null, executor).join();
        VersionedTransactionData tx14 = store.createTransaction(scope, stream, txnId,
                100, 100, null, executor).get();
        assertEquals(1, tx14.getEpoch());

        store.sealTransaction(scope, stream, tx14.getId(), true, Optional.of(tx14.getVersion()), null, executor).get();

        // verify that new txns can be created and are created on original epoch
        txnId = store.generateTransactionId(scope, stream, null, executor).join();
        VersionedTransactionData tx15 = store.createTransaction(scope, stream, txnId,
                100, 100, null, executor).get();
        assertEquals(1, tx15.getEpoch());

        store.scaleCreateNewEpochs(scope, stream, versioned2, null, executor).join();

        store.scaleSegmentsSealed(scope, stream, Collections.emptyMap(), versioned2, null, executor).join();
        store.completeScale(scope, stream, versioned2, null, executor).join();
        store.setState(scope, stream, State.ACTIVE, null, executor).get();
        activeEpoch = store.getActiveEpoch(scope, stream, null, true, executor).join();
        assertEquals(4, activeEpoch.getEpoch());
        assertEquals(4, activeEpoch.getReferenceEpoch());

        store.sealTransaction(scope, stream, tx15.getId(), true, Optional.of(tx15.getVersion()), null, executor).get();

        record = store.startCommitTransactions(scope, stream, tx01.getEpoch(), null, executor).join();
        store.setState(scope, stream, State.COMMITTING_TXN, null, executor).get();
        record = store.startRollingTxn(scope, stream, activeEpoch.getEpoch(), record, null, executor).join();
        store.rollingTxnCreateDuplicateEpochs(scope, stream, Collections.emptyMap(), System.currentTimeMillis(), record, null, executor).join();
        store.completeRollingTxn(scope, stream, Collections.emptyMap(), record, null, executor).join();
        store.completeCommitTransactions(scope, stream, record, null, executor).join();
        store.setState(scope, stream, State.ACTIVE, null, executor).join();

        activeEpoch = store.getActiveEpoch(scope, stream, null, true, executor).join();
        assertEquals(6, activeEpoch.getEpoch());
        assertEquals(4, activeEpoch.getReferenceEpoch());
        // endregion
    }

    @Test
    public void scaleWithTxnForInconsistentScanerios() throws Exception {
        final String scope = "ScopeScaleWithTx";
        final String stream = "StreamScaleWithTx1";
        final ScalingPolicy policy = ScalingPolicy.fixed(2);
        final StreamConfiguration configuration = StreamConfiguration.builder().scalingPolicy(policy).build();

        long start = System.currentTimeMillis();
        store.createScope(scope).get();

        store.createStream(scope, stream, configuration, start, null, executor).get();
        store.setState(scope, stream, State.ACTIVE, null, executor).get();

        UUID txnId = store.generateTransactionId(scope, stream, null, executor).join();
        VersionedTransactionData tx1 = store.createTransaction(scope, stream, txnId,
                100, 100, null, executor).get();
        store.sealTransaction(scope, stream, txnId, true, Optional.of(tx1.getVersion()), null, executor).get();

        long scaleTs = System.currentTimeMillis();
        List<Long> scale1SealedSegments = Collections.singletonList(0L);

        // run a scale on segment 1
        VersionedMetadata<EpochTransitionRecord> versioned = store.submitScale(scope, stream, scale1SealedSegments,
                Arrays.asList(new AbstractMap.SimpleEntry<>(0.0, 0.25), new AbstractMap.SimpleEntry<>(0.25, 0.5)), scaleTs, null, null, executor).join();
        EpochTransitionRecord response = versioned.getObject();
        assertEquals(0, response.getActiveEpoch());

        VersionedMetadata<State> state = store.getVersionedState(scope, stream, null, executor).join();
        state = store.updateVersionedState(scope, stream, State.SCALING, state, null, executor).join();
        store.startScale(scope, stream, false, versioned, state, null, executor).join();
        store.scaleCreateNewEpochs(scope, stream, versioned, null, executor).join();
        store.scaleSegmentsSealed(scope, stream, scale1SealedSegments.stream().collect(Collectors.toMap(x -> x, x -> 0L)), versioned,
                null, executor).join();
        store.completeScale(scope, stream, versioned, null, executor).join();
        store.setState(scope, stream, State.ACTIVE, null, executor).join();

        // start second scale
        versioned = store.submitScale(scope, stream, Collections.singletonList(1L),
                Arrays.asList(new AbstractMap.SimpleEntry<>(0.5, 0.75), new AbstractMap.SimpleEntry<>(0.75, 1.0)), scaleTs, null, null, executor).join();
        response = versioned.getObject();
        assertEquals(1, response.getActiveEpoch());

        EpochRecord activeEpoch = store.getActiveEpoch(scope, stream, null, true, executor).join();
        VersionedMetadata<CommittingTransactionsRecord> record = store.startCommitTransactions(scope, stream, tx1.getEpoch(), null, executor).join();
        store.setState(scope, stream, State.COMMITTING_TXN, null, executor).join();
        record = store.startRollingTxn(scope, stream, activeEpoch.getEpoch(), record, null, executor).join();
        store.rollingTxnCreateDuplicateEpochs(scope, stream, Collections.emptyMap(), System.currentTimeMillis(), record, null, executor).join();
        store.completeRollingTxn(scope, stream, Collections.emptyMap(), record, null, executor).join();
        store.completeCommitTransactions(scope, stream, record, null, executor).join();
        store.setState(scope, stream, State.ACTIVE, null, executor).join();

        state = store.getVersionedState(scope, stream, null, executor).join();
        state = store.updateVersionedState(scope, stream, State.SCALING, state, null, executor).join();
        versioned = store.submitScale(scope, stream, Collections.singletonList(1L),
                Arrays.asList(new AbstractMap.SimpleEntry<>(0.5, 0.75), new AbstractMap.SimpleEntry<>(0.75, 1.0)), scaleTs, null, null, executor).join();
        response = versioned.getObject();
        assertEquals(1, response.getActiveEpoch());
        AssertExtensions.assertFutureThrows("attempting to create new segments against inconsistent epoch transition record",
                store.startScale(scope, stream, false, versioned, state, null, executor),
                e -> Exceptions.unwrap(e) instanceof IllegalStateException);
        
        // verify that state is reset to active
        State stateVal = store.getState(scope, stream, true, null, executor).join();
        assertEquals(State.ACTIVE, stateVal);
    }

    @Test
    public void truncationTest() throws Exception {
        final String scope = "ScopeTruncate";
        final String stream = "ScopeTruncate";
        final ScalingPolicy policy = ScalingPolicy.fixed(2);
        final StreamConfiguration configuration = StreamConfiguration.builder().scalingPolicy(policy).build();

        long start = System.currentTimeMillis();
        store.createScope(scope).get();

        store.createStream(scope, stream, configuration, start, null, executor).get();
        store.setState(scope, stream, State.ACTIVE, null, executor).get();

        Map<Long, Long> truncation = new HashMap<>();
        truncation.put(0L, 0L);
        truncation.put(1L, 0L);
        assertTrue(Futures.await(store.startTruncation(scope, stream, truncation, null, executor)));
        store.setState(scope, stream, State.TRUNCATING, null, executor).join();
        StreamTruncationRecord truncationProperty = store.getTruncationRecord(scope, stream, null, executor).join().getObject();
        assertTrue(truncationProperty.isUpdating());

        Map<Long, Long> truncation2 = new HashMap<>();
        truncation2.put(0L, 1L);
        truncation2.put(1L, 1L);

        assertFalse(Futures.await(store.startTruncation(scope, stream, truncation2, null, executor)));
        VersionedMetadata<StreamTruncationRecord> record = store.getTruncationRecord(scope, stream, null, executor).join();
        assertTrue(Futures.await(store.completeTruncation(scope, stream, record, null, executor)));

        truncationProperty = store.getTruncationRecord(scope, stream, null, executor).join().getObject();
        assertEquals(truncation, truncationProperty.getStreamCut());

        Map<Long, Long> truncation3 = new HashMap<>();
        truncation3.put(0L, 2L);
        truncation3.put(1L, 2L);

        assertTrue(Futures.await(store.startTruncation(scope, stream, truncation3, null, executor)));
        record = store.getTruncationRecord(scope, stream, null, executor).join();
        assertTrue(Futures.await(store.completeTruncation(scope, stream, record, null, executor)));
        store.setState(scope, stream, State.ACTIVE, null, executor).join();
    }

    @Test
    public void streamCutTest() throws Exception {
        final String scope = "ScopeStreamCut";
        final String stream = "StreamCut";
        final ScalingPolicy policy = ScalingPolicy.fixed(100);
        final StreamConfiguration configuration = StreamConfiguration.builder().scalingPolicy(policy).build();

        long start = System.currentTimeMillis();
        store.createScope(scope).get();

        store.createStream(scope, stream, configuration, start, null, executor).get();
        store.setState(scope, stream, State.ACTIVE, null, executor).get();

        // perform 10 scales
        for (int i = 0; i < 10; i++) {
            scale(scope, stream, 100);
        }
        
        Map<Long, Long> invalid = new HashMap<>();
        invalid.put(0L, 0L);

        Map<Long, Long> valid = new HashMap<>();
        
        Random random = new Random();
        for (int i = 0; i < 100; i++) {
            int epoch = random.nextInt(10);
            valid.put(StreamSegmentNameUtils.computeSegmentId(epoch * 100 + i, epoch), 0L);
        }
        
        assertTrue(store.isStreamCutValid(scope, stream, valid, null, executor).join());
        assertFalse(store.isStreamCutValid(scope, stream, invalid, null, executor).join());
    }

    protected void scale(String scope, String stream, int numOfSegments) {
        List<Map.Entry<Double, Double>> newRanges = new ArrayList<>();
        double delta = 1.0 / numOfSegments;
        for (int i = 0; i < numOfSegments; i++) {
            double low = delta * i;
            double high = i == numOfSegments - 1 ? 1.0 : delta * (i + 1);

            newRanges.add(new SimpleEntry<>(low, high));
        }

        List<Long> segmentsToSeal = store.getActiveSegments(scope, stream, null, executor).join()
                                         .stream().map(StreamSegmentRecord::segmentId).collect(Collectors.toList());
        VersionedMetadata<EpochTransitionRecord> versioned = store.submitScale(scope, stream, segmentsToSeal,
                newRanges, System.currentTimeMillis(), null, null, executor).join();
        VersionedMetadata<State> state = store.getVersionedState(scope, stream, null, executor).join();
        state = store.updateVersionedState(scope, stream, State.SCALING, state, null, executor).join();
        store.startScale(scope, stream, false, versioned, state, null, executor).join();
        store.scaleCreateNewEpochs(scope, stream, versioned, null, executor).join();
        store.scaleSegmentsSealed(scope, stream, segmentsToSeal.stream().collect(Collectors.toMap(x -> x, x -> 10L)), versioned,
                null, executor).join();
        store.completeScale(scope, stream, versioned, null, executor).join();
        store.setState(scope, stream, State.ACTIVE, null, executor).join();
    }

    @Test
    public void retentionSetTest() throws Exception {
        final String scope = "ScopeRetain";
        final String stream = "StreamRetain";
        final ScalingPolicy policy = ScalingPolicy.fixed(2);
        final RetentionPolicy retentionPolicy = RetentionPolicy.builder()
                .retentionType(RetentionPolicy.RetentionType.TIME)
                .retentionParam(Duration.ofDays(2).toMillis())
                .build();
        final StreamConfiguration configuration = StreamConfiguration.builder()
                .scalingPolicy(policy).retentionPolicy(retentionPolicy).build();

        long start = System.currentTimeMillis();
        store.createScope(scope).get();

        store.createStream(scope, stream, configuration, start, null, executor).get();
        store.setState(scope, stream, State.ACTIVE, null, executor).get();
        
        bucketStore.addStreamToBucketStore(BucketStore.ServiceType.RetentionService, scope, stream, executor).get();
        Set<String> streams = bucketStore.getStreamsForBucket(BucketStore.ServiceType.RetentionService, 0, executor).get();
        assertTrue(streams.contains(String.format("%s/%s", scope, stream)));

        Map<Long, Long> map1 = new HashMap<>();
        map1.put(0L, 0L);
        map1.put(1L, 0L);
        long recordingTime = System.currentTimeMillis();
        StreamCutRecord streamCut1 = new StreamCutRecord(recordingTime, Long.MIN_VALUE, map1);
        store.addStreamCutToRetentionSet(scope, stream, streamCut1, null, executor).get();

        Map<Long, Long> map2 = new HashMap<>();
        map2.put(0L, 10L);
        map2.put(1L, 10L);
        StreamCutRecord streamCut2 = new StreamCutRecord(recordingTime + 10, Long.MIN_VALUE, map2);
        store.addStreamCutToRetentionSet(scope, stream, streamCut2, null, executor).get();

        Map<Long, Long> map3 = new HashMap<>();
        map3.put(0L, 20L);
        map3.put(1L, 20L);
        StreamCutRecord streamCut3 = new StreamCutRecord(recordingTime + 20, Long.MIN_VALUE, map3);
        store.addStreamCutToRetentionSet(scope, stream, streamCut3, null, executor).get();

        List<StreamCutRecord> list = store.getRetentionSet(scope, stream, null, executor)
                .thenCompose(x -> Futures.allOfWithResults(x.getRetentionRecords().stream()
                        .map(y -> store.getStreamCutRecord(scope, stream, y, null, executor))
                .collect(Collectors.toList()))).join();
        assertTrue(list.contains(streamCut1));
        assertTrue(list.contains(streamCut2));
        assertTrue(list.contains(streamCut3));

        store.deleteStreamCutBefore(scope, stream, streamCut2.getReferenceRecord(), null, executor).get();

        list = store.getRetentionSet(scope, stream, null, executor)
                    .thenCompose(x -> Futures.allOfWithResults(x.getRetentionRecords().stream()
                                                                .map(y -> store.getStreamCutRecord(scope, stream, y, null, executor))
                                                                .collect(Collectors.toList()))).join();
        assertTrue(!list.contains(streamCut1));
        assertTrue(!list.contains(streamCut2));
        assertTrue(list.contains(streamCut3));

        bucketStore.removeStreamFromBucketStore(BucketStore.ServiceType.RetentionService, scope, stream, executor).get();
        streams = bucketStore.getStreamsForBucket(BucketStore.ServiceType.RetentionService, 0, executor).get();
        assertTrue(!streams.contains(String.format("%s/%s", scope, stream)));
    }

    @Test
    public void sizeTest() throws Exception {
        final String scope = "ScopeSize";
        final String stream = "StreamSize";
        final ScalingPolicy policy = ScalingPolicy.fixed(2);
        final RetentionPolicy retentionPolicy = RetentionPolicy.builder().retentionType(RetentionPolicy.RetentionType.SIZE)
                .retentionParam(100L).build();
        final StreamConfiguration configuration = StreamConfiguration.builder()
                .scalingPolicy(policy).retentionPolicy(retentionPolicy).build();

        long start = System.currentTimeMillis();
        store.createScope(scope).get();

        store.createStream(scope, stream, configuration, start, null, executor).get();
        store.setState(scope, stream, State.ACTIVE, null, executor).get();

        bucketStore.addStreamToBucketStore(BucketStore.ServiceType.RetentionService, scope, stream, executor).get();
        Set<String> streams = bucketStore.getStreamsForBucket(BucketStore.ServiceType.RetentionService, 0, executor).get();
        assertTrue(streams.contains(String.format("%s/%s", scope, stream)));

        // region Size Computation on stream cuts on epoch 0
        Map<Long, Long> map1 = new HashMap<>();
        map1.put(0L, 10L);
        map1.put(1L, 10L);

        Long size = store.getSizeTillStreamCut(scope, stream, map1, Optional.empty(), null, executor).join();
        assertEquals(20L, (long) size);

        long recordingTime = System.currentTimeMillis();
        StreamCutRecord streamCut1 = new StreamCutRecord(recordingTime, size, map1);
        store.addStreamCutToRetentionSet(scope, stream, streamCut1, null, executor).get();

        Map<Long, Long> map2 = new HashMap<>();
        map2.put(0L, 20L);
        map2.put(1L, 20L);
        size = store.getSizeTillStreamCut(scope, stream, map2, Optional.empty(), null, executor).join();
        assertEquals(40L, (long) size);

        StreamCutRecord streamCut2 = new StreamCutRecord(recordingTime + 10, size, map2);
        store.addStreamCutToRetentionSet(scope, stream, streamCut2, null, executor).get();

        Map<Long, Long> map3 = new HashMap<>();
        map3.put(0L, 30L);
        map3.put(1L, 30L);

        size = store.getSizeTillStreamCut(scope, stream, map3, Optional.empty(), null, executor).join();
        assertEquals(60L, (long) size);
        StreamCutRecord streamCut3 = new StreamCutRecord(recordingTime + 20, 60L, map3);
        store.addStreamCutToRetentionSet(scope, stream, streamCut3, null, executor).get();

        // endregion

        // region Size Computation on multiple epochs

        long scaleTs = System.currentTimeMillis();
        SimpleEntry<Double, Double> segment2 = new SimpleEntry<>(0.0, 0.5);
        SimpleEntry<Double, Double> segment3 = new SimpleEntry<>(0.5, 1.0);
        List<Long> scale1SealedSegments = Lists.newArrayList(0L, 1L);

        VersionedMetadata<EpochTransitionRecord> versioned = store.submitScale(scope, stream, scale1SealedSegments,
                Arrays.asList(segment2, segment3), scaleTs, null, null, executor).join();
        VersionedMetadata<State> state = store.getVersionedState(scope, stream, null, executor).get();
        state = store.updateVersionedState(scope, stream, State.SCALING, state, null, executor).get();
        store.startScale(scope, stream, false, versioned, state, null, executor).join();
        store.scaleCreateNewEpochs(scope, stream, versioned, null, executor).join();
        store.scaleSegmentsSealed(scope, stream, scale1SealedSegments.stream().collect(Collectors.toMap(x -> x, x -> 40L)), versioned,
                null, executor).join();
        store.completeScale(scope, stream, versioned, null, executor).join();
        store.setState(scope, stream, State.ACTIVE, null, executor).get();

        // complex stream cut - across two epochs
        Map<Long, Long> map4 = new HashMap<>();
        map4.put(0L, 40L);
        map4.put(computeSegmentId(3, 1), 10L);
        size = store.getSizeTillStreamCut(scope, stream, map4, Optional.empty(), null, executor).join();
        assertEquals(new Long(90L), size);
        StreamCutRecord streamCut4 = new StreamCutRecord(recordingTime + 30, size, map4);
        store.addStreamCutToRetentionSet(scope, stream, streamCut4, null, executor).get();

        // simple stream cut on epoch 2
        Map<Long, Long> map5 = new HashMap<>();
        map5.put(computeSegmentId(2, 1), 10L);
        map5.put(computeSegmentId(3, 1), 10L);

        size = store.getSizeTillStreamCut(scope, stream, map5, Optional.empty(), null, executor).join();
        assertTrue(size == 100L);
        StreamCutRecord streamCut5 = new StreamCutRecord(recordingTime + 30, size, map5);
        store.addStreamCutToRetentionSet(scope, stream, streamCut5, null, executor).get();
        // endregion
    }

    @Test
    public void getSafeStartingSegmentNumberForTest() {
        final String scope = "RecreationScope";
        final String stream = "RecreatedStream";
        final ScalingPolicy policy = ScalingPolicy.fixed(2);
        final StreamConfiguration configuration = StreamConfiguration.builder()
                                                                     .scalingPolicy(policy).build();

        long start = System.currentTimeMillis();
        store.createScope(scope).join();

        for (int i = 0; i < 10; i++) {
            assertEquals(i * policy.getMinNumSegments(), (int) ((AbstractStreamMetadataStore) store).getSafeStartingSegmentNumberFor(scope, stream).join());
            store.createStream(scope, stream, configuration, start, null, executor).join();
            store.setState(scope, stream, State.ACTIVE, null, executor).join();
            store.setSealed(scope, stream, null, executor).join();
            store.deleteStream(scope, stream, null, executor).join();
        }
    }

    @Test
    public void recordLastStreamSegmentTest() {
        final String scope = "RecreationScope2";
        final String stream = "RecreatedStream2";

        for (int i = 0; i < 10; i++) {
            ((AbstractStreamMetadataStore) store).recordLastStreamSegment(scope, stream, i, null, executor).join();
            assertEquals(i + 1, (int) ((AbstractStreamMetadataStore) store).getSafeStartingSegmentNumberFor(scope, stream).join());
        }
    }
}<|MERGE_RESOLUTION|>--- conflicted
+++ resolved
@@ -178,13 +178,8 @@
         assertEquals(0, store.getActiveSegments(scope, stream1, null, executor).get().size());
 
         // seal a non-existent stream.
-<<<<<<< HEAD
-        AssertExtensions.assertFutureThrows("streamNonExistent", store.setSealed(scope, "streamNonExistent", null, executor),
-                e -> Exceptions.unwrap(e) instanceof StoreException.DataNotFoundException);
-=======
         AssertExtensions.assertFutureThrows("", store.setSealed(scope, "streamNonExistent", null, executor),
             e -> Exceptions.unwrap(e) instanceof StoreException.DataNotFoundException);
->>>>>>> d58e983d
         // endregion
 
         // region delete scope and stream
@@ -196,11 +191,7 @@
         // Delete a deleted stream, should fail with node not found error.
         AssertExtensions.assertFutureThrows("Should throw StoreException",
                 store.deleteStream(scope, stream1, null, executor),
-<<<<<<< HEAD
-                (Throwable t) -> Exceptions.unwrap(t) instanceof StoreException.DataNotFoundException);
-=======
                 t -> Exceptions.unwrap(t) instanceof StoreException.DataNotFoundException);
->>>>>>> d58e983d
 
         // Delete other stream from the scope.
         assertNull(store.deleteStream(scope, stream2, null, executor).join());
@@ -956,6 +947,8 @@
         truncationProperty = store.getTruncationRecord(scope, stream, null, executor).join().getObject();
         assertEquals(truncation, truncationProperty.getStreamCut());
 
+        assertTrue(truncationProperty.getSpan().size() == 2);
+
         Map<Long, Long> truncation3 = new HashMap<>();
         truncation3.put(0L, 2L);
         truncation3.put(1L, 2L);
