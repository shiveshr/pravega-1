/**
 * Copyright (c) 2017 Dell Inc., or its subsidiaries. All Rights Reserved.
 *
 * Licensed under the Apache License, Version 2.0 (the "License");
 * you may not use this file except in compliance with the License.
 * You may obtain a copy of the License at
 *
 *     http://www.apache.org/licenses/LICENSE-2.0
 */
package io.pravega.controller.store.stream;

import com.google.common.base.Strings;
import io.pravega.client.stream.ScalingPolicy;
import io.pravega.common.concurrent.Futures;
import io.pravega.controller.store.stream.records.EpochTransitionRecord;
import io.pravega.controller.store.task.TxnResource;
import io.pravega.test.common.TestingServerStarter;
import io.pravega.client.stream.StreamConfiguration;
import io.pravega.test.common.AssertExtensions;
import org.apache.commons.lang3.tuple.Pair;
import org.apache.curator.framework.CuratorFramework;
import org.apache.curator.framework.CuratorFrameworkFactory;
import org.apache.curator.retry.RetryOneTime;
import org.apache.curator.test.TestingServer;
import org.junit.Test;

import java.time.Duration;
import java.util.AbstractMap.SimpleEntry;
import java.util.Arrays;
import java.util.List;
import java.util.Map;
import java.util.Optional;
import java.util.UUID;
import java.util.concurrent.CompletableFuture;
import java.util.concurrent.LinkedBlockingQueue;
import java.util.function.Predicate;
import java.util.stream.Collectors;

<<<<<<< HEAD
import static org.junit.Assert.*;
=======
>>>>>>> d58e983d
import static org.mockito.Mockito.*;
import static org.junit.Assert.assertEquals;
import static org.junit.Assert.assertTrue;
import static org.junit.Assert.assertFalse;

/**
 * Zookeeper based stream metadata store tests.
 */
public class ZKStreamMetadataStoreTest extends StreamMetadataStoreTest {

    private TestingServer zkServer;
    private CuratorFramework cli;

    @Override
    public void setupStore() throws Exception {
        zkServer = new TestingServerStarter().start();
        zkServer.start();
        int sessionTimeout = 8000;
        int connectionTimeout = 5000;
        cli = CuratorFrameworkFactory.newClient(zkServer.getConnectString(), sessionTimeout, connectionTimeout, new RetryOneTime(2000));
        cli.start();
        store = new ZKStreamMetadataStore(cli, executor, Duration.ofSeconds(1));
        bucketStore = StreamStoreFactory.createZKBucketStore(1, cli, executor);
    }

    @Override
    public void cleanupStore() throws Exception {
<<<<<<< HEAD
        cli.close();
        zkServer.close();
        store.close();
=======
        store.close();
        cli.close();
        zkServer.close();
>>>>>>> d58e983d
    }

    @Test
    public void listStreamsWithInactiveStream() throws Exception {
        // list stream in scope
        store.createScope("Scope").get();
        store.createStream("Scope", stream1, configuration1, System.currentTimeMillis(), null, executor).get();
        store.setState("Scope", stream1, State.ACTIVE, null, executor).get();

        store.createStream("Scope", stream2, configuration2, System.currentTimeMillis(), null, executor).get();

        Map<String, StreamConfiguration> streamInScope = store.listStreamsInScope("Scope").get();
        assertEquals("List streams in scope", 2, streamInScope.size());
        assertTrue("List streams in scope", streamInScope.containsKey(stream1));
        assertTrue("List streams in scope", streamInScope.containsKey(stream2));
    }

    @Test
    public void listStreamsInScopes() throws Exception {
        // list stream in scope
        String scope = "scopeList";
        ZKStreamMetadataStore zkStore = spy((ZKStreamMetadataStore) store);
        
        store.createScope(scope).get();

        LinkedBlockingQueue<Integer> nextPositionList = new LinkedBlockingQueue<>();
        nextPositionList.put(0);
        nextPositionList.put(2);
        nextPositionList.put(10000);
        nextPositionList.put((int) Math.pow(10, 8));
        nextPositionList.put((int) Math.pow(10, 9));
        ZKScope myScope = spy((ZKScope) zkStore.getScope(scope));
        doAnswer(x -> CompletableFuture.completedFuture(nextPositionList.poll())).when(myScope).getNextStreamPosition();
        doAnswer(x -> myScope).when(zkStore).getScope(scope);
        
        String stream1 = "stream1";
        String stream2 = "stream2";
        String stream3 = "stream3";
        String stream4 = "stream4";
        String stream5 = "stream5";

        // add three streams and then list them. We should get 2 + 1 + 0
        zkStore.createStream(scope, stream1, configuration1, System.currentTimeMillis(), null, executor).get();
        zkStore.setState(scope, stream1, State.ACTIVE, null, executor).get();
        zkStore.createStream(scope, stream2, configuration2, System.currentTimeMillis(), null, executor).get();
        zkStore.setState(scope, stream2, State.ACTIVE, null, executor).get();
        zkStore.createStream(scope, stream3, configuration2, System.currentTimeMillis(), null, executor).get();
        zkStore.setState(scope, stream3, State.ACTIVE, null, executor).get();
        
        Pair<List<String>, String> streamInScope = store.listStream(scope, "", 2, executor).get();
        assertEquals("List streams in scope", 2, streamInScope.getKey().size());
        assertTrue(streamInScope.getKey().contains(stream1));
        assertTrue(streamInScope.getKey().contains(stream2));
        assertFalse(Strings.isNullOrEmpty(streamInScope.getValue()));

        streamInScope = store.listStream(scope, streamInScope.getValue(), 2, executor).get();
        assertEquals("List streams in scope", 1, streamInScope.getKey().size());
        assertTrue(streamInScope.getKey().contains(stream3));
        assertFalse(Strings.isNullOrEmpty(streamInScope.getValue()));

        streamInScope = store.listStream(scope, streamInScope.getValue(), 2, executor).get();
        assertEquals("List streams in scope", 0, streamInScope.getKey().size());
        assertFalse(Strings.isNullOrEmpty(streamInScope.getValue()));

        // add 4th stream
        zkStore.createStream(scope, stream4, configuration2, System.currentTimeMillis(), null, executor).get();
        zkStore.setState(scope, stream4, State.ACTIVE, null, executor).get();

        // list on previous token we should get 1 entry
        streamInScope = store.listStream(scope, streamInScope.getValue(), 2, executor).get();
        assertEquals("List streams in scope", 1, streamInScope.getKey().size());
        assertTrue(streamInScope.getKey().contains(stream4));
        assertFalse(Strings.isNullOrEmpty(streamInScope.getValue()));
 
        // add 5th stream
        zkStore.createStream(scope, stream5, configuration2, System.currentTimeMillis(), null, executor).get();
        zkStore.setState(scope, stream5, State.ACTIVE, null, executor).get();

        // delete stream 1
        store.deleteStream(scope, stream1, null, executor).join();

        // start listing with empty/default continuation token
        streamInScope = store.listStream(scope, "", 2, executor).get();
        assertEquals("List streams in scope", 2, streamInScope.getKey().size());
        assertTrue(streamInScope.getKey().contains(stream2));
        assertTrue(streamInScope.getKey().contains(stream3));
        assertFalse(Strings.isNullOrEmpty(streamInScope.getValue()));

        streamInScope = store.listStream(scope, streamInScope.getValue(), 2, executor).get();
        assertEquals("List streams in scope", 2, streamInScope.getKey().size());
        assertTrue(streamInScope.getKey().contains(stream4));
        assertTrue(streamInScope.getKey().contains(stream5));
        assertFalse(Strings.isNullOrEmpty(streamInScope.getValue()));

        // delete stream 3
        store.deleteStream(scope, stream3, null, executor).join();
        
        // start listing with empty/default continuation token
        streamInScope = store.listStream(scope, "", 2, executor).get();
        assertEquals("List streams in scope", 2, streamInScope.getKey().size());
        assertTrue(streamInScope.getKey().contains(stream2));
        assertTrue(streamInScope.getKey().contains(stream4));
        assertFalse(Strings.isNullOrEmpty(streamInScope.getValue()));

        streamInScope = store.listStream(scope, streamInScope.getValue(), 2, executor).get();
        assertEquals("List streams in scope", 1, streamInScope.getKey().size());
        assertTrue(streamInScope.getKey().contains(stream5));
        assertFalse(Strings.isNullOrEmpty(streamInScope.getValue()));
    }

    @Test
    public void testInvalidOperation() throws Exception {
        // Test operation when stream is not in active state
        store.createScope(scope).get();
        store.createStream(scope, stream1, configuration1, System.currentTimeMillis(), null, executor).get();
        store.setState(scope, stream1, State.CREATING, null, executor).get();

        AssertExtensions.assertFutureThrows("Should throw IllegalStateException",
                store.getActiveSegments(scope, stream1, null, executor),
                (Throwable t) -> t instanceof StoreException.IllegalStateException);
    }

    @Test(timeout = 5000)
    public void testError() throws Exception {
        String host = "host";
        TxnResource txn = new TxnResource("SCOPE", "STREAM1", UUID.randomUUID());
        Predicate<Throwable> checker = (Throwable ex) -> ex instanceof StoreException.UnknownException;

        cli.close();
        testFailure(host, txn, checker);
    }

    @Test
    public void testConnectionLoss() throws Exception {
        String host = "host";
        TxnResource txn = new TxnResource("SCOPE", "STREAM1", UUID.randomUUID());
        Predicate<Throwable> checker = (Throwable ex) -> ex instanceof StoreException.StoreConnectionException;

        zkServer.close();
        AssertExtensions.assertFutureThrows("Add txn to index fails", store.addTxnToIndex(host, txn, new Version.IntVersion(0)), checker);
    }

    private void testFailure(String host, TxnResource txn, Predicate<Throwable> checker) {
        AssertExtensions.assertFutureThrows("Add txn to index fails", store.addTxnToIndex(host, txn, new Version.IntVersion(0)), checker);
        AssertExtensions.assertFutureThrows("Remove txn fails", store.removeTxnFromIndex(host, txn, true), checker);
        AssertExtensions.assertFutureThrows("Remove host fails", store.removeHostFromIndex(host), checker);
        AssertExtensions.assertFutureThrows("Get txn version fails", store.getTxnVersionFromIndex(host, txn), checker);
        AssertExtensions.assertFutureThrows("Get random txn fails", store.getRandomTxnFromIndex(host), checker);
        AssertExtensions.assertFutureThrows("List hosts fails", store.listHostsOwningTxn(), checker);
    }

    @Test
    public void testScaleMetadata() throws Exception {
        String scope = "testScopeScale";
        String stream = "testStreamScale";
        ScalingPolicy policy = ScalingPolicy.fixed(3);
        StreamConfiguration configuration = StreamConfiguration.builder().scalingPolicy(policy).build();
        SimpleEntry<Double, Double> segment1 = new SimpleEntry<>(0.0, 0.5);
        SimpleEntry<Double, Double> segment2 = new SimpleEntry<>(0.5, 1.0);
        List<Map.Entry<Double, Double>> newRanges = Arrays.asList(segment1, segment2);

        store.createScope(scope).get();
        store.createStream(scope, stream, configuration, System.currentTimeMillis(), null, executor).get();
        store.setState(scope, stream, State.ACTIVE, null, executor).get();

        List<ScaleMetadata> scaleIncidents = store.getScaleMetadata(scope, stream, 0, Long.MAX_VALUE, null, executor).get();
        assertTrue(scaleIncidents.size() == 1);
        assertTrue(scaleIncidents.get(0).getSegments().size() == 3);
        // scale
        scale(scope, stream, scaleIncidents.get(0).getSegments(), newRanges);
        scaleIncidents = store.getScaleMetadata(scope, stream, 0, Long.MAX_VALUE, null, executor).get();
        assertTrue(scaleIncidents.size() == 2);
        assertTrue(scaleIncidents.get(0).getSegments().size() == 3);
        assertTrue(scaleIncidents.get(1).getSegments().size() == 2);

        // scale again
        scale(scope, stream, scaleIncidents.get(1).getSegments(), newRanges);
        scaleIncidents = store.getScaleMetadata(scope, stream, 0, Long.MAX_VALUE, null, executor).get();
        assertTrue(scaleIncidents.size() == 3);
        assertTrue(scaleIncidents.get(0).getSegments().size() == 3);
        assertTrue(scaleIncidents.get(1).getSegments().size() == 2);
        assertTrue(scaleIncidents.get(2).getSegments().size() == 2);

        // scale again
        scale(scope, stream, scaleIncidents.get(2).getSegments(), newRanges);
        scaleIncidents = store.getScaleMetadata(scope, stream, 0, Long.MAX_VALUE, null, executor).get();
        assertTrue(scaleIncidents.size() == 4);
        assertTrue(scaleIncidents.get(0).getSegments().size() == 3);
        assertTrue(scaleIncidents.get(1).getSegments().size() == 2);
        assertTrue(scaleIncidents.get(2).getSegments().size() == 2);
        assertTrue(scaleIncidents.get(3).getSegments().size() == 2);
    }

    @Test
    public void testSplitsMerges() throws Exception {
        String scope = "testScopeScale";
        String stream = "testStreamScale";
        ScalingPolicy policy = ScalingPolicy.fixed(2);
        StreamConfiguration configuration = StreamConfiguration.builder().scalingPolicy(policy).build();

        store.createScope(scope).get();
        store.createStream(scope, stream, configuration, System.currentTimeMillis(), null, executor).get();
        store.setState(scope, stream, State.ACTIVE, null, executor).get();

        // Case: Initial state, splits = 0, merges = 0
        // time t0, total segments 2, S0 {0.0 - 0.5} S1 {0.5 - 1.0}
        List<ScaleMetadata> scaleRecords = store.getScaleMetadata(scope, stream, 0, Long.MAX_VALUE, null, executor).get();
        assertTrue(scaleRecords.size() == 1);
        assertTrue(scaleRecords.get(0).getSegments().size() == 2);
        assertTrue(scaleRecords.get(0).getSplits() == 0L);
        assertTrue(scaleRecords.get(0).getMerges() == 0L);

        SimpleEntry<Long, Long> simpleEntrySplitsMerges = findSplitsAndMerges(scope, stream);

        assertEquals("Number of splits ", new Long(0), simpleEntrySplitsMerges.getKey());
        assertEquals("Number of merges", new Long(0), simpleEntrySplitsMerges.getValue());

        // Case: Only splits, S0 split into S2, S3, S4 and S1 split into S5, S6,
        //  total splits = 2, total merges = 3
        // time t1, total segments 5, S2 {0.0, 0.2}, S3 {0.2, 0.4}, S4 {0.4, 0.5}, S5 {0.5, 0.7}, S6 {0.7, 1.0}
        SimpleEntry<Double, Double> segment2 = new SimpleEntry<>(0.0, 0.2);
        SimpleEntry<Double, Double> segment3 = new SimpleEntry<>(0.2, 0.4);
        SimpleEntry<Double, Double> segment4 = new SimpleEntry<>(0.4, 0.5);
        SimpleEntry<Double, Double> segment5 = new SimpleEntry<>(0.5, 0.7);
        SimpleEntry<Double, Double> segment6 = new SimpleEntry<>(0.7, 1.0);
        List<Map.Entry<Double, Double>> newRanges1 = Arrays.asList(segment2, segment3, segment4, segment5, segment6);
        scale(scope, stream, scaleRecords.get(0).getSegments(), newRanges1);
        scaleRecords = store.getScaleMetadata(scope, stream, 0, Long.MAX_VALUE, null, executor).get();
        assertEquals(scaleRecords.size(), 2);
        assertEquals(scaleRecords.get(1).getSegments().size(), 5);
        assertEquals(scaleRecords.get(1).getSplits(), 2L);
        assertEquals(scaleRecords.get(1).getMerges(), 0L);
        assertEquals(scaleRecords.size(), 2);
        SimpleEntry<Long, Long> simpleEntrySplitsMerges1 = findSplitsAndMerges(scope, stream);
        assertEquals("Number of splits ", new Long(2), simpleEntrySplitsMerges1.getKey());
        assertEquals("Number of merges", new Long(0), simpleEntrySplitsMerges1.getValue());

        // Case: Splits and merges both, S2 and S3 merged to S7,  S4 and S5 merged to S8,  S6 split to S9 and S10
        // total splits = 3, total merges = 2
        // time t2, total segments 4, S7 {0.0, 0.4}, S8 {0.4, 0.7}, S9 {0.7, 0.8}, S10 {0.8, 1.0}
        SimpleEntry<Double, Double> segment7 = new SimpleEntry<>(0.0, 0.4);
        SimpleEntry<Double, Double> segment8 = new SimpleEntry<>(0.4, 0.7);
        SimpleEntry<Double, Double> segment9 = new SimpleEntry<>(0.7, 0.8);
        SimpleEntry<Double, Double> segment10 = new SimpleEntry<>(0.8, 1.0);
        List<Map.Entry<Double, Double>> newRanges2 = Arrays.asList(segment7, segment8, segment9, segment10);
        scale(scope, stream, scaleRecords.get(1).getSegments(), newRanges2);
        scaleRecords = store.getScaleMetadata(scope, stream, 0, Long.MAX_VALUE, null, executor).get();
        assertEquals(scaleRecords.size(), 3);
        assertEquals(scaleRecords.get(2).getSegments().size(), 4);
        assertEquals(scaleRecords.get(2).getSplits(), 1L);
        assertEquals(scaleRecords.get(2).getMerges(), 2L);

        SimpleEntry<Long, Long> simpleEntrySplitsMerges2 = findSplitsAndMerges(scope, stream);
        assertEquals("Number of splits ", new Long(3), simpleEntrySplitsMerges2.getKey());
        assertEquals("Number of merges", new Long(2), simpleEntrySplitsMerges2.getValue());

        // Case: Only merges , S7 and S8 merged to S11,  S9 and S10 merged to S12
        // total splits = 3, total merges = 4
        // time t3, total segments 2, S11 {0.0, 0.7}, S12 {0.7, 1.0}
        SimpleEntry<Double, Double> segment11 = new SimpleEntry<>(0.0, 0.7);
        SimpleEntry<Double, Double> segment12 = new SimpleEntry<>(0.7, 1.0);
        List<Map.Entry<Double, Double>> newRanges3 = Arrays.asList(segment11, segment12);
        scale(scope, stream, scaleRecords.get(2).getSegments(), newRanges3);
        scaleRecords = store.getScaleMetadata(scope, stream, 0, Long.MAX_VALUE, null, executor).get();
        assertEquals(scaleRecords.size(), 4);
        assertEquals(scaleRecords.get(3).getSegments().size(), 2);
        assertEquals(scaleRecords.get(3).getSplits(), 0L);
        assertEquals(scaleRecords.get(3).getMerges(), 2L);

        SimpleEntry<Long, Long> simpleEntrySplitsMerges3 = findSplitsAndMerges(scope, stream);
        assertEquals("Number of splits ", new Long(3), simpleEntrySplitsMerges3.getKey());
        assertEquals("Number of merges", new Long(4), simpleEntrySplitsMerges3.getValue());
    }

    @Test
    public void testCommittedTxnGc() {
        String scope = "scopeGC";
        String stream = "stream";
        store.createScope(scope).join();
        StreamConfiguration config = StreamConfiguration.builder().scalingPolicy(ScalingPolicy.fixed(1))
                                                        .build();
        store.createStream(scope, stream, config, System.currentTimeMillis(), null, executor).join();
        store.setState(scope, stream, State.ACTIVE, null, executor).join();

        ZKStreamMetadataStore zkStore = (ZKStreamMetadataStore) store;
        ZKStoreHelper storeHelper = zkStore.getStoreHelper();
        
        UUID txnId = new UUID(0L, 0L);
        createAndCommitTxn(txnId, scope, stream).join();
        
        // getTxnStatus
        TxnStatus status = store.transactionStatus(scope, stream, txnId, null, executor).join();
        assertEquals(TxnStatus.COMMITTED, status);
        // verify txns are created in a new batch
        List<Integer> batches = storeHelper.getChildren(ZKStreamMetadataStore.COMPLETED_TX_BATCH_ROOT_PATH).join()
                                        .stream().map(Integer::parseInt).collect(Collectors.toList());
        assertEquals(1, batches.size());
        int firstBatch = batches.get(0);

        // create another transaction after introducing a delay greater than gcperiod so that it gets created in a new batch 
        Futures.delayedFuture(() -> createAndCommitTxn(new UUID(0L, 1L), scope, stream), 
                Duration.ofSeconds(2).toMillis(), executor).join();
        // verify that this gets created in a new batch
        batches = storeHelper.getChildren(ZKStreamMetadataStore.COMPLETED_TX_BATCH_ROOT_PATH).join()
                             .stream().map(Integer::parseInt).sorted().collect(Collectors.toList());
        assertEquals(2, batches.size());
        assertTrue(batches.contains(firstBatch));
        int secondBatch = batches.stream().max(Integer::compare).get();
        assertTrue(secondBatch > firstBatch);
        
        // let one more gc cycle run and verify that these two batches are not cleaned up. 
        batches = Futures.delayedFuture(() -> storeHelper.getChildren(ZKStreamMetadataStore.COMPLETED_TX_BATCH_ROOT_PATH),
                Duration.ofSeconds(2).toMillis(), executor).join()
                             .stream().map(Integer::parseInt).sorted().collect(Collectors.toList());
        assertEquals(2, batches.size());

        // create third transaction after introducing a delay greater than gcperiod so that it gets created in a new batch
        Futures.delayedFuture(() -> createAndCommitTxn(new UUID(0L, 2L), scope, stream), 
                Duration.ofSeconds(2).toMillis(), executor).join();
        // Verify that a new batch is created here. 
        batches = storeHelper.getChildren(ZKStreamMetadataStore.COMPLETED_TX_BATCH_ROOT_PATH).join()
                             .stream().map(Integer::parseInt).sorted().collect(Collectors.toList());

        int thirdBatch = batches.stream().max(Long::compare).get();
        assertTrue(thirdBatch > secondBatch);
        
        // wait for more than TTL, then do another getTxnStatus
        status = Futures.delayedFuture(() -> store.transactionStatus(scope, stream, txnId, null, executor), 
                Duration.ofSeconds(2).toMillis(), executor).join();
        assertEquals(TxnStatus.UNKNOWN, status);

        // verify that only 2 latest batches remain and that firstBatch has been GC'd
        batches = storeHelper.getChildren(ZKStreamMetadataStore.COMPLETED_TX_BATCH_ROOT_PATH).join()
                             .stream().map(Integer::parseInt).sorted().collect(Collectors.toList());
        assertEquals(2, batches.size());
        assertFalse(batches.contains(firstBatch));
        assertTrue(batches.contains(secondBatch));
        assertTrue(batches.contains(thirdBatch));
    }
    
    private CompletableFuture<TxnStatus> createAndCommitTxn(UUID txnId, String scope, String stream) {
        return store.createTransaction(scope, stream, txnId, 100, 100, null, executor)
             .thenCompose(x -> store.setState(scope, stream, State.COMMITTING_TXN, null, executor))
             .thenCompose(x -> store.sealTransaction(scope, stream, txnId, true, Optional.empty(), null, executor))
             .thenCompose(x -> store.commitTransaction(scope, stream, txnId, null, executor));
    }

    private SimpleEntry<Long, Long> findSplitsAndMerges(String scope, String stream) throws InterruptedException, java.util.concurrent.ExecutionException {
        return store.getScaleMetadata(scope, stream, 0, Long.MAX_VALUE, null, executor).get()
                .stream().reduce(new SimpleEntry<>(0L, 0L),
                        (x, y) -> new SimpleEntry<>(x.getKey() + y.getSplits(), x.getValue() + y.getMerges()),
                        (x, y) -> new SimpleEntry<>(x.getKey() + y.getKey(), x.getValue() + y.getValue()));
    }

    private void scale(String scope, String stream, List<Segment> segments, List<Map.Entry<Double, Double>> newRanges) {

        long scaleTimestamp = System.currentTimeMillis();
        List<Long> existingSegments = segments.stream().map(Segment::segmentId).collect(Collectors.toList());
        VersionedMetadata<EpochTransitionRecord> versioned = store.submitScale(scope, stream, existingSegments, newRanges,
                scaleTimestamp, null, null, executor).join();
        VersionedMetadata<State> state = store.getVersionedState(scope, stream, null, executor).join();
        state = store.updateVersionedState(scope, stream, State.SCALING, state, null, executor).join();
        store.startScale(scope, stream, false, versioned, state, null, executor).join();
        store.scaleCreateNewEpochs(scope, stream, versioned, null, executor).join();
        store.scaleSegmentsSealed(scope, stream, existingSegments.stream().collect(Collectors.toMap(x -> x, x -> 0L)), versioned,
                null, executor).join();
        store.completeScale(scope, stream, versioned, null, executor).join();
        store.setState(scope, stream, State.ACTIVE, null, executor).join();
    }
}<|MERGE_RESOLUTION|>--- conflicted
+++ resolved
@@ -36,10 +36,6 @@
 import java.util.function.Predicate;
 import java.util.stream.Collectors;
 
-<<<<<<< HEAD
-import static org.junit.Assert.*;
-=======
->>>>>>> d58e983d
 import static org.mockito.Mockito.*;
 import static org.junit.Assert.assertEquals;
 import static org.junit.Assert.assertTrue;
@@ -67,15 +63,9 @@
 
     @Override
     public void cleanupStore() throws Exception {
-<<<<<<< HEAD
-        cli.close();
-        zkServer.close();
-        store.close();
-=======
         store.close();
         cli.close();
         zkServer.close();
->>>>>>> d58e983d
     }
 
     @Test
