/**
 * Copyright (c) 2017 Dell Inc., or its subsidiaries. All Rights Reserved.
 *
 * Licensed under the Apache License, Version 2.0 (the "License");
 * you may not use this file except in compliance with the License.
 * You may obtain a copy of the License at
 *
 *     http://www.apache.org/licenses/LICENSE-2.0
 */
package io.pravega.controller.store.stream;

import io.pravega.client.stream.ScalingPolicy;
import io.pravega.common.concurrent.Futures;
<<<<<<< HEAD
import io.pravega.common.lang.BigLong;
=======
import io.pravega.common.lang.Int96;
>>>>>>> 56c1aba3
import io.pravega.controller.store.stream.tables.Data;
import io.pravega.controller.store.task.TxnResource;
import io.pravega.test.common.TestingServerStarter;
import io.pravega.controller.store.stream.tables.State;
import io.pravega.client.stream.StreamConfiguration;
import io.pravega.test.common.AssertExtensions;
import org.apache.curator.framework.CuratorFramework;
import org.apache.curator.framework.CuratorFrameworkFactory;
import org.apache.curator.retry.RetryOneTime;
import org.apache.curator.test.TestingServer;
import org.junit.Test;

import java.io.IOException;
import java.util.AbstractMap.SimpleEntry;
import java.util.Arrays;
import java.util.List;
import java.util.UUID;
import java.util.concurrent.CompletableFuture;
import java.util.function.Predicate;
import java.util.stream.Collectors;

import static org.junit.Assert.assertEquals;
import static org.junit.Assert.assertTrue;
import static org.mockito.Mockito.doReturn;
import static org.mockito.Mockito.spy;
import static org.mockito.Mockito.times;
import static org.mockito.Mockito.verify;

/**
 * Zookeeper based stream metadata store tests.
 */
public class ZKStreamMetadataStoreTest extends StreamMetadataStoreTest {

    private TestingServer zkServer;
    private CuratorFramework cli;

    @Override
    public void setupTaskStore() throws Exception {
        zkServer = new TestingServerStarter().start();
        zkServer.start();
        int sessionTimeout = 8000;
        int connectionTimeout = 5000;
        cli = CuratorFrameworkFactory.newClient(zkServer.getConnectString(), sessionTimeout, connectionTimeout, new RetryOneTime(2000));
        cli.start();
        store = new ZKStreamMetadataStore(cli, 1, executor);
    }

    @Override
    public void cleanupTaskStore() throws IOException {
        cli.close();
        zkServer.close();
    }

    @Test
    public void testCounter() throws Exception {
        ZKStoreHelper storeHelper = spy(new ZKStoreHelper(cli, executor));
        storeHelper.createZNodeIfNotExist("/store/scope").join();

        ZKStreamMetadataStore zkStore = spy((ZKStreamMetadataStore) this.store);
        zkStore.setStoreHelperForTesting(storeHelper);

        // first call should get the new range from store
<<<<<<< HEAD
        BigLong counter = zkStore.getNextCounter().join();
=======
        Int96 counter = zkStore.getNextCounter().join();
>>>>>>> 56c1aba3

        // verify that the generated counter is from new range
        assertEquals(0, counter.getMsb());
        assertEquals(1L, counter.getLsb());
        assertEquals(zkStore.getCounterForTesting(), counter);
<<<<<<< HEAD
        BigLong limit = zkStore.getLimitForTesting();
=======
        Int96 limit = zkStore.getLimitForTesting();
>>>>>>> 56c1aba3
        assertEquals(ZKStreamMetadataStore.COUNTER_RANGE, limit.getLsb());

        // update the local counter to the end of the current range (limit - 1)
        zkStore.setCounterAndLimitForTesting(limit.getMsb(), limit.getLsb() - 1, limit.getMsb(), limit.getLsb());
        // now call three getNextCounters concurrently.. first one to execute should increment the counter to limit.
        // other two will result in refresh being called.
<<<<<<< HEAD
        CompletableFuture<BigLong> future1 = zkStore.getNextCounter();
        CompletableFuture<BigLong> future2 = zkStore.getNextCounter();
        CompletableFuture<BigLong> future3 = zkStore.getNextCounter();

        List<BigLong> values = Futures.allOfWithResults(Arrays.asList(future1, future2, future3)).join();
=======
        CompletableFuture<Int96> future1 = zkStore.getNextCounter();
        CompletableFuture<Int96> future2 = zkStore.getNextCounter();
        CompletableFuture<Int96> future3 = zkStore.getNextCounter();

        List<Int96> values = Futures.allOfWithResults(Arrays.asList(future1, future2, future3)).join();
>>>>>>> 56c1aba3

        // second and third should result in refresh being called. Verify method call count is 3, twice for now and
        // once for first time when counter is set
        verify(zkStore, times(3)).refreshRangeIfNeeded();

        verify(zkStore, times(2)).getRefreshFuture();

<<<<<<< HEAD
        assertTrue(values.stream().anyMatch(x -> x.compareTo(new BigLong(limit.getMsb(), limit.getLsb())) == 0));
        assertTrue(values.stream().anyMatch(x -> x.compareTo(new BigLong(0, limit.getLsb() + 1)) == 0));
        assertTrue(values.stream().anyMatch(x -> x.compareTo(new BigLong(0, limit.getLsb() + 2)) == 0));

        // verify that counter and limits are increased
        BigLong newCounter = zkStore.getCounterForTesting();
        BigLong newLimit = zkStore.getLimitForTesting();
=======
        assertTrue(values.stream().anyMatch(x -> x.compareTo(new Int96(limit.getMsb(), limit.getLsb())) == 0));
        assertTrue(values.stream().anyMatch(x -> x.compareTo(new Int96(0, limit.getLsb() + 1)) == 0));
        assertTrue(values.stream().anyMatch(x -> x.compareTo(new Int96(0, limit.getLsb() + 2)) == 0));

        // verify that counter and limits are increased
        Int96 newCounter = zkStore.getCounterForTesting();
        Int96 newLimit = zkStore.getLimitForTesting();
>>>>>>> 56c1aba3
        assertEquals(ZKStreamMetadataStore.COUNTER_RANGE * 2, newLimit.getLsb());
        assertEquals(0, newLimit.getMsb());
        assertEquals(ZKStreamMetadataStore.COUNTER_RANGE + 2, newCounter.getLsb());
        assertEquals(0, newCounter.getMsb());

        // set range in store to have lsb = Long.Max - 100
<<<<<<< HEAD
        Data<Integer> data = new Data<>(new BigLong(0, Long.MAX_VALUE - 100).toBytes(), null);
=======
        Data<Integer> data = new Data<>(new Int96(0, Long.MAX_VALUE - 100).toBytes(), null);
>>>>>>> 56c1aba3
        doReturn(CompletableFuture.completedFuture(data)).when(storeHelper).getData(ZKStoreHelper.COUNTER_PATH);
        // set local limit to {msb, Long.Max - 100}
        zkStore.setCounterAndLimitForTesting(0, Long.MAX_VALUE - 100, 0, Long.MAX_VALUE - 100);
        // now the call to getNextCounter should result in another refresh
        zkStore.getNextCounter().join();
        // verify that post refresh counter and limit have different msb
<<<<<<< HEAD
        BigLong newCounter2 = zkStore.getCounterForTesting();
        BigLong newLimit2 = zkStore.getLimitForTesting();
=======
        Int96 newCounter2 = zkStore.getCounterForTesting();
        Int96 newLimit2 = zkStore.getLimitForTesting();
>>>>>>> 56c1aba3

        assertEquals(1, newLimit2.getMsb());
        assertEquals(ZKStreamMetadataStore.COUNTER_RANGE - 100, newLimit2.getLsb());
        assertEquals(0, newCounter2.getMsb());
        assertEquals(Long.MAX_VALUE - 99, newCounter2.getLsb());
    }

    @Test
    public void testCounterConcurrentUpdates() {
        ZKStoreHelper storeHelper = spy(new ZKStoreHelper(cli, executor));
        storeHelper.createZNodeIfNotExist("/store/scope").join();

        ZKStreamMetadataStore zkStore = spy((ZKStreamMetadataStore) this.store);
        ZKStreamMetadataStore zkStore2 = spy((ZKStreamMetadataStore) this.store);
        ZKStreamMetadataStore zkStore3 = spy((ZKStreamMetadataStore) this.store);
        zkStore.setStoreHelperForTesting(storeHelper);

        // first call should get the new range from store
<<<<<<< HEAD
        BigLong counter = zkStore.getNextCounter().join();
=======
        Int96 counter = zkStore.getNextCounter().join();
>>>>>>> 56c1aba3

        // verify that the generated counter is from new range
        assertEquals(0, counter.getMsb());
        assertEquals(1L, counter.getLsb());
        assertEquals(zkStore.getCounterForTesting(), counter);
<<<<<<< HEAD
        BigLong limit = zkStore.getLimitForTesting();
=======
        Int96 limit = zkStore.getLimitForTesting();
>>>>>>> 56c1aba3
        assertEquals(ZKStreamMetadataStore.COUNTER_RANGE, limit.getLsb());

        zkStore3.getRefreshFuture().join();
        assertEquals(ZKStreamMetadataStore.COUNTER_RANGE, zkStore3.getCounterForTesting().getLsb());
        assertEquals(ZKStreamMetadataStore.COUNTER_RANGE * 2, zkStore3.getLimitForTesting().getLsb());

        zkStore2.getRefreshFuture().join();
        assertEquals(ZKStreamMetadataStore.COUNTER_RANGE * 2, zkStore2.getCounterForTesting().getLsb());
        assertEquals(ZKStreamMetadataStore.COUNTER_RANGE * 3, zkStore2.getLimitForTesting().getLsb());

        zkStore.getRefreshFuture().join();
        assertEquals(ZKStreamMetadataStore.COUNTER_RANGE * 3, zkStore.getCounterForTesting().getLsb());
        assertEquals(ZKStreamMetadataStore.COUNTER_RANGE * 4, zkStore.getLimitForTesting().getLsb());
    }

    @Test
    public void listStreamsWithInactiveStream() throws Exception {
        // list stream in scope
        store.createScope("Scope").get();
        store.createStream("Scope", stream1, configuration1, System.currentTimeMillis(), null, executor).get();
        store.setState("Scope", stream1, State.ACTIVE, null, executor).get();

        store.createStream("Scope", stream2, configuration2, System.currentTimeMillis(), null, executor).get();

        List<StreamConfiguration> streamInScope = store.listStreamsInScope("Scope").get();
        assertEquals("List streams in scope", 2, streamInScope.size());
        assertEquals("List streams in scope", stream1, streamInScope.get(0).getStreamName());
        assertEquals("List streams in scope", stream2, streamInScope.get(1).getStreamName());
    }

    @Test
    public void testInvalidOperation() throws Exception {
        // Test operation when stream is not in active state
        store.createScope(scope).get();
        store.createStream(scope, stream1, configuration1, System.currentTimeMillis(), null, executor).get();
        store.setState(scope, stream1, State.CREATING, null, executor).get();

        AssertExtensions.assertThrows("Should throw IllegalStateException",
                store.getActiveSegments(scope, stream1, null, executor),
                (Throwable t) -> t instanceof StoreException.IllegalStateException);
    }

    @Test(timeout = 5000)
    public void testError() throws Exception {
        String host = "host";
        TxnResource txn = new TxnResource("SCOPE", "STREAM1", UUID.randomUUID());
        Predicate<Throwable> checker = (Throwable ex) -> ex instanceof StoreException.UnknownException;

        cli.close();
        testFailure(host, txn, checker);
    }

    @Test
    public void testConnectionLoss() throws Exception {
        String host = "host";
        TxnResource txn = new TxnResource("SCOPE", "STREAM1", UUID.randomUUID());
        Predicate<Throwable> checker = (Throwable ex) -> ex instanceof StoreException.StoreConnectionException;

        zkServer.close();
        AssertExtensions.assertThrows("Add txn to index fails", store.addTxnToIndex(host, txn, 0), checker);
    }

    private void testFailure(String host, TxnResource txn, Predicate<Throwable> checker) {
        AssertExtensions.assertThrows("Add txn to index fails", store.addTxnToIndex(host, txn, 0), checker);
        AssertExtensions.assertThrows("Remove txn fails", store.removeTxnFromIndex(host, txn, true), checker);
        AssertExtensions.assertThrows("Remove host fails", store.removeHostFromIndex(host), checker);
        AssertExtensions.assertThrows("Get txn version fails", store.getTxnVersionFromIndex(host, txn), checker);
        AssertExtensions.assertThrows("Get random txn fails", store.getRandomTxnFromIndex(host), checker);
        AssertExtensions.assertThrows("List hosts fails", store.listHostsOwningTxn(), checker);
    }

    @Test
    public void testScaleMetadata() throws Exception {
        String scope = "testScopeScale";
        String stream = "testStreamScale";
        ScalingPolicy policy = ScalingPolicy.fixed(3);
        StreamConfiguration configuration = StreamConfiguration.builder().scope(scope).streamName(stream).scalingPolicy(policy).build();
        SimpleEntry<Double, Double> segment1 = new SimpleEntry<>(0.0, 0.5);
        SimpleEntry<Double, Double> segment2 = new SimpleEntry<>(0.5, 1.0);
        List<SimpleEntry<Double, Double>> newRanges = Arrays.asList(segment1, segment2);

        store.createScope(scope).get();
        store.createStream(scope, stream, configuration, System.currentTimeMillis(), null, executor).get();
        store.setState(scope, stream, State.ACTIVE, null, executor).get();

        List<ScaleMetadata> scaleIncidents = store.getScaleMetadata(scope, stream, null, executor).get();
        assertTrue(scaleIncidents.size() == 1);
        assertTrue(scaleIncidents.get(0).getSegments().size() == 3);
        // scale
        scale(scope, stream, scaleIncidents.get(0).getSegments(), newRanges);
        scaleIncidents = store.getScaleMetadata(scope, stream, null, executor).get();
        assertTrue(scaleIncidents.size() == 2);
        assertTrue(scaleIncidents.get(0).getSegments().size() == 3);
        assertTrue(scaleIncidents.get(1).getSegments().size() == 2);

        // scale again
        scale(scope, stream, scaleIncidents.get(1).getSegments(), newRanges);
        scaleIncidents = store.getScaleMetadata(scope, stream, null, executor).get();
        assertTrue(scaleIncidents.size() == 3);
        assertTrue(scaleIncidents.get(0).getSegments().size() == 3);
        assertTrue(scaleIncidents.get(1).getSegments().size() == 2);
        assertTrue(scaleIncidents.get(2).getSegments().size() == 2);

        // scale again
        scale(scope, stream, scaleIncidents.get(2).getSegments(), newRanges);
        scaleIncidents = store.getScaleMetadata(scope, stream, null, executor).get();
        assertTrue(scaleIncidents.size() == 4);
        assertTrue(scaleIncidents.get(0).getSegments().size() == 3);
        assertTrue(scaleIncidents.get(1).getSegments().size() == 2);
        assertTrue(scaleIncidents.get(2).getSegments().size() == 2);
        assertTrue(scaleIncidents.get(3).getSegments().size() == 2);
    }

    @Test
    public void testSplitsMerges() throws Exception {
        String scope = "testScopeScale";
        String stream = "testStreamScale";
        ScalingPolicy policy = ScalingPolicy.fixed(2);
        StreamConfiguration configuration = StreamConfiguration.builder().
                scope(scope).streamName(stream).scalingPolicy(policy).build();

        store.createScope(scope).get();
        store.createStream(scope, stream, configuration, System.currentTimeMillis(), null, executor).get();
        store.setState(scope, stream, State.ACTIVE, null, executor).get();

        // Case: Initial state, splits = 0, merges = 0
        // time t0, total segments 2, S0 {0.0 - 0.5} S1 {0.5 - 1.0}
        List<ScaleMetadata> scaleRecords = store.getScaleMetadata(scope, stream, null, executor).get();
        assertTrue(scaleRecords.size() == 1);
        assertTrue(scaleRecords.get(0).getSegments().size() == 2);
        assertTrue(scaleRecords.get(0).getSplits() == 0L);
        assertTrue(scaleRecords.get(0).getMerges() == 0L);

        SimpleEntry<Long, Long> simpleEntrySplitsMerges = findSplitsAndMerges(scope, stream);

        assertEquals("Number of splits ", new Long(0), simpleEntrySplitsMerges.getKey());
        assertEquals("Number of merges", new Long(0), simpleEntrySplitsMerges.getValue());

        // Case: Only splits, S0 split into S2, S3, S4 and S1 split into S5, S6,
        //  total splits = 2, total merges = 3
        // time t1, total segments 5, S2 {0.0, 0.2}, S3 {0.2, 0.4}, S4 {0.4, 0.5}, S5 {0.5, 0.7}, S6 {0.7, 1.0}
        SimpleEntry<Double, Double> segment2 = new SimpleEntry<>(0.0, 0.2);
        SimpleEntry<Double, Double> segment3 = new SimpleEntry<>(0.2, 0.4);
        SimpleEntry<Double, Double> segment4 = new SimpleEntry<>(0.4, 0.5);
        SimpleEntry<Double, Double> segment5 = new SimpleEntry<>(0.5, 0.7);
        SimpleEntry<Double, Double> segment6 = new SimpleEntry<>(0.7, 1.0);
        List<SimpleEntry<Double, Double>> newRanges1 = Arrays.asList(segment2, segment3, segment4, segment5, segment6);
        scale(scope, stream, scaleRecords.get(0).getSegments(), newRanges1);
        scaleRecords = store.getScaleMetadata(scope, stream, null, executor).get();
        assertEquals(scaleRecords.size(), 2);
        assertEquals(scaleRecords.get(1).getSegments().size(), 5);
        assertEquals(scaleRecords.get(1).getSplits(), 2L);
        assertEquals(scaleRecords.get(1).getMerges(), 0L);
        assertEquals(scaleRecords.size(), 2);
        SimpleEntry<Long, Long> simpleEntrySplitsMerges1 = findSplitsAndMerges(scope, stream);
        assertEquals("Number of splits ", new Long(2), simpleEntrySplitsMerges1.getKey());
        assertEquals("Number of merges", new Long(0), simpleEntrySplitsMerges1.getValue());

        // Case: Splits and merges both, S2 and S3 merged to S7,  S4 and S5 merged to S8,  S6 split to S9 and S10
        // total splits = 3, total merges = 2
        // time t2, total segments 4, S7 {0.0, 0.4}, S8 {0.4, 0.7}, S9 {0.7, 0.8}, S10 {0.8, 1.0}
        SimpleEntry<Double, Double> segment7 = new SimpleEntry<>(0.0, 0.4);
        SimpleEntry<Double, Double> segment8 = new SimpleEntry<>(0.4, 0.7);
        SimpleEntry<Double, Double> segment9 = new SimpleEntry<>(0.7, 0.8);
        SimpleEntry<Double, Double> segment10 = new SimpleEntry<>(0.8, 1.0);
        List<SimpleEntry<Double, Double>> newRanges2 = Arrays.asList(segment7, segment8, segment9, segment10);
        scale(scope, stream, scaleRecords.get(1).getSegments(), newRanges2);
        scaleRecords = store.getScaleMetadata(scope, stream, null, executor).get();
        assertEquals(scaleRecords.size(), 3);
        assertEquals(scaleRecords.get(2).getSegments().size(), 4);
        assertEquals(scaleRecords.get(2).getSplits(), 1L);
        assertEquals(scaleRecords.get(2).getMerges(), 2L);

        SimpleEntry<Long, Long> simpleEntrySplitsMerges2 = findSplitsAndMerges(scope, stream);
        assertEquals("Number of splits ", new Long(3), simpleEntrySplitsMerges2.getKey());
        assertEquals("Number of merges", new Long(2), simpleEntrySplitsMerges2.getValue());

        // Case: Only merges , S7 and S8 merged to S11,  S9 and S10 merged to S12
        // total splits = 3, total merges = 4
        // time t3, total segments 2, S11 {0.0, 0.7}, S12 {0.7, 1.0}
        SimpleEntry<Double, Double> segment11 = new SimpleEntry<>(0.0, 0.7);
        SimpleEntry<Double, Double> segment12 = new SimpleEntry<>(0.7, 1.0);
        List<SimpleEntry<Double, Double>> newRanges3 = Arrays.asList(segment11, segment12);
        scale(scope, stream, scaleRecords.get(2).getSegments(), newRanges3);
        scaleRecords = store.getScaleMetadata(scope, stream, null, executor).get();
        assertEquals(scaleRecords.size(), 4);
        assertEquals(scaleRecords.get(3).getSegments().size(), 2);
        assertEquals(scaleRecords.get(3).getSplits(), 0L);
        assertEquals(scaleRecords.get(3).getMerges(), 2L);

        SimpleEntry<Long, Long> simpleEntrySplitsMerges3 = findSplitsAndMerges(scope, stream);
        assertEquals("Number of splits ", new Long(3), simpleEntrySplitsMerges3.getKey());
        assertEquals("Number of merges", new Long(4), simpleEntrySplitsMerges3.getValue());
    }

    private SimpleEntry<Long, Long> findSplitsAndMerges(String scope, String stream) throws InterruptedException, java.util.concurrent.ExecutionException {
        return store.getScaleMetadata(scope, stream, null, executor).get()
                .stream().reduce(new SimpleEntry<>(0L, 0L),
                        (x, y) -> new SimpleEntry<>(x.getKey() + y.getSplits(), x.getValue() + y.getMerges()),
                        (x, y) -> new SimpleEntry<>(x.getKey() + y.getKey(), x.getValue() + y.getValue()));
    }

    private void scale(String scope, String stream, List<Segment> segments,
                       List<SimpleEntry<Double, Double>> newRanges) {

        long scaleTimestamp = System.currentTimeMillis();
        List<Long> existingSegments = segments.stream().map(Segment::getSegmentId).collect(Collectors.toList());
        StartScaleResponse response = store.startScale(scope, stream, existingSegments, newRanges,
                scaleTimestamp, false, null, executor).join();
        List<Segment> segmentsCreated = response.getSegmentsCreated();
        store.setState(scope, stream, State.SCALING, null, executor).join();
        store.scaleCreateNewSegments(scope, stream, null, executor).join();
        store.scaleNewSegmentsCreated(scope, stream, null, executor).join();
        store.scaleSegmentsSealed(scope, stream, existingSegments.stream().collect(Collectors.toMap(x -> x, x -> 0L)),
                null, executor).join();
    }
}<|MERGE_RESOLUTION|>--- conflicted
+++ resolved
@@ -11,11 +11,7 @@
 
 import io.pravega.client.stream.ScalingPolicy;
 import io.pravega.common.concurrent.Futures;
-<<<<<<< HEAD
-import io.pravega.common.lang.BigLong;
-=======
 import io.pravega.common.lang.Int96;
->>>>>>> 56c1aba3
 import io.pravega.controller.store.stream.tables.Data;
 import io.pravega.controller.store.task.TxnResource;
 import io.pravega.test.common.TestingServerStarter;
@@ -78,40 +74,24 @@
         zkStore.setStoreHelperForTesting(storeHelper);
 
         // first call should get the new range from store
-<<<<<<< HEAD
-        BigLong counter = zkStore.getNextCounter().join();
-=======
         Int96 counter = zkStore.getNextCounter().join();
->>>>>>> 56c1aba3
 
         // verify that the generated counter is from new range
         assertEquals(0, counter.getMsb());
         assertEquals(1L, counter.getLsb());
         assertEquals(zkStore.getCounterForTesting(), counter);
-<<<<<<< HEAD
-        BigLong limit = zkStore.getLimitForTesting();
-=======
         Int96 limit = zkStore.getLimitForTesting();
->>>>>>> 56c1aba3
         assertEquals(ZKStreamMetadataStore.COUNTER_RANGE, limit.getLsb());
 
         // update the local counter to the end of the current range (limit - 1)
         zkStore.setCounterAndLimitForTesting(limit.getMsb(), limit.getLsb() - 1, limit.getMsb(), limit.getLsb());
         // now call three getNextCounters concurrently.. first one to execute should increment the counter to limit.
         // other two will result in refresh being called.
-<<<<<<< HEAD
-        CompletableFuture<BigLong> future1 = zkStore.getNextCounter();
-        CompletableFuture<BigLong> future2 = zkStore.getNextCounter();
-        CompletableFuture<BigLong> future3 = zkStore.getNextCounter();
-
-        List<BigLong> values = Futures.allOfWithResults(Arrays.asList(future1, future2, future3)).join();
-=======
         CompletableFuture<Int96> future1 = zkStore.getNextCounter();
         CompletableFuture<Int96> future2 = zkStore.getNextCounter();
         CompletableFuture<Int96> future3 = zkStore.getNextCounter();
 
         List<Int96> values = Futures.allOfWithResults(Arrays.asList(future1, future2, future3)).join();
->>>>>>> 56c1aba3
 
         // second and third should result in refresh being called. Verify method call count is 3, twice for now and
         // once for first time when counter is set
@@ -119,15 +99,6 @@
 
         verify(zkStore, times(2)).getRefreshFuture();
 
-<<<<<<< HEAD
-        assertTrue(values.stream().anyMatch(x -> x.compareTo(new BigLong(limit.getMsb(), limit.getLsb())) == 0));
-        assertTrue(values.stream().anyMatch(x -> x.compareTo(new BigLong(0, limit.getLsb() + 1)) == 0));
-        assertTrue(values.stream().anyMatch(x -> x.compareTo(new BigLong(0, limit.getLsb() + 2)) == 0));
-
-        // verify that counter and limits are increased
-        BigLong newCounter = zkStore.getCounterForTesting();
-        BigLong newLimit = zkStore.getLimitForTesting();
-=======
         assertTrue(values.stream().anyMatch(x -> x.compareTo(new Int96(limit.getMsb(), limit.getLsb())) == 0));
         assertTrue(values.stream().anyMatch(x -> x.compareTo(new Int96(0, limit.getLsb() + 1)) == 0));
         assertTrue(values.stream().anyMatch(x -> x.compareTo(new Int96(0, limit.getLsb() + 2)) == 0));
@@ -135,31 +106,21 @@
         // verify that counter and limits are increased
         Int96 newCounter = zkStore.getCounterForTesting();
         Int96 newLimit = zkStore.getLimitForTesting();
->>>>>>> 56c1aba3
         assertEquals(ZKStreamMetadataStore.COUNTER_RANGE * 2, newLimit.getLsb());
         assertEquals(0, newLimit.getMsb());
         assertEquals(ZKStreamMetadataStore.COUNTER_RANGE + 2, newCounter.getLsb());
         assertEquals(0, newCounter.getMsb());
 
         // set range in store to have lsb = Long.Max - 100
-<<<<<<< HEAD
-        Data<Integer> data = new Data<>(new BigLong(0, Long.MAX_VALUE - 100).toBytes(), null);
-=======
         Data<Integer> data = new Data<>(new Int96(0, Long.MAX_VALUE - 100).toBytes(), null);
->>>>>>> 56c1aba3
         doReturn(CompletableFuture.completedFuture(data)).when(storeHelper).getData(ZKStoreHelper.COUNTER_PATH);
         // set local limit to {msb, Long.Max - 100}
         zkStore.setCounterAndLimitForTesting(0, Long.MAX_VALUE - 100, 0, Long.MAX_VALUE - 100);
         // now the call to getNextCounter should result in another refresh
         zkStore.getNextCounter().join();
         // verify that post refresh counter and limit have different msb
-<<<<<<< HEAD
-        BigLong newCounter2 = zkStore.getCounterForTesting();
-        BigLong newLimit2 = zkStore.getLimitForTesting();
-=======
         Int96 newCounter2 = zkStore.getCounterForTesting();
         Int96 newLimit2 = zkStore.getLimitForTesting();
->>>>>>> 56c1aba3
 
         assertEquals(1, newLimit2.getMsb());
         assertEquals(ZKStreamMetadataStore.COUNTER_RANGE - 100, newLimit2.getLsb());
@@ -178,21 +139,13 @@
         zkStore.setStoreHelperForTesting(storeHelper);
 
         // first call should get the new range from store
-<<<<<<< HEAD
-        BigLong counter = zkStore.getNextCounter().join();
-=======
         Int96 counter = zkStore.getNextCounter().join();
->>>>>>> 56c1aba3
 
         // verify that the generated counter is from new range
         assertEquals(0, counter.getMsb());
         assertEquals(1L, counter.getLsb());
         assertEquals(zkStore.getCounterForTesting(), counter);
-<<<<<<< HEAD
-        BigLong limit = zkStore.getLimitForTesting();
-=======
         Int96 limit = zkStore.getLimitForTesting();
->>>>>>> 56c1aba3
         assertEquals(ZKStreamMetadataStore.COUNTER_RANGE, limit.getLsb());
 
         zkStore3.getRefreshFuture().join();
