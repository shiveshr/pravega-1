--- conflicted
+++ resolved
@@ -38,12 +38,9 @@
 
 import static org.junit.Assert.*;
 import static org.mockito.Mockito.*;
-<<<<<<< HEAD
 import static org.junit.Assert.assertEquals;
 import static org.junit.Assert.assertTrue;
 import static org.junit.Assert.assertFalse;
-=======
->>>>>>> b4155031
 
 /**
  * Zookeeper based stream metadata store tests.
@@ -100,10 +97,7 @@
         nextPositionList.put(2);
         nextPositionList.put(10000);
         nextPositionList.put((int) Math.pow(10, 8));
-<<<<<<< HEAD
-=======
         nextPositionList.put((int) Math.pow(10, 9));
->>>>>>> b4155031
         ZKScope myScope = spy((ZKScope) zkStore.getScope(scope));
         doAnswer(x -> CompletableFuture.completedFuture(nextPositionList.poll())).when(myScope).getNextStreamPosition();
         doAnswer(x -> myScope).when(zkStore).getScope(scope);
@@ -112,10 +106,7 @@
         String stream2 = "stream2";
         String stream3 = "stream3";
         String stream4 = "stream4";
-<<<<<<< HEAD
-=======
         String stream5 = "stream5";
->>>>>>> b4155031
 
         // add three streams and then list them. We should get 2 + 1 + 0
         zkStore.createStream(scope, stream1, configuration1, System.currentTimeMillis(), null, executor).get();
@@ -125,30 +116,18 @@
         zkStore.createStream(scope, stream3, configuration2, System.currentTimeMillis(), null, executor).get();
         zkStore.setState(scope, stream3, State.ACTIVE, null, executor).get();
         
-<<<<<<< HEAD
-        Pair<List<String>, String> streamInScope = store.listStreamNamesInScope(scope, "", 2, executor).get();
-=======
         Pair<List<String>, String> streamInScope = store.listStream(scope, "", 2, executor).get();
->>>>>>> b4155031
         assertEquals("List streams in scope", 2, streamInScope.getKey().size());
         assertTrue(streamInScope.getKey().contains(stream1));
         assertTrue(streamInScope.getKey().contains(stream2));
         assertFalse(Strings.isNullOrEmpty(streamInScope.getValue()));
 
-<<<<<<< HEAD
-        streamInScope = store.listStreamNamesInScope(scope, streamInScope.getValue(), 2, executor).get();
-=======
         streamInScope = store.listStream(scope, streamInScope.getValue(), 2, executor).get();
->>>>>>> b4155031
         assertEquals("List streams in scope", 1, streamInScope.getKey().size());
         assertTrue(streamInScope.getKey().contains(stream3));
         assertFalse(Strings.isNullOrEmpty(streamInScope.getValue()));
 
-<<<<<<< HEAD
-        streamInScope = store.listStreamNamesInScope(scope, streamInScope.getValue(), 2, executor).get();
-=======
         streamInScope = store.listStream(scope, streamInScope.getValue(), 2, executor).get();
->>>>>>> b4155031
         assertEquals("List streams in scope", 0, streamInScope.getKey().size());
         assertFalse(Strings.isNullOrEmpty(streamInScope.getValue()));
 
@@ -157,69 +136,45 @@
         zkStore.setState(scope, stream4, State.ACTIVE, null, executor).get();
 
         // list on previous token we should get 1 entry
-<<<<<<< HEAD
-        streamInScope = store.listStreamNamesInScope(scope, streamInScope.getValue(), 2, executor).get();
-=======
         streamInScope = store.listStream(scope, streamInScope.getValue(), 2, executor).get();
->>>>>>> b4155031
         assertEquals("List streams in scope", 1, streamInScope.getKey().size());
         assertTrue(streamInScope.getKey().contains(stream4));
         assertFalse(Strings.isNullOrEmpty(streamInScope.getValue()));
-
-<<<<<<< HEAD
-=======
+ 
         // add 5th stream
         zkStore.createStream(scope, stream5, configuration2, System.currentTimeMillis(), null, executor).get();
         zkStore.setState(scope, stream5, State.ACTIVE, null, executor).get();
 
->>>>>>> b4155031
         // delete stream 1
         store.deleteStream(scope, stream1, null, executor).join();
 
         // start listing with empty/default continuation token
-<<<<<<< HEAD
-        streamInScope = store.listStreamNamesInScope(scope, "", 2, executor).get();
-=======
         streamInScope = store.listStream(scope, "", 2, executor).get();
->>>>>>> b4155031
         assertEquals("List streams in scope", 2, streamInScope.getKey().size());
         assertTrue(streamInScope.getKey().contains(stream2));
         assertTrue(streamInScope.getKey().contains(stream3));
         assertFalse(Strings.isNullOrEmpty(streamInScope.getValue()));
 
-<<<<<<< HEAD
-        streamInScope = store.listStreamNamesInScope(scope, streamInScope.getValue(), 2, executor).get();
-        assertEquals("List streams in scope", 1, streamInScope.getKey().size());
-        assertTrue(streamInScope.getKey().contains(stream4));
-=======
         streamInScope = store.listStream(scope, streamInScope.getValue(), 2, executor).get();
         assertEquals("List streams in scope", 2, streamInScope.getKey().size());
         assertTrue(streamInScope.getKey().contains(stream4));
         assertTrue(streamInScope.getKey().contains(stream5));
->>>>>>> b4155031
         assertFalse(Strings.isNullOrEmpty(streamInScope.getValue()));
 
         // delete stream 3
         store.deleteStream(scope, stream3, null, executor).join();
         
         // start listing with empty/default continuation token
-<<<<<<< HEAD
-        streamInScope = store.listStreamNamesInScope(scope, "", 2, executor).get();
-=======
         streamInScope = store.listStream(scope, "", 2, executor).get();
->>>>>>> b4155031
         assertEquals("List streams in scope", 2, streamInScope.getKey().size());
         assertTrue(streamInScope.getKey().contains(stream2));
         assertTrue(streamInScope.getKey().contains(stream4));
         assertFalse(Strings.isNullOrEmpty(streamInScope.getValue()));
-<<<<<<< HEAD
-=======
 
         streamInScope = store.listStream(scope, streamInScope.getValue(), 2, executor).get();
         assertEquals("List streams in scope", 1, streamInScope.getKey().size());
         assertTrue(streamInScope.getKey().contains(stream5));
         assertFalse(Strings.isNullOrEmpty(streamInScope.getValue()));
->>>>>>> b4155031
     }
 
     @Test
