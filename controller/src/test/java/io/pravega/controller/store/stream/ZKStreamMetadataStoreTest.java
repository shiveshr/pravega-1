--- conflicted
+++ resolved
@@ -12,6 +12,8 @@
 import io.pravega.client.stream.ScalingPolicy;
 import io.pravega.common.concurrent.Futures;
 import io.pravega.common.lang.Int96;
+import io.pravega.controller.store.stream.records.CommittingTransactionsRecord;
+import io.pravega.controller.store.stream.records.EpochRecord;
 import io.pravega.controller.store.stream.records.EpochTransitionRecord;
 import io.pravega.controller.store.task.TxnResource;
 import io.pravega.test.common.TestingServerStarter;
@@ -26,9 +28,10 @@
 import java.io.IOException;
 import java.time.Duration;
 import java.util.AbstractMap.SimpleEntry;
-import java.util.ArrayList;
 import java.util.Arrays;
+import java.util.Collections;
 import java.util.List;
+import java.util.Map;
 import java.util.Optional;
 import java.util.UUID;
 import java.util.concurrent.CompletableFuture;
@@ -36,9 +39,7 @@
 import java.util.stream.Collectors;
 
 import static io.pravega.controller.store.stream.ZKStreamMetadataStore.COUNTER_PATH;
-import static org.junit.Assert.assertEquals;
-import static org.junit.Assert.assertFalse;
-import static org.junit.Assert.assertTrue;
+import static org.junit.Assert.*;
 import static org.mockito.Mockito.doReturn;
 import static org.mockito.Mockito.spy;
 import static org.mockito.Mockito.times;
@@ -234,25 +235,25 @@
         StreamConfiguration configuration = StreamConfiguration.builder().scope(scope).streamName(stream).scalingPolicy(policy).build();
         SimpleEntry<Double, Double> segment1 = new SimpleEntry<>(0.0, 0.5);
         SimpleEntry<Double, Double> segment2 = new SimpleEntry<>(0.5, 1.0);
-        List<SimpleEntry<Double, Double>> newRanges = Arrays.asList(segment1, segment2);
+        List<Map.Entry<Double, Double>> newRanges = Arrays.asList(segment1, segment2);
 
         store.createScope(scope).get();
         store.createStream(scope, stream, configuration, System.currentTimeMillis(), null, executor).get();
         store.setState(scope, stream, State.ACTIVE, null, executor).get();
 
-        List<ScaleMetadata> scaleIncidents = store.getScaleMetadata(scope, stream, 0, System.currentTimeMillis(), null, executor).get();
+        List<ScaleMetadata> scaleIncidents = store.getScaleMetadata(scope, stream, 0, Long.MAX_VALUE, null, executor).get();
         assertTrue(scaleIncidents.size() == 1);
         assertTrue(scaleIncidents.get(0).getSegments().size() == 3);
         // scale
         scale(scope, stream, scaleIncidents.get(0).getSegments(), newRanges);
-        scaleIncidents = store.getScaleMetadata(scope, stream, 0, System.currentTimeMillis(), null, executor).get();
+        scaleIncidents = store.getScaleMetadata(scope, stream, 0, Long.MAX_VALUE, null, executor).get();
         assertTrue(scaleIncidents.size() == 2);
         assertTrue(scaleIncidents.get(0).getSegments().size() == 3);
         assertTrue(scaleIncidents.get(1).getSegments().size() == 2);
 
         // scale again
         scale(scope, stream, scaleIncidents.get(1).getSegments(), newRanges);
-        scaleIncidents = store.getScaleMetadata(scope, stream, 0, System.currentTimeMillis(), null, executor).get();
+        scaleIncidents = store.getScaleMetadata(scope, stream, 0, Long.MAX_VALUE, null, executor).get();
         assertTrue(scaleIncidents.size() == 3);
         assertTrue(scaleIncidents.get(0).getSegments().size() == 3);
         assertTrue(scaleIncidents.get(1).getSegments().size() == 2);
@@ -260,7 +261,7 @@
 
         // scale again
         scale(scope, stream, scaleIncidents.get(2).getSegments(), newRanges);
-        scaleIncidents = store.getScaleMetadata(scope, stream, 0, System.currentTimeMillis(), null, executor).get();
+        scaleIncidents = store.getScaleMetadata(scope, stream, 0, Long.MAX_VALUE, null, executor).get();
         assertTrue(scaleIncidents.size() == 4);
         assertTrue(scaleIncidents.get(0).getSegments().size() == 3);
         assertTrue(scaleIncidents.get(1).getSegments().size() == 2);
@@ -282,7 +283,7 @@
 
         // Case: Initial state, splits = 0, merges = 0
         // time t0, total segments 2, S0 {0.0 - 0.5} S1 {0.5 - 1.0}
-        List<ScaleMetadata> scaleRecords = store.getScaleMetadata(scope, stream, 0, System.currentTimeMillis(), null, executor).get();
+        List<ScaleMetadata> scaleRecords = store.getScaleMetadata(scope, stream, 0, Long.MAX_VALUE, null, executor).get();
         assertTrue(scaleRecords.size() == 1);
         assertTrue(scaleRecords.get(0).getSegments().size() == 2);
         assertTrue(scaleRecords.get(0).getSplits() == 0L);
@@ -301,9 +302,9 @@
         SimpleEntry<Double, Double> segment4 = new SimpleEntry<>(0.4, 0.5);
         SimpleEntry<Double, Double> segment5 = new SimpleEntry<>(0.5, 0.7);
         SimpleEntry<Double, Double> segment6 = new SimpleEntry<>(0.7, 1.0);
-        List<SimpleEntry<Double, Double>> newRanges1 = Arrays.asList(segment2, segment3, segment4, segment5, segment6);
+        List<Map.Entry<Double, Double>> newRanges1 = Arrays.asList(segment2, segment3, segment4, segment5, segment6);
         scale(scope, stream, scaleRecords.get(0).getSegments(), newRanges1);
-        scaleRecords = store.getScaleMetadata(scope, stream, 0, System.currentTimeMillis(), null, executor).get();
+        scaleRecords = store.getScaleMetadata(scope, stream, 0, Long.MAX_VALUE, null, executor).get();
         assertEquals(scaleRecords.size(), 2);
         assertEquals(scaleRecords.get(1).getSegments().size(), 5);
         assertEquals(scaleRecords.get(1).getSplits(), 2L);
@@ -320,9 +321,9 @@
         SimpleEntry<Double, Double> segment8 = new SimpleEntry<>(0.4, 0.7);
         SimpleEntry<Double, Double> segment9 = new SimpleEntry<>(0.7, 0.8);
         SimpleEntry<Double, Double> segment10 = new SimpleEntry<>(0.8, 1.0);
-        List<SimpleEntry<Double, Double>> newRanges2 = Arrays.asList(segment7, segment8, segment9, segment10);
+        List<Map.Entry<Double, Double>> newRanges2 = Arrays.asList(segment7, segment8, segment9, segment10);
         scale(scope, stream, scaleRecords.get(1).getSegments(), newRanges2);
-        scaleRecords = store.getScaleMetadata(scope, stream, 0, System.currentTimeMillis(), null, executor).get();
+        scaleRecords = store.getScaleMetadata(scope, stream, 0, Long.MAX_VALUE, null, executor).get();
         assertEquals(scaleRecords.size(), 3);
         assertEquals(scaleRecords.get(2).getSegments().size(), 4);
         assertEquals(scaleRecords.get(2).getSplits(), 1L);
@@ -337,9 +338,9 @@
         // time t3, total segments 2, S11 {0.0, 0.7}, S12 {0.7, 1.0}
         SimpleEntry<Double, Double> segment11 = new SimpleEntry<>(0.0, 0.7);
         SimpleEntry<Double, Double> segment12 = new SimpleEntry<>(0.7, 1.0);
-        List<SimpleEntry<Double, Double>> newRanges3 = Arrays.asList(segment11, segment12);
+        List<Map.Entry<Double, Double>> newRanges3 = Arrays.asList(segment11, segment12);
         scale(scope, stream, scaleRecords.get(2).getSegments(), newRanges3);
-        scaleRecords = store.getScaleMetadata(scope, stream, 0, System.currentTimeMillis(), null, executor).get();
+        scaleRecords = store.getScaleMetadata(scope, stream, 0, Long.MAX_VALUE, null, executor).get();
         assertEquals(scaleRecords.size(), 4);
         assertEquals(scaleRecords.get(3).getSegments().size(), 2);
         assertEquals(scaleRecords.get(3).getSplits(), 0L);
@@ -415,7 +416,7 @@
         assertTrue(batches.contains(secondBatch));
         assertTrue(batches.contains(thirdBatch));
     }
-
+    
     private CompletableFuture<TxnStatus> createAndCommitTxn(UUID txnId, String scope, String stream) {
         return store.createTransaction(scope, stream, txnId, 100, 100, null, executor)
              .thenCompose(x -> store.setState(scope, stream, State.COMMITTING_TXN, null, executor))
@@ -424,24 +425,18 @@
     }
 
     private SimpleEntry<Long, Long> findSplitsAndMerges(String scope, String stream) throws InterruptedException, java.util.concurrent.ExecutionException {
-        return store.getScaleMetadata(scope, stream, 0, System.currentTimeMillis(), null, executor).get()
+        return store.getScaleMetadata(scope, stream, 0, Long.MAX_VALUE, null, executor).get()
                 .stream().reduce(new SimpleEntry<>(0L, 0L),
                         (x, y) -> new SimpleEntry<>(x.getKey() + y.getSplits(), x.getValue() + y.getMerges()),
                         (x, y) -> new SimpleEntry<>(x.getKey() + y.getKey(), x.getValue() + y.getValue()));
     }
 
-    private void scale(String scope, String stream, List<Segment> segments,
-                       List<SimpleEntry<Double, Double>> newRanges) {
+    private void scale(String scope, String stream, List<Segment> segments, List<Map.Entry<Double, Double>> newRanges) {
 
         long scaleTimestamp = System.currentTimeMillis();
         List<Long> existingSegments = segments.stream().map(Segment::segmentId).collect(Collectors.toList());
-<<<<<<< HEAD
-        VersionedMetadata<EpochTransitionRecord> versioned = store.submitScale(scope, stream, existingSegments, new ArrayList<>(newRanges),
-                scaleTimestamp, null, executor).join();
-=======
         VersionedMetadata<EpochTransitionRecord> versioned = store.submitScale(scope, stream, existingSegments, newRanges,
                 scaleTimestamp, null, null, executor).join();
->>>>>>> 5302ef2e
         VersionedMetadata<State> state = store.getVersionedState(scope, stream, null, executor).join();
         state = store.updateVersionedState(scope, stream, State.SCALING, state, null, executor).join();
         store.startScale(scope, stream, false, versioned, state, null, executor).join();
